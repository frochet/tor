--- conflicted
+++ resolved
@@ -303,17 +303,10 @@
   const routerinfo_t *me = router_get_my_routerinfo();
   if (!me)
     return 0;
-<<<<<<< HEAD
-
-  address = tor_dup_ip(me->addr);
-  if (!address)
-    return 0;
-
-=======
+
   /* IPv4 ORPort */
   strlcpy(ipv4_or_buf, fmt_addr32_port(me->addr, me->or_port),
           sizeof(ipv4_or_buf));
->>>>>>> 1df451ab
   control_event_server_status(LOG_NOTICE,
                               "CHECKING_REACHABILITY ORADDRESS=%s",
                               ipv4_or_buf);
