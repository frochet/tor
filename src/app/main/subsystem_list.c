--- conflicted
+++ resolved
@@ -48,10 +48,9 @@
   &sys_tortls,
   &sys_process,
 
-<<<<<<< HEAD
-  &sys_orconn_event, /* -33 */
-  &sys_ocirc_event, /* -32 */
-  &sys_btrack, /* -30 */
+  &sys_orconn_event,
+  &sys_ocirc_event,
+  &sys_btrack,
 
   &sys_mainloop, /* 5 */
   &sys_or, /* 20 */
@@ -61,11 +60,6 @@
 #ifdef HAVE_MODULE_DIRAUTH
   &sys_dirauth, /* 70 */
 #endif
-=======
-  &sys_orconn_event,
-  &sys_ocirc_event,
-  &sys_btrack,
->>>>>>> 2e2a35b6
 };
 
 const unsigned n_tor_subsystems = ARRAY_LENGTH(tor_subsystems);