--- conflicted
+++ resolved
@@ -181,17 +181,12 @@
 #else
   /* We decided above that noinherit would always do _something_. Assert here
    * that we were correct. */
-<<<<<<< HEAD
-  tor_assert(inherit != INHERIT_RES_KEEP);
-#endif /* defined(CHECK_PID) || ... */
-=======
   tor_assertf(inherit != INHERIT_RES_KEEP,
               "We failed to create a non-inheritable memory region, even "
               "though we believed such a failure to be impossible! This is "
               "probably a bug in Tor support for your platform; please report "
               "it.");
-#endif
->>>>>>> 5068ccab
+#endif /* defined(CHECK_PID) || ... */
   return result;
 }
 
