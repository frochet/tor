/* Copyright (c) 2001 Matej Pfajfar.
 * Copyright (c) 2001-2004, Roger Dingledine.
 * Copyright (c) 2004-2006, Roger Dingledine, Nick Mathewson.
 * Copyright (c) 2007-2016, The Tor Project, Inc. */
/* See LICENSE for licensing information */

/**
 * \file routerlist.c
 * \brief Code to
 * maintain and access the global list of routerinfos for known
 * servers.
 **/

#define ROUTERLIST_PRIVATE
#include "or.h"
#include "backtrace.h"
#include "crypto_ed25519.h"
#include "circuitstats.h"
#include "config.h"
#include "connection.h"
#include "control.h"
#include "directory.h"
#include "dirserv.h"
#include "dirvote.h"
#include "entrynodes.h"
#include "fp_pair.h"
#include "geoip.h"
#include "hibernate.h"
#include "main.h"
#include "microdesc.h"
#include "networkstatus.h"
#include "nodelist.h"
#include "policies.h"
#include "reasons.h"
#include "rendcommon.h"
#include "rendservice.h"
#include "rephist.h"
#include "router.h"
#include "routerlist.h"
#include "routerparse.h"
#include "routerset.h"
#include "sandbox.h"
#include "torcert.h"

// #define DEBUG_ROUTERLIST

/****************************************************************************/

DECLARE_TYPED_DIGESTMAP_FNS(sdmap_, digest_sd_map_t, signed_descriptor_t)
DECLARE_TYPED_DIGESTMAP_FNS(rimap_, digest_ri_map_t, routerinfo_t)
DECLARE_TYPED_DIGESTMAP_FNS(eimap_, digest_ei_map_t, extrainfo_t)
DECLARE_TYPED_DIGESTMAP_FNS(dsmap_, digest_ds_map_t, download_status_t)
#define SDMAP_FOREACH(map, keyvar, valvar)                              \
  DIGESTMAP_FOREACH(sdmap_to_digestmap(map), keyvar, signed_descriptor_t *, \
                    valvar)
#define RIMAP_FOREACH(map, keyvar, valvar) \
  DIGESTMAP_FOREACH(rimap_to_digestmap(map), keyvar, routerinfo_t *, valvar)
#define EIMAP_FOREACH(map, keyvar, valvar) \
  DIGESTMAP_FOREACH(eimap_to_digestmap(map), keyvar, extrainfo_t *, valvar)
#define DSMAP_FOREACH(map, keyvar, valvar) \
  DIGESTMAP_FOREACH(dsmap_to_digestmap(map), keyvar, download_status_t *, \
                    valvar)

/* Forward declaration for cert_list_t */
typedef struct cert_list_t cert_list_t;

/* static function prototypes */
static int compute_weighted_bandwidths(const smartlist_t *sl,
                                       bandwidth_weight_rule_t rule,
                                       double **bandwidths_out);
static const routerstatus_t *router_pick_trusteddirserver_impl(
                const smartlist_t *sourcelist, dirinfo_type_t auth,
                int flags, int *n_busy_out);
static const routerstatus_t *router_pick_dirserver_generic(
                              smartlist_t *sourcelist,
                              dirinfo_type_t type, int flags);
static void mark_all_dirservers_up(smartlist_t *server_list);
static void dir_server_free(dir_server_t *ds);
static int signed_desc_digest_is_recognized(signed_descriptor_t *desc);
static const char *signed_descriptor_get_body_impl(
                                              const signed_descriptor_t *desc,
                                              int with_annotations);
static void list_pending_downloads(digestmap_t *result,
                                   digest256map_t *result256,
                                   int purpose, const char *prefix);
static void list_pending_fpsk_downloads(fp_pair_map_t *result);
static void launch_dummy_descriptor_download_as_needed(time_t now,
                                   const or_options_t *options);
static void download_status_reset_by_sk_in_cl(cert_list_t *cl,
                                              const char *digest);
static int download_status_is_ready_by_sk_in_cl(cert_list_t *cl,
                                                const char *digest,
                                                time_t now, int max_failures);

/****************************************************************************/

/** Global list of a dir_server_t object for each directory
 * authority. */
static smartlist_t *trusted_dir_servers = NULL;
/** Global list of dir_server_t objects for all directory authorities
 * and all fallback directory servers. */
static smartlist_t *fallback_dir_servers = NULL;

/** List of certificates for a single authority, and download status for
 * latest certificate.
 */
struct cert_list_t {
  /*
   * The keys of download status map are cert->signing_key_digest for pending
   * downloads by (identity digest/signing key digest) pair; functions such
   * as authority_cert_get_by_digest() already assume these are unique.
   */
  struct digest_ds_map_t *dl_status_map;
  /* There is also a dlstatus for the download by identity key only */
  download_status_t dl_status_by_id;
  smartlist_t *certs;
};
/** Map from v3 identity key digest to cert_list_t. */
static digestmap_t *trusted_dir_certs = NULL;
/** True iff any key certificate in at least one member of
 * <b>trusted_dir_certs</b> has changed since we last flushed the
 * certificates to disk. */
static int trusted_dir_servers_certs_changed = 0;

/** Global list of all of the routers that we know about. */
static routerlist_t *routerlist = NULL;

/** List of strings for nicknames we've already warned about and that are
 * still unknown / unavailable. */
static smartlist_t *warned_nicknames = NULL;

/** The last time we tried to download any routerdesc, or 0 for "never".  We
 * use this to rate-limit download attempts when the number of routerdescs to
 * download is low. */
static time_t last_descriptor_download_attempted = 0;

/** Return the number of directory authorities whose type matches some bit set
 * in <b>type</b>  */
int
get_n_authorities(dirinfo_type_t type)
{
  int n = 0;
  if (!trusted_dir_servers)
    return 0;
  SMARTLIST_FOREACH(trusted_dir_servers, dir_server_t *, ds,
                    if (ds->type & type)
                      ++n);
  return n;
}

/** Initialise schedule, want_authority, and increment on in the download
 * status dlstatus, then call download_status_reset() on it.
 * It is safe to call this function or download_status_reset() multiple times
 * on a new dlstatus. But it should *not* be called after a dlstatus has been
 * used to count download attempts or failures. */
static void
download_status_cert_init(download_status_t *dlstatus)
{
  dlstatus->schedule = DL_SCHED_CONSENSUS;
  dlstatus->want_authority = DL_WANT_ANY_DIRSERVER;
  dlstatus->increment_on = DL_SCHED_INCREMENT_FAILURE;
  dlstatus->backoff = DL_SCHED_RANDOM_EXPONENTIAL;
  dlstatus->last_backoff_position = 0;
  dlstatus->last_delay_used = 0;

  /* Use the new schedule to set next_attempt_at */
  download_status_reset(dlstatus);
}

/** Reset the download status of a specified element in a dsmap */
static void
download_status_reset_by_sk_in_cl(cert_list_t *cl, const char *digest)
{
  download_status_t *dlstatus = NULL;

  tor_assert(cl);
  tor_assert(digest);

  /* Make sure we have a dsmap */
  if (!(cl->dl_status_map)) {
    cl->dl_status_map = dsmap_new();
  }
  /* Look for a download_status_t in the map with this digest */
  dlstatus = dsmap_get(cl->dl_status_map, digest);
  /* Got one? */
  if (!dlstatus) {
    /* Insert before we reset */
    dlstatus = tor_malloc_zero(sizeof(*dlstatus));
    dsmap_set(cl->dl_status_map, digest, dlstatus);
    download_status_cert_init(dlstatus);
  }
  tor_assert(dlstatus);
  /* Go ahead and reset it */
  download_status_reset(dlstatus);
}

/**
 * Return true if the download for this signing key digest in cl is ready
 * to be re-attempted.
 */
static int
download_status_is_ready_by_sk_in_cl(cert_list_t *cl,
                                     const char *digest,
                                     time_t now, int max_failures)
{
  int rv = 0;
  download_status_t *dlstatus = NULL;

  tor_assert(cl);
  tor_assert(digest);

  /* Make sure we have a dsmap */
  if (!(cl->dl_status_map)) {
    cl->dl_status_map = dsmap_new();
  }
  /* Look for a download_status_t in the map with this digest */
  dlstatus = dsmap_get(cl->dl_status_map, digest);
  /* Got one? */
  if (dlstatus) {
    /* Use download_status_is_ready() */
    rv = download_status_is_ready(dlstatus, now, max_failures);
  } else {
    /*
     * If we don't know anything about it, return 1, since we haven't
     * tried this one before.  We need to create a new entry here,
     * too.
     */
    dlstatus = tor_malloc_zero(sizeof(*dlstatus));
    download_status_cert_init(dlstatus);
    dsmap_set(cl->dl_status_map, digest, dlstatus);
    rv = 1;
  }

  return rv;
}

/** Helper: Return the cert_list_t for an authority whose authority ID is
 * <b>id_digest</b>, allocating a new list if necessary. */
static cert_list_t *
get_cert_list(const char *id_digest)
{
  cert_list_t *cl;
  if (!trusted_dir_certs)
    trusted_dir_certs = digestmap_new();
  cl = digestmap_get(trusted_dir_certs, id_digest);
  if (!cl) {
    cl = tor_malloc_zero(sizeof(cert_list_t));
    download_status_cert_init(&cl->dl_status_by_id);
    cl->certs = smartlist_new();
    cl->dl_status_map = dsmap_new();
    digestmap_set(trusted_dir_certs, id_digest, cl);
  }
  return cl;
}

/** Return a list of authority ID digests with potentially enumerable lists
 * of download_status_t objects; used by controller GETINFO queries.
 */

MOCK_IMPL(smartlist_t *,
list_authority_ids_with_downloads, (void))
{
  smartlist_t *ids = smartlist_new();
  digestmap_iter_t *i;
  const char *digest;
  char *tmp;
  void *cl;

  if (trusted_dir_certs) {
    for (i = digestmap_iter_init(trusted_dir_certs);
         !(digestmap_iter_done(i));
         i = digestmap_iter_next(trusted_dir_certs, i)) {
      /*
       * We always have at least dl_status_by_id to query, so no need to
       * probe deeper than the existence of a cert_list_t.
       */
      digestmap_iter_get(i, &digest, &cl);
      tmp = tor_malloc(DIGEST_LEN);
      memcpy(tmp, digest, DIGEST_LEN);
      smartlist_add(ids, tmp);
    }
  }
  /* else definitely no downlaods going since nothing even has a cert list */

  return ids;
}

/** Given an authority ID digest, return a pointer to the default download
 * status, or NULL if there is no such entry in trusted_dir_certs */

MOCK_IMPL(download_status_t *,
id_only_download_status_for_authority_id, (const char *digest))
{
  download_status_t *dl = NULL;
  cert_list_t *cl;

  if (trusted_dir_certs) {
    cl = digestmap_get(trusted_dir_certs, digest);
    if (cl) {
      dl = &(cl->dl_status_by_id);
    }
  }

  return dl;
}

/** Given an authority ID digest, return a smartlist of signing key digests
 * for which download_status_t is potentially queryable, or NULL if no such
 * authority ID digest is known. */

MOCK_IMPL(smartlist_t *,
list_sk_digests_for_authority_id, (const char *digest))
{
  smartlist_t *sks = NULL;
  cert_list_t *cl;
  dsmap_iter_t *i;
  const char *sk_digest;
  char *tmp;
  download_status_t *dl;

  if (trusted_dir_certs) {
    cl = digestmap_get(trusted_dir_certs, digest);
    if (cl) {
      sks = smartlist_new();
      if (cl->dl_status_map) {
        for (i = dsmap_iter_init(cl->dl_status_map);
             !(dsmap_iter_done(i));
             i = dsmap_iter_next(cl->dl_status_map, i)) {
          /* Pull the digest out and add it to the list */
          dsmap_iter_get(i, &sk_digest, &dl);
          tmp = tor_malloc(DIGEST_LEN);
          memcpy(tmp, sk_digest, DIGEST_LEN);
          smartlist_add(sks, tmp);
        }
      }
    }
  }

  return sks;
}

/** Given an authority ID digest and a signing key digest, return the
 * download_status_t or NULL if none exists. */

MOCK_IMPL(download_status_t *,
  download_status_for_authority_id_and_sk,
  (const char *id_digest, const char *sk_digest))
{
  download_status_t *dl = NULL;
  cert_list_t *cl = NULL;

  if (trusted_dir_certs) {
    cl = digestmap_get(trusted_dir_certs, id_digest);
    if (cl && cl->dl_status_map) {
      dl = dsmap_get(cl->dl_status_map, sk_digest);
    }
  }

  return dl;
}

/** Release all space held by a cert_list_t */
static void
cert_list_free(cert_list_t *cl)
{
  if (!cl)
    return;

  SMARTLIST_FOREACH(cl->certs, authority_cert_t *, cert,
                    authority_cert_free(cert));
  smartlist_free(cl->certs);
  dsmap_free(cl->dl_status_map, tor_free_);
  tor_free(cl);
}

/** Wrapper for cert_list_free so we can pass it to digestmap_free */
static void
cert_list_free_(void *cl)
{
  cert_list_free(cl);
}

/** Reload the cached v3 key certificates from the cached-certs file in
 * the data directory. Return 0 on success, -1 on failure. */
int
trusted_dirs_reload_certs(void)
{
  char *filename;
  char *contents;
  int r;

  filename = get_datadir_fname("cached-certs");
  contents = read_file_to_str(filename, RFTS_IGNORE_MISSING, NULL);
  tor_free(filename);
  if (!contents)
    return 0;
  r = trusted_dirs_load_certs_from_string(
        contents,
        TRUSTED_DIRS_CERTS_SRC_FROM_STORE, 1, NULL);
  tor_free(contents);
  return r;
}

/** Helper: return true iff we already have loaded the exact cert
 * <b>cert</b>. */
static inline int
already_have_cert(authority_cert_t *cert)
{
  cert_list_t *cl = get_cert_list(cert->cache_info.identity_digest);

  SMARTLIST_FOREACH(cl->certs, authority_cert_t *, c,
  {
    if (tor_memeq(c->cache_info.signed_descriptor_digest,
                cert->cache_info.signed_descriptor_digest,
                DIGEST_LEN))
      return 1;
  });
  return 0;
}

/** Load a bunch of new key certificates from the string <b>contents</b>.  If
 * <b>source</b> is TRUSTED_DIRS_CERTS_SRC_FROM_STORE, the certificates are
 * from the cache, and we don't need to flush them to disk.  If we are a
 * dirauth loading our own cert, source is TRUSTED_DIRS_CERTS_SRC_SELF.
 * Otherwise, source is download type: TRUSTED_DIRS_CERTS_SRC_DL_BY_ID_DIGEST
 * or TRUSTED_DIRS_CERTS_SRC_DL_BY_ID_SK_DIGEST.  If <b>flush</b> is true, we
 * need to flush any changed certificates to disk now.  Return 0 on success,
 * -1 if any certs fail to parse.
 *
 * If source_dir is non-NULL, it's the identity digest for a directory that
 * we've just successfully retrieved certificates from, so try it first to
 * fetch any missing certificates.
 */
int
trusted_dirs_load_certs_from_string(const char *contents, int source,
                                    int flush, const char *source_dir)
{
  dir_server_t *ds;
  const char *s, *eos;
  int failure_code = 0;
  int from_store = (source == TRUSTED_DIRS_CERTS_SRC_FROM_STORE);
  int added_trusted_cert = 0;

  for (s = contents; *s; s = eos) {
    authority_cert_t *cert = authority_cert_parse_from_string(s, &eos);
    cert_list_t *cl;
    if (!cert) {
      failure_code = -1;
      break;
    }
    ds = trusteddirserver_get_by_v3_auth_digest(
                                       cert->cache_info.identity_digest);
    log_debug(LD_DIR, "Parsed certificate for %s",
              ds ? ds->nickname : "unknown authority");

    if (already_have_cert(cert)) {
      /* we already have this one. continue. */
      log_info(LD_DIR, "Skipping %s certificate for %s that we "
               "already have.",
               from_store ? "cached" : "downloaded",
               ds ? ds->nickname : "an old or new authority");

      /*
       * A duplicate on download should be treated as a failure, so we call
       * authority_cert_dl_failed() to reset the download status to make sure
       * we can't try again.  Since we've implemented the fp-sk mechanism
       * to download certs by signing key, this should be much rarer than it
       * was and is perhaps cause for concern.
       */
      if (!from_store) {
        if (authdir_mode(get_options())) {
          log_warn(LD_DIR,
                   "Got a certificate for %s, but we already have it. "
                   "Maybe they haven't updated it. Waiting for a while.",
                   ds ? ds->nickname : "an old or new authority");
        } else {
          log_info(LD_DIR,
                   "Got a certificate for %s, but we already have it. "
                   "Maybe they haven't updated it. Waiting for a while.",
                   ds ? ds->nickname : "an old or new authority");
        }

        /*
         * This is where we care about the source; authority_cert_dl_failed()
         * needs to know whether the download was by fp or (fp,sk) pair to
         * twiddle the right bit in the download map.
         */
        if (source == TRUSTED_DIRS_CERTS_SRC_DL_BY_ID_DIGEST) {
          authority_cert_dl_failed(cert->cache_info.identity_digest,
                                   NULL, 404);
        } else if (source == TRUSTED_DIRS_CERTS_SRC_DL_BY_ID_SK_DIGEST) {
          authority_cert_dl_failed(cert->cache_info.identity_digest,
                                   cert->signing_key_digest, 404);
        }
      }

      authority_cert_free(cert);
      continue;
    }

    if (ds) {
      added_trusted_cert = 1;
      log_info(LD_DIR, "Adding %s certificate for directory authority %s with "
               "signing key %s", from_store ? "cached" : "downloaded",
               ds->nickname, hex_str(cert->signing_key_digest,DIGEST_LEN));
    } else {
      int adding = directory_caches_unknown_auth_certs(get_options());
      log_info(LD_DIR, "%s %s certificate for unrecognized directory "
               "authority with signing key %s",
               adding ? "Adding" : "Not adding",
               from_store ? "cached" : "downloaded",
               hex_str(cert->signing_key_digest,DIGEST_LEN));
      if (!adding) {
        authority_cert_free(cert);
        continue;
      }
    }

    cl = get_cert_list(cert->cache_info.identity_digest);
    smartlist_add(cl->certs, cert);
    if (ds && cert->cache_info.published_on > ds->addr_current_at) {
      /* Check to see whether we should update our view of the authority's
       * address. */
      if (cert->addr && cert->dir_port &&
          (ds->addr != cert->addr ||
           ds->dir_port != cert->dir_port)) {
        char *a = tor_dup_ip(cert->addr);
        log_notice(LD_DIR, "Updating address for directory authority %s "
                   "from %s:%d to %s:%d based on certificate.",
                   ds->nickname, ds->address, (int)ds->dir_port,
                   a, cert->dir_port);
        tor_free(a);
        ds->addr = cert->addr;
        ds->dir_port = cert->dir_port;
      }
      ds->addr_current_at = cert->cache_info.published_on;
    }

    if (!from_store)
      trusted_dir_servers_certs_changed = 1;
  }

  if (flush)
    trusted_dirs_flush_certs_to_disk();

  /* call this even if failure_code is <0, since some certs might have
   * succeeded, but only pass source_dir if there were no failures,
   * and at least one more authority certificate was added to the store.
   * This avoids retrying a directory that's serving bad or entirely duplicate
   * certificates. */
  if (failure_code == 0 && added_trusted_cert) {
    networkstatus_note_certs_arrived(source_dir);
  } else {
    networkstatus_note_certs_arrived(NULL);
  }

  return failure_code;
}

/** Save all v3 key certificates to the cached-certs file. */
void
trusted_dirs_flush_certs_to_disk(void)
{
  char *filename;
  smartlist_t *chunks;

  if (!trusted_dir_servers_certs_changed || !trusted_dir_certs)
    return;

  chunks = smartlist_new();
  DIGESTMAP_FOREACH(trusted_dir_certs, key, cert_list_t *, cl) {
    SMARTLIST_FOREACH(cl->certs, authority_cert_t *, cert,
          {
            sized_chunk_t *c = tor_malloc(sizeof(sized_chunk_t));
            c->bytes = cert->cache_info.signed_descriptor_body;
            c->len = cert->cache_info.signed_descriptor_len;
            smartlist_add(chunks, c);
          });
  } DIGESTMAP_FOREACH_END;

  filename = get_datadir_fname("cached-certs");
  if (write_chunks_to_file(filename, chunks, 0, 0)) {
    log_warn(LD_FS, "Error writing certificates to disk.");
  }
  tor_free(filename);
  SMARTLIST_FOREACH(chunks, sized_chunk_t *, c, tor_free(c));
  smartlist_free(chunks);

  trusted_dir_servers_certs_changed = 0;
}

static int
compare_certs_by_pubdates(const void **_a, const void **_b)
{
  const authority_cert_t *cert1 = *_a, *cert2=*_b;

  if (cert1->cache_info.published_on < cert2->cache_info.published_on)
    return -1;
  else if (cert1->cache_info.published_on >  cert2->cache_info.published_on)
    return 1;
  else
    return 0;
}

/** Remove all expired v3 authority certificates that have been superseded for
 * more than 48 hours or, if not expired, that were published more than 7 days
 * before being superseded. (If the most recent cert was published more than 48
 * hours ago, then we aren't going to get any consensuses signed with older
 * keys.) */
static void
trusted_dirs_remove_old_certs(void)
{
  time_t now = time(NULL);
#define DEAD_CERT_LIFETIME (2*24*60*60)
#define SUPERSEDED_CERT_LIFETIME (2*24*60*60)
  if (!trusted_dir_certs)
    return;

  DIGESTMAP_FOREACH(trusted_dir_certs, key, cert_list_t *, cl) {
    /* Sort the list from first-published to last-published */
    smartlist_sort(cl->certs, compare_certs_by_pubdates);

    SMARTLIST_FOREACH_BEGIN(cl->certs, authority_cert_t *, cert) {
      if (cert_sl_idx == smartlist_len(cl->certs) - 1) {
        /* This is the most recently published cert.  Keep it. */
        continue;
      }
      authority_cert_t *next_cert = smartlist_get(cl->certs, cert_sl_idx+1);
      const time_t next_cert_published = next_cert->cache_info.published_on;
      if (next_cert_published > now) {
        /* All later certs are published in the future. Keep everything
         * we didn't discard. */
        break;
      }
      int should_remove = 0;
      if (cert->expires + DEAD_CERT_LIFETIME < now) {
        /* Certificate has been expired for at least DEAD_CERT_LIFETIME.
         * Remove it. */
        should_remove = 1;
      } else if (next_cert_published + SUPERSEDED_CERT_LIFETIME < now) {
        /* Certificate has been superseded for OLD_CERT_LIFETIME.
         * Remove it.
         */
        should_remove = 1;
      }
      if (should_remove) {
        SMARTLIST_DEL_CURRENT_KEEPORDER(cl->certs, cert);
        authority_cert_free(cert);
        trusted_dir_servers_certs_changed = 1;
      }
    } SMARTLIST_FOREACH_END(cert);

  } DIGESTMAP_FOREACH_END;
#undef DEAD_CERT_LIFETIME
#undef OLD_CERT_LIFETIME

  trusted_dirs_flush_certs_to_disk();
}

/** Return the newest v3 authority certificate whose v3 authority identity key
 * has digest <b>id_digest</b>.  Return NULL if no such authority is known,
 * or it has no certificate. */
authority_cert_t *
authority_cert_get_newest_by_id(const char *id_digest)
{
  cert_list_t *cl;
  authority_cert_t *best = NULL;
  if (!trusted_dir_certs ||
      !(cl = digestmap_get(trusted_dir_certs, id_digest)))
    return NULL;

  SMARTLIST_FOREACH(cl->certs, authority_cert_t *, cert,
  {
    if (!best || cert->cache_info.published_on > best->cache_info.published_on)
      best = cert;
  });
  return best;
}

/** Return the newest v3 authority certificate whose directory signing key has
 * digest <b>sk_digest</b>. Return NULL if no such certificate is known.
 */
authority_cert_t *
authority_cert_get_by_sk_digest(const char *sk_digest)
{
  authority_cert_t *c;
  if (!trusted_dir_certs)
    return NULL;

  if ((c = get_my_v3_authority_cert()) &&
      tor_memeq(c->signing_key_digest, sk_digest, DIGEST_LEN))
    return c;
  if ((c = get_my_v3_legacy_cert()) &&
      tor_memeq(c->signing_key_digest, sk_digest, DIGEST_LEN))
    return c;

  DIGESTMAP_FOREACH(trusted_dir_certs, key, cert_list_t *, cl) {
    SMARTLIST_FOREACH(cl->certs, authority_cert_t *, cert,
    {
      if (tor_memeq(cert->signing_key_digest, sk_digest, DIGEST_LEN))
        return cert;
    });
  } DIGESTMAP_FOREACH_END;
  return NULL;
}

/** Return the v3 authority certificate with signing key matching
 * <b>sk_digest</b>, for the authority with identity digest <b>id_digest</b>.
 * Return NULL if no such authority is known. */
authority_cert_t *
authority_cert_get_by_digests(const char *id_digest,
                              const char *sk_digest)
{
  cert_list_t *cl;
  if (!trusted_dir_certs ||
      !(cl = digestmap_get(trusted_dir_certs, id_digest)))
    return NULL;
  SMARTLIST_FOREACH(cl->certs, authority_cert_t *, cert,
    if (tor_memeq(cert->signing_key_digest, sk_digest, DIGEST_LEN))
      return cert; );

  return NULL;
}

/** Add every known authority_cert_t to <b>certs_out</b>. */
void
authority_cert_get_all(smartlist_t *certs_out)
{
  tor_assert(certs_out);
  if (!trusted_dir_certs)
    return;

  DIGESTMAP_FOREACH(trusted_dir_certs, key, cert_list_t *, cl) {
    SMARTLIST_FOREACH(cl->certs, authority_cert_t *, c,
                      smartlist_add(certs_out, c));
  } DIGESTMAP_FOREACH_END;
}

/** Called when an attempt to download a certificate with the authority with
 * ID <b>id_digest</b> and, if not NULL, signed with key signing_key_digest
 * fails with HTTP response code <b>status</b>: remember the failure, so we
 * don't try again immediately. */
void
authority_cert_dl_failed(const char *id_digest,
                         const char *signing_key_digest, int status)
{
  cert_list_t *cl;
  download_status_t *dlstatus = NULL;
  char id_digest_str[2*DIGEST_LEN+1];
  char sk_digest_str[2*DIGEST_LEN+1];

  if (!trusted_dir_certs ||
      !(cl = digestmap_get(trusted_dir_certs, id_digest)))
    return;

  /*
   * Are we noting a failed download of the latest cert for the id digest,
   * or of a download by (id, signing key) digest pair?
   */
  if (!signing_key_digest) {
    /* Just by id digest */
    download_status_failed(&cl->dl_status_by_id, status);
  } else {
    /* Reset by (id, signing key) digest pair
     *
     * Look for a download_status_t in the map with this digest
     */
    dlstatus = dsmap_get(cl->dl_status_map, signing_key_digest);
    /* Got one? */
    if (dlstatus) {
      download_status_failed(dlstatus, status);
    } else {
      /*
       * Do this rather than hex_str(), since hex_str clobbers
       * old results and we call twice in the param list.
       */
      base16_encode(id_digest_str, sizeof(id_digest_str),
                    id_digest, DIGEST_LEN);
      base16_encode(sk_digest_str, sizeof(sk_digest_str),
                    signing_key_digest, DIGEST_LEN);
      log_warn(LD_BUG,
               "Got failure for cert fetch with (fp,sk) = (%s,%s), with "
               "status %d, but knew nothing about the download.",
               id_digest_str, sk_digest_str, status);
    }
  }
}

static const char *BAD_SIGNING_KEYS[] = {
  "09CD84F751FD6E955E0F8ADB497D5401470D697E", // Expires 2015-01-11 16:26:31
  "0E7E9C07F0969D0468AD741E172A6109DC289F3C", // Expires 2014-08-12 10:18:26
  "57B85409891D3FB32137F642FDEDF8B7F8CDFDCD", // Expires 2015-02-11 17:19:09
  "87326329007AF781F587AF5B594E540B2B6C7630", // Expires 2014-07-17 11:10:09
  "98CC82342DE8D298CF99D3F1A396475901E0D38E", // Expires 2014-11-10 13:18:56
  "9904B52336713A5ADCB13E4FB14DC919E0D45571", // Expires 2014-04-20 20:01:01
  "9DCD8E3F1DD1597E2AD476BBA28A1A89F3095227", // Expires 2015-01-16 03:52:30
  "A61682F34B9BB9694AC98491FE1ABBFE61923941", // Expires 2014-06-11 09:25:09
  "B59F6E99C575113650C99F1C425BA7B20A8C071D", // Expires 2014-07-31 13:22:10
  "D27178388FA75B96D37FA36E0B015227DDDBDA51", // Expires 2014-08-04 04:01:57
  NULL,
};

/* DOCDOC */
int
authority_cert_is_blacklisted(const authority_cert_t *cert)
{
  char hex_digest[HEX_DIGEST_LEN+1];
  int i;
  base16_encode(hex_digest, sizeof(hex_digest),
                cert->signing_key_digest, sizeof(cert->signing_key_digest));

  for (i = 0; BAD_SIGNING_KEYS[i]; ++i) {
    if (!strcasecmp(hex_digest, BAD_SIGNING_KEYS[i])) {
      return 1;
    }
  }
  return 0;
}

/** Return true iff when we've been getting enough failures when trying to
 * download the certificate with ID digest <b>id_digest</b> that we're willing
 * to start bugging the user about it. */
int
authority_cert_dl_looks_uncertain(const char *id_digest)
{
#define N_AUTH_CERT_DL_FAILURES_TO_BUG_USER 2
  cert_list_t *cl;
  int n_failures;
  if (!trusted_dir_certs ||
      !(cl = digestmap_get(trusted_dir_certs, id_digest)))
    return 0;

  n_failures = download_status_get_n_failures(&cl->dl_status_by_id);
  return n_failures >= N_AUTH_CERT_DL_FAILURES_TO_BUG_USER;
}

/* Fetch the authority certificates specified in resource.
 * If we are a bridge client, and node is a configured bridge, fetch from node
 * using dir_hint as the fingerprint. Otherwise, if rs is not NULL, fetch from
 * rs. Otherwise, fetch from a random directory mirror. */
static void
authority_certs_fetch_resource_impl(const char *resource,
                                    const char *dir_hint,
                                    const node_t *node,
                                    const routerstatus_t *rs)
{
  const or_options_t *options = get_options();
  int get_via_tor = purpose_needs_anonymity(DIR_PURPOSE_FETCH_CERTIFICATE, 0);

  /* Make sure bridge clients never connect to anything but a bridge */
  if (options->UseBridges) {
    if (node && !node_is_a_configured_bridge(node)) {
      /* If we're using bridges, and node is not a bridge, use a 3-hop path. */
      get_via_tor = 1;
    } else if (!node) {
      /* If we're using bridges, and there's no node, use a 3-hop path. */
      get_via_tor = 1;
    }
  }

  const dir_indirection_t indirection = get_via_tor ? DIRIND_ANONYMOUS
                                                    : DIRIND_ONEHOP;

  /* If we've just downloaded a consensus from a bridge, re-use that
   * bridge */
  if (options->UseBridges && node && !get_via_tor) {
    /* clients always make OR connections to bridges */
    tor_addr_port_t or_ap;
    /* we are willing to use a non-preferred address if we need to */
    fascist_firewall_choose_address_node(node, FIREWALL_OR_CONNECTION, 0,
                                         &or_ap);
    directory_initiate_command(&or_ap.addr, or_ap.port,
                               NULL, 0, /*no dirport*/
                               dir_hint,
                               DIR_PURPOSE_FETCH_CERTIFICATE,
                               0,
                               indirection,
                               resource, NULL, 0, 0);
    return;
  }

  if (rs) {
    /* If we've just downloaded a consensus from a directory, re-use that
     * directory */
    directory_initiate_command_routerstatus(rs,
                                            DIR_PURPOSE_FETCH_CERTIFICATE,
                                            0, indirection, resource, NULL,
                                            0, 0);
    return;
  }

  /* Otherwise, we want certs from a random fallback or directory
   * mirror, because they will almost always succeed. */
  directory_get_from_dirserver(DIR_PURPOSE_FETCH_CERTIFICATE, 0,
                               resource, PDS_RETRY_IF_NO_SERVERS,
                               DL_WANT_ANY_DIRSERVER);
}

/** Try to download any v3 authority certificates that we may be missing.  If
 * <b>status</b> is provided, try to get all the ones that were used to sign
 * <b>status</b>.  Additionally, try to have a non-expired certificate for
 * every V3 authority in trusted_dir_servers.  Don't fetch certificates we
 * already have.
 *
 * If dir_hint is non-NULL, it's the identity digest for a directory that
 * we've just successfully retrieved a consensus or certificates from, so try
 * it first to fetch any missing certificates.
 **/
void
authority_certs_fetch_missing(networkstatus_t *status, time_t now,
                              const char *dir_hint)
{
  /*
   * The pending_id digestmap tracks pending certificate downloads by
   * identity digest; the pending_cert digestmap tracks pending downloads
   * by (identity digest, signing key digest) pairs.
   */
  digestmap_t *pending_id;
  fp_pair_map_t *pending_cert;
  /*
   * The missing_id_digests smartlist will hold a list of id digests
   * we want to fetch the newest cert for; the missing_cert_digests
   * smartlist will hold a list of fp_pair_t with an identity and
   * signing key digest.
   */
  smartlist_t *missing_cert_digests, *missing_id_digests;
  char *resource = NULL;
  cert_list_t *cl;
  const or_options_t *options = get_options();
  const int cache = directory_caches_unknown_auth_certs(options);
  fp_pair_t *fp_tmp = NULL;
  char id_digest_str[2*DIGEST_LEN+1];
  char sk_digest_str[2*DIGEST_LEN+1];

  if (should_delay_dir_fetches(options, NULL))
    return;

  pending_cert = fp_pair_map_new();
  pending_id = digestmap_new();
  missing_cert_digests = smartlist_new();
  missing_id_digests = smartlist_new();

  /*
   * First, we get the lists of already pending downloads so we don't
   * duplicate effort.
   */
  list_pending_downloads(pending_id, NULL,
                         DIR_PURPOSE_FETCH_CERTIFICATE, "fp/");
  list_pending_fpsk_downloads(pending_cert);

  /*
   * Now, we download any trusted authority certs we don't have by
   * identity digest only.  This gets the latest cert for that authority.
   */
  SMARTLIST_FOREACH_BEGIN(trusted_dir_servers, dir_server_t *, ds) {
    int found = 0;
    if (!(ds->type & V3_DIRINFO))
      continue;
    if (smartlist_contains_digest(missing_id_digests,
                                  ds->v3_identity_digest))
      continue;
    cl = get_cert_list(ds->v3_identity_digest);
    SMARTLIST_FOREACH_BEGIN(cl->certs, authority_cert_t *, cert) {
      if (now < cert->expires) {
        /* It's not expired, and we weren't looking for something to
         * verify a consensus with.  Call it done. */
        download_status_reset(&(cl->dl_status_by_id));
        /* No sense trying to download it specifically by signing key hash */
        download_status_reset_by_sk_in_cl(cl, cert->signing_key_digest);
        found = 1;
        break;
      }
    } SMARTLIST_FOREACH_END(cert);
    if (!found &&
        download_status_is_ready(&(cl->dl_status_by_id), now,
                                 options->TestingCertMaxDownloadTries) &&
        !digestmap_get(pending_id, ds->v3_identity_digest)) {
      log_info(LD_DIR,
               "No current certificate known for authority %s "
               "(ID digest %s); launching request.",
               ds->nickname, hex_str(ds->v3_identity_digest, DIGEST_LEN));
      smartlist_add(missing_id_digests, ds->v3_identity_digest);
    }
  } SMARTLIST_FOREACH_END(ds);

  /*
   * Next, if we have a consensus, scan through it and look for anything
   * signed with a key from a cert we don't have.  Those get downloaded
   * by (fp,sk) pair, but if we don't know any certs at all for the fp
   * (identity digest), and it's one of the trusted dir server certs
   * we started off above or a pending download in pending_id, don't
   * try to get it yet.  Most likely, the one we'll get for that will
   * have the right signing key too, and we'd just be downloading
   * redundantly.
   */
  if (status) {
    SMARTLIST_FOREACH_BEGIN(status->voters, networkstatus_voter_info_t *,
                            voter) {
      if (!smartlist_len(voter->sigs))
        continue; /* This authority never signed this consensus, so don't
                   * go looking for a cert with key digest 0000000000. */
      if (!cache &&
          !trusteddirserver_get_by_v3_auth_digest(voter->identity_digest))
        continue; /* We are not a cache, and we don't know this authority.*/

      /*
       * If we don't know *any* cert for this authority, and a download by ID
       * is pending or we added it to missing_id_digests above, skip this
       * one for now to avoid duplicate downloads.
       */
      cl = get_cert_list(voter->identity_digest);
      if (smartlist_len(cl->certs) == 0) {
        /* We have no certs at all for this one */

        /* Do we have a download of one pending? */
        if (digestmap_get(pending_id, voter->identity_digest))
          continue;

        /*
         * Are we about to launch a download of one due to the trusted
         * dir server check above?
         */
        if (smartlist_contains_digest(missing_id_digests,
                                      voter->identity_digest))
          continue;
      }

      SMARTLIST_FOREACH_BEGIN(voter->sigs, document_signature_t *, sig) {
        authority_cert_t *cert =
          authority_cert_get_by_digests(voter->identity_digest,
                                        sig->signing_key_digest);
        if (cert) {
          if (now < cert->expires)
            download_status_reset_by_sk_in_cl(cl, sig->signing_key_digest);
          continue;
        }
        if (download_status_is_ready_by_sk_in_cl(
              cl, sig->signing_key_digest,
              now, options->TestingCertMaxDownloadTries) &&
            !fp_pair_map_get_by_digests(pending_cert,
                                        voter->identity_digest,
                                        sig->signing_key_digest)) {
          /*
           * Do this rather than hex_str(), since hex_str clobbers
           * old results and we call twice in the param list.
           */
          base16_encode(id_digest_str, sizeof(id_digest_str),
                        voter->identity_digest, DIGEST_LEN);
          base16_encode(sk_digest_str, sizeof(sk_digest_str),
                        sig->signing_key_digest, DIGEST_LEN);

          if (voter->nickname) {
            log_info(LD_DIR,
                     "We're missing a certificate from authority %s "
                     "(ID digest %s) with signing key %s: "
                     "launching request.",
                     voter->nickname, id_digest_str, sk_digest_str);
          } else {
            log_info(LD_DIR,
                     "We're missing a certificate from authority ID digest "
                     "%s with signing key %s: launching request.",
                     id_digest_str, sk_digest_str);
          }

          /* Allocate a new fp_pair_t to append */
          fp_tmp = tor_malloc(sizeof(*fp_tmp));
          memcpy(fp_tmp->first, voter->identity_digest, sizeof(fp_tmp->first));
          memcpy(fp_tmp->second, sig->signing_key_digest,
                 sizeof(fp_tmp->second));
          smartlist_add(missing_cert_digests, fp_tmp);
        }
      } SMARTLIST_FOREACH_END(sig);
    } SMARTLIST_FOREACH_END(voter);
  }

  /* Bridge clients look up the node for the dir_hint  */
  const node_t *node = NULL;
  /* All clients, including bridge clients, look up the routerstatus for the
   * dir_hint */
  const routerstatus_t *rs = NULL;

  /* If we still need certificates, try the directory that just successfully
   * served us a consensus or certificates.
   * As soon as the directory fails to provide additional certificates, we try
   * another, randomly selected directory. This avoids continual retries.
   * (We only ever have one outstanding request per certificate.)
   */
  if (dir_hint) {
    if (options->UseBridges) {
      /* Bridge clients try the nodelist. If the dir_hint is from an authority,
       * or something else fetched over tor, we won't find the node here, but
       * we will find the rs. */
      node = node_get_by_id(dir_hint);
    }

    /* All clients try the consensus routerstatus, then the fallback
     * routerstatus */
    rs = router_get_consensus_status_by_id(dir_hint);
    if (!rs) {
      /* This will also find authorities */
      const dir_server_t *ds = router_get_fallback_dirserver_by_digest(
                                                                    dir_hint);
      if (ds) {
        rs = &ds->fake_status;
      }
    }

    if (!node && !rs) {
      log_warn(LD_BUG, "Directory %s delivered a consensus, but %s"
               "no routerstatus could be found for it.",
               options->UseBridges ? "no node and " : "",
               hex_str(dir_hint, DIGEST_LEN));
    }
  }

  /* Do downloads by identity digest */
  if (smartlist_len(missing_id_digests) > 0) {
    int need_plus = 0;
    smartlist_t *fps = smartlist_new();

    smartlist_add(fps, tor_strdup("fp/"));

    SMARTLIST_FOREACH_BEGIN(missing_id_digests, const char *, d) {
      char *fp = NULL;

      if (digestmap_get(pending_id, d))
        continue;

      base16_encode(id_digest_str, sizeof(id_digest_str),
                    d, DIGEST_LEN);

      if (need_plus) {
        tor_asprintf(&fp, "+%s", id_digest_str);
      } else {
        /* No need for tor_asprintf() in this case; first one gets no '+' */
        fp = tor_strdup(id_digest_str);
        need_plus = 1;
      }

      smartlist_add(fps, fp);
    } SMARTLIST_FOREACH_END(d);

    if (smartlist_len(fps) > 1) {
      resource = smartlist_join_strings(fps, "", 0, NULL);
      /* node and rs are directories that just gave us a consensus or
       * certificates */
      authority_certs_fetch_resource_impl(resource, dir_hint, node, rs);
      tor_free(resource);
    }
    /* else we didn't add any: they were all pending */

    SMARTLIST_FOREACH(fps, char *, cp, tor_free(cp));
    smartlist_free(fps);
  }

  /* Do downloads by identity digest/signing key pair */
  if (smartlist_len(missing_cert_digests) > 0) {
    int need_plus = 0;
    smartlist_t *fp_pairs = smartlist_new();

    smartlist_add(fp_pairs, tor_strdup("fp-sk/"));

    SMARTLIST_FOREACH_BEGIN(missing_cert_digests, const fp_pair_t *, d) {
      char *fp_pair = NULL;

      if (fp_pair_map_get(pending_cert, d))
        continue;

      /* Construct string encodings of the digests */
      base16_encode(id_digest_str, sizeof(id_digest_str),
                    d->first, DIGEST_LEN);
      base16_encode(sk_digest_str, sizeof(sk_digest_str),
                    d->second, DIGEST_LEN);

      /* Now tor_asprintf() */
      if (need_plus) {
        tor_asprintf(&fp_pair, "+%s-%s", id_digest_str, sk_digest_str);
      } else {
        /* First one in the list doesn't get a '+' */
        tor_asprintf(&fp_pair, "%s-%s", id_digest_str, sk_digest_str);
        need_plus = 1;
      }

      /* Add it to the list of pairs to request */
      smartlist_add(fp_pairs, fp_pair);
    } SMARTLIST_FOREACH_END(d);

    if (smartlist_len(fp_pairs) > 1) {
      resource = smartlist_join_strings(fp_pairs, "", 0, NULL);
      /* node and rs are directories that just gave us a consensus or
       * certificates */
      authority_certs_fetch_resource_impl(resource, dir_hint, node, rs);
      tor_free(resource);
    }
    /* else they were all pending */

    SMARTLIST_FOREACH(fp_pairs, char *, p, tor_free(p));
    smartlist_free(fp_pairs);
  }

  smartlist_free(missing_id_digests);
  SMARTLIST_FOREACH(missing_cert_digests, fp_pair_t *, p, tor_free(p));
  smartlist_free(missing_cert_digests);
  digestmap_free(pending_id, NULL);
  fp_pair_map_free(pending_cert, NULL);
}

/* Router descriptor storage.
 *
 * Routerdescs are stored in a big file, named "cached-descriptors".  As new
 * routerdescs arrive, we append them to a journal file named
 * "cached-descriptors.new".
 *
 * From time to time, we replace "cached-descriptors" with a new file
 * containing only the live, non-superseded descriptors, and clear
 * cached-routers.new.
 *
 * On startup, we read both files.
 */

/** Helper: return 1 iff the router log is so big we want to rebuild the
 * store. */
static int
router_should_rebuild_store(desc_store_t *store)
{
  if (store->store_len > (1<<16))
    return (store->journal_len > store->store_len / 2 ||
            store->bytes_dropped > store->store_len / 2);
  else
    return store->journal_len > (1<<15);
}

/** Return the desc_store_t in <b>rl</b> that should be used to store
 * <b>sd</b>. */
static inline desc_store_t *
desc_get_store(routerlist_t *rl, const signed_descriptor_t *sd)
{
  if (sd->is_extrainfo)
    return &rl->extrainfo_store;
  else
    return &rl->desc_store;
}

/** Add the signed_descriptor_t in <b>desc</b> to the router
 * journal; change its saved_location to SAVED_IN_JOURNAL and set its
 * offset appropriately. */
static int
signed_desc_append_to_journal(signed_descriptor_t *desc,
                              desc_store_t *store)
{
  char *fname = get_datadir_fname_suffix(store->fname_base, ".new");
  const char *body = signed_descriptor_get_body_impl(desc,1);
  size_t len = desc->signed_descriptor_len + desc->annotations_len;

  if (append_bytes_to_file(fname, body, len, 1)) {
    log_warn(LD_FS, "Unable to store router descriptor");
    tor_free(fname);
    return -1;
  }
  desc->saved_location = SAVED_IN_JOURNAL;
  tor_free(fname);

  desc->saved_offset = store->journal_len;
  store->journal_len += len;

  return 0;
}

/** Sorting helper: return &lt;0, 0, or &gt;0 depending on whether the
 * signed_descriptor_t* in *<b>a</b> is older, the same age as, or newer than
 * the signed_descriptor_t* in *<b>b</b>. */
static int
compare_signed_descriptors_by_age_(const void **_a, const void **_b)
{
  const signed_descriptor_t *r1 = *_a, *r2 = *_b;
  return (int)(r1->published_on - r2->published_on);
}

#define RRS_FORCE 1
#define RRS_DONT_REMOVE_OLD 2

/** If the journal of <b>store</b> is too long, or if RRS_FORCE is set in
 * <b>flags</b>, then atomically replace the saved router store with the
 * routers currently in our routerlist, and clear the journal.  Unless
 * RRS_DONT_REMOVE_OLD is set in <b>flags</b>, delete expired routers before
 * rebuilding the store.  Return 0 on success, -1 on failure.
 */
static int
router_rebuild_store(int flags, desc_store_t *store)
{
  smartlist_t *chunk_list = NULL;
  char *fname = NULL, *fname_tmp = NULL;
  int r = -1;
  off_t offset = 0;
  smartlist_t *signed_descriptors = NULL;
  int nocache=0;
  size_t total_expected_len = 0;
  int had_any;
  int force = flags & RRS_FORCE;

  if (!force && !router_should_rebuild_store(store)) {
    r = 0;
    goto done;
  }
  if (!routerlist) {
    r = 0;
    goto done;
  }

  if (store->type == EXTRAINFO_STORE)
    had_any = !eimap_isempty(routerlist->extra_info_map);
  else
    had_any = (smartlist_len(routerlist->routers)+
               smartlist_len(routerlist->old_routers))>0;

  /* Don't save deadweight. */
  if (!(flags & RRS_DONT_REMOVE_OLD))
    routerlist_remove_old_routers();

  log_info(LD_DIR, "Rebuilding %s cache", store->description);

  fname = get_datadir_fname(store->fname_base);
  fname_tmp = get_datadir_fname_suffix(store->fname_base, ".tmp");

  chunk_list = smartlist_new();

  /* We sort the routers by age to enhance locality on disk. */
  signed_descriptors = smartlist_new();
  if (store->type == EXTRAINFO_STORE) {
    eimap_iter_t *iter;
    for (iter = eimap_iter_init(routerlist->extra_info_map);
         !eimap_iter_done(iter);
         iter = eimap_iter_next(routerlist->extra_info_map, iter)) {
      const char *key;
      extrainfo_t *ei;
      eimap_iter_get(iter, &key, &ei);
      smartlist_add(signed_descriptors, &ei->cache_info);
    }
  } else {
    SMARTLIST_FOREACH(routerlist->old_routers, signed_descriptor_t *, sd,
                      smartlist_add(signed_descriptors, sd));
    SMARTLIST_FOREACH(routerlist->routers, routerinfo_t *, ri,
                      smartlist_add(signed_descriptors, &ri->cache_info));
  }

  smartlist_sort(signed_descriptors, compare_signed_descriptors_by_age_);

  /* Now, add the appropriate members to chunk_list */
  SMARTLIST_FOREACH_BEGIN(signed_descriptors, signed_descriptor_t *, sd) {
      sized_chunk_t *c;
      const char *body = signed_descriptor_get_body_impl(sd, 1);
      if (!body) {
        log_warn(LD_BUG, "No descriptor available for router.");
        goto done;
      }
      if (sd->do_not_cache) {
        ++nocache;
        continue;
      }
      c = tor_malloc(sizeof(sized_chunk_t));
      c->bytes = body;
      c->len = sd->signed_descriptor_len + sd->annotations_len;
      total_expected_len += c->len;
      smartlist_add(chunk_list, c);
  } SMARTLIST_FOREACH_END(sd);

  if (write_chunks_to_file(fname_tmp, chunk_list, 1, 1)<0) {
    log_warn(LD_FS, "Error writing router store to disk.");
    goto done;
  }

  /* Our mmap is now invalid. */
  if (store->mmap) {
    int res = tor_munmap_file(store->mmap);
    store->mmap = NULL;
    if (res != 0) {
      log_warn(LD_FS, "Unable to munmap route store in %s", fname);
    }
  }

  if (replace_file(fname_tmp, fname)<0) {
    log_warn(LD_FS, "Error replacing old router store: %s", strerror(errno));
    goto done;
  }

  errno = 0;
  store->mmap = tor_mmap_file(fname);
  if (! store->mmap) {
    if (errno == ERANGE) {
      /* empty store.*/
      if (total_expected_len) {
        log_warn(LD_FS, "We wrote some bytes to a new descriptor file at '%s',"
                 " but when we went to mmap it, it was empty!", fname);
      } else if (had_any) {
        log_info(LD_FS, "We just removed every descriptor in '%s'.  This is "
                 "okay if we're just starting up after a long time. "
                 "Otherwise, it's a bug.", fname);
      }
    } else {
      log_warn(LD_FS, "Unable to mmap new descriptor file at '%s'.",fname);
    }
  }

  log_info(LD_DIR, "Reconstructing pointers into cache");

  offset = 0;
  SMARTLIST_FOREACH_BEGIN(signed_descriptors, signed_descriptor_t *, sd) {
      if (sd->do_not_cache)
        continue;
      sd->saved_location = SAVED_IN_CACHE;
      if (store->mmap) {
        tor_free(sd->signed_descriptor_body); // sets it to null
        sd->saved_offset = offset;
      }
      offset += sd->signed_descriptor_len + sd->annotations_len;
      signed_descriptor_get_body(sd); /* reconstruct and assert */
  } SMARTLIST_FOREACH_END(sd);

  tor_free(fname);
  fname = get_datadir_fname_suffix(store->fname_base, ".new");
  write_str_to_file(fname, "", 1);

  r = 0;
  store->store_len = (size_t) offset;
  store->journal_len = 0;
  store->bytes_dropped = 0;
 done:
  smartlist_free(signed_descriptors);
  tor_free(fname);
  tor_free(fname_tmp);
  if (chunk_list) {
    SMARTLIST_FOREACH(chunk_list, sized_chunk_t *, c, tor_free(c));
    smartlist_free(chunk_list);
  }

  return r;
}

/** Helper: Reload a cache file and its associated journal, setting metadata
 * appropriately.  If <b>extrainfo</b> is true, reload the extrainfo store;
 * else reload the router descriptor store. */
static int
router_reload_router_list_impl(desc_store_t *store)
{
  char *fname = NULL, *contents = NULL;
  struct stat st;
  int extrainfo = (store->type == EXTRAINFO_STORE);
  store->journal_len = store->store_len = 0;

  fname = get_datadir_fname(store->fname_base);

  if (store->mmap) {
    /* get rid of it first */
    int res = tor_munmap_file(store->mmap);
    store->mmap = NULL;
    if (res != 0) {
      log_warn(LD_FS, "Failed to munmap %s", fname);
      tor_free(fname);
      return -1;
    }
  }

  store->mmap = tor_mmap_file(fname);
  if (store->mmap) {
    store->store_len = store->mmap->size;
    if (extrainfo)
      router_load_extrainfo_from_string(store->mmap->data,
                                        store->mmap->data+store->mmap->size,
                                        SAVED_IN_CACHE, NULL, 0);
    else
      router_load_routers_from_string(store->mmap->data,
                                      store->mmap->data+store->mmap->size,
                                      SAVED_IN_CACHE, NULL, 0, NULL);
  }

  tor_free(fname);
  fname = get_datadir_fname_suffix(store->fname_base, ".new");
  /* don't load empty files - we wouldn't get any data, even if we tried */
  if (file_status(fname) == FN_FILE)
    contents = read_file_to_str(fname, RFTS_BIN|RFTS_IGNORE_MISSING, &st);
  if (contents) {
    if (extrainfo)
      router_load_extrainfo_from_string(contents, NULL,SAVED_IN_JOURNAL,
                                        NULL, 0);
    else
      router_load_routers_from_string(contents, NULL, SAVED_IN_JOURNAL,
                                      NULL, 0, NULL);
    store->journal_len = (size_t) st.st_size;
    tor_free(contents);
  }

  tor_free(fname);

  if (store->journal_len) {
    /* Always clear the journal on startup.*/
    router_rebuild_store(RRS_FORCE, store);
  } else if (!extrainfo) {
    /* Don't cache expired routers. (This is in an else because
     * router_rebuild_store() also calls remove_old_routers().) */
    routerlist_remove_old_routers();
  }

  return 0;
}

/** Load all cached router descriptors and extra-info documents from the
 * store. Return 0 on success and -1 on failure.
 */
int
router_reload_router_list(void)
{
  routerlist_t *rl = router_get_routerlist();
  if (router_reload_router_list_impl(&rl->desc_store))
    return -1;
  if (router_reload_router_list_impl(&rl->extrainfo_store))
    return -1;
  return 0;
}

/** Return a smartlist containing a list of dir_server_t * for all
 * known trusted dirservers.  Callers must not modify the list or its
 * contents.
 */
const smartlist_t *
router_get_trusted_dir_servers(void)
{
  if (!trusted_dir_servers)
    trusted_dir_servers = smartlist_new();

  return trusted_dir_servers;
}

const smartlist_t *
router_get_fallback_dir_servers(void)
{
  if (!fallback_dir_servers)
    fallback_dir_servers = smartlist_new();

  return fallback_dir_servers;
}

/** Try to find a running dirserver that supports operations of <b>type</b>.
 *
 * If there are no running dirservers in our routerlist and the
 * <b>PDS_RETRY_IF_NO_SERVERS</b> flag is set, set all the fallback ones
 * (including authorities) as running again, and pick one.
 *
 * If the <b>PDS_IGNORE_FASCISTFIREWALL</b> flag is set, then include
 * dirservers that we can't reach.
 *
 * If the <b>PDS_ALLOW_SELF</b> flag is not set, then don't include ourself
 * (if we're a dirserver).
 *
 * Don't pick a fallback directory mirror if any non-fallback is viable;
 * (the fallback directory mirrors include the authorities)
 * try to avoid using servers that have returned 503 recently.
 */
const routerstatus_t *
router_pick_directory_server(dirinfo_type_t type, int flags)
{
  int busy = 0;
  const routerstatus_t *choice;

  if (!routerlist)
    return NULL;

  choice = router_pick_directory_server_impl(type, flags, &busy);
  if (choice || !(flags & PDS_RETRY_IF_NO_SERVERS))
    return choice;

  if (busy) {
    /* If the reason that we got no server is that servers are "busy",
     * we must be excluding good servers because we already have serverdesc
     * fetches with them.  Do not mark down servers up because of this. */
    tor_assert((flags & (PDS_NO_EXISTING_SERVERDESC_FETCH|
                         PDS_NO_EXISTING_MICRODESC_FETCH)));
    return NULL;
  }

  log_info(LD_DIR,
           "No reachable router entries for dirservers. "
           "Trying them all again.");
  /* mark all fallback directory mirrors as up again */
  mark_all_dirservers_up(fallback_dir_servers);
  /* try again */
  choice = router_pick_directory_server_impl(type, flags, NULL);
  return choice;
}

/** Return the dir_server_t for the directory authority whose identity
 * key hashes to <b>digest</b>, or NULL if no such authority is known.
 */
dir_server_t *
router_get_trusteddirserver_by_digest(const char *digest)
{
  if (!trusted_dir_servers)
    return NULL;

  SMARTLIST_FOREACH(trusted_dir_servers, dir_server_t *, ds,
     {
       if (tor_memeq(ds->digest, digest, DIGEST_LEN))
         return ds;
     });

  return NULL;
}

/** Return the dir_server_t for the fallback dirserver whose identity
 * key hashes to <b>digest</b>, or NULL if no such fallback is in the list of
 * fallback_dir_servers. (fallback_dir_servers is affected by the FallbackDir
 * and UseDefaultFallbackDirs torrc options.)
 * The list of fallback directories includes the list of authorities.
 */
dir_server_t *
router_get_fallback_dirserver_by_digest(const char *digest)
{
  if (!fallback_dir_servers)
    return NULL;

  if (!digest)
    return NULL;

  SMARTLIST_FOREACH(fallback_dir_servers, dir_server_t *, ds,
     {
       if (tor_memeq(ds->digest, digest, DIGEST_LEN))
         return ds;
     });

  return NULL;
}

/** Return 1 if any fallback dirserver's identity key hashes to <b>digest</b>,
 * or 0 if no such fallback is in the list of fallback_dir_servers.
 * (fallback_dir_servers is affected by the FallbackDir and
 * UseDefaultFallbackDirs torrc options.)
 * The list of fallback directories includes the list of authorities.
 */
int
router_digest_is_fallback_dir(const char *digest)
{
  return (router_get_fallback_dirserver_by_digest(digest) != NULL);
}

/** Return the dir_server_t for the directory authority whose
 * v3 identity key hashes to <b>digest</b>, or NULL if no such authority
 * is known.
 */
MOCK_IMPL(dir_server_t *,
trusteddirserver_get_by_v3_auth_digest, (const char *digest))
{
  if (!trusted_dir_servers)
    return NULL;

  SMARTLIST_FOREACH(trusted_dir_servers, dir_server_t *, ds,
     {
       if (tor_memeq(ds->v3_identity_digest, digest, DIGEST_LEN) &&
           (ds->type & V3_DIRINFO))
         return ds;
     });

  return NULL;
}

/** Try to find a running directory authority. Flags are as for
 * router_pick_directory_server.
 */
const routerstatus_t *
router_pick_trusteddirserver(dirinfo_type_t type, int flags)
{
  return router_pick_dirserver_generic(trusted_dir_servers, type, flags);
}

/** Try to find a running fallback directory. Flags are as for
 * router_pick_directory_server.
 */
const routerstatus_t *
router_pick_fallback_dirserver(dirinfo_type_t type, int flags)
{
  return router_pick_dirserver_generic(fallback_dir_servers, type, flags);
}

/** Try to find a running fallback directory. Flags are as for
 * router_pick_directory_server.
 */
static const routerstatus_t *
router_pick_dirserver_generic(smartlist_t *sourcelist,
                              dirinfo_type_t type, int flags)
{
  const routerstatus_t *choice;
  int busy = 0;

  choice = router_pick_trusteddirserver_impl(sourcelist, type, flags, &busy);
  if (choice || !(flags & PDS_RETRY_IF_NO_SERVERS))
    return choice;
  if (busy) {
    /* If the reason that we got no server is that servers are "busy",
     * we must be excluding good servers because we already have serverdesc
     * fetches with them.  Do not mark down servers up because of this. */
    tor_assert((flags & (PDS_NO_EXISTING_SERVERDESC_FETCH|
                         PDS_NO_EXISTING_MICRODESC_FETCH)));
    return NULL;
  }

  log_info(LD_DIR,
           "No dirservers are reachable. Trying them all again.");
  mark_all_dirservers_up(sourcelist);
  return router_pick_trusteddirserver_impl(sourcelist, type, flags, NULL);
}

/* Check if we already have a directory fetch from ap, for serverdesc
 * (including extrainfo) or microdesc documents.
 * If so, return 1, if not, return 0.
 * Also returns 0 if addr is NULL, tor_addr_is_null(addr), or dir_port is 0.
 */
STATIC int
router_is_already_dir_fetching(const tor_addr_port_t *ap, int serverdesc,
                               int microdesc)
{
  if (!ap || tor_addr_is_null(&ap->addr) || !ap->port) {
    return 0;
  }

  /* XX/teor - we're not checking tunnel connections here, see #17848
   */
  if (serverdesc && (
     connection_get_by_type_addr_port_purpose(
       CONN_TYPE_DIR, &ap->addr, ap->port, DIR_PURPOSE_FETCH_SERVERDESC)
  || connection_get_by_type_addr_port_purpose(
       CONN_TYPE_DIR, &ap->addr, ap->port, DIR_PURPOSE_FETCH_EXTRAINFO))) {
    return 1;
  }

  if (microdesc && (
     connection_get_by_type_addr_port_purpose(
       CONN_TYPE_DIR, &ap->addr, ap->port, DIR_PURPOSE_FETCH_MICRODESC))) {
    return 1;
  }

  return 0;
}

/* Check if we already have a directory fetch from ds, for serverdesc
 * (including extrainfo) or microdesc documents.
 * If so, return 1, if not, return 0.
 */
static int
router_is_already_dir_fetching_ds(const dir_server_t *ds,
                                  int serverdesc,
                                  int microdesc)
{
  tor_addr_port_t ipv4_dir_ap, ipv6_dir_ap;

  /* Assume IPv6 DirPort is the same as IPv4 DirPort */
  tor_addr_from_ipv4h(&ipv4_dir_ap.addr, ds->addr);
  ipv4_dir_ap.port = ds->dir_port;
  tor_addr_copy(&ipv6_dir_ap.addr, &ds->ipv6_addr);
  ipv6_dir_ap.port = ds->dir_port;

  return (router_is_already_dir_fetching(&ipv4_dir_ap, serverdesc, microdesc)
       || router_is_already_dir_fetching(&ipv6_dir_ap, serverdesc, microdesc));
}

/* Check if we already have a directory fetch from rs, for serverdesc
 * (including extrainfo) or microdesc documents.
 * If so, return 1, if not, return 0.
 */
static int
router_is_already_dir_fetching_rs(const routerstatus_t *rs,
                                  int serverdesc,
                                  int microdesc)
{
  tor_addr_port_t ipv4_dir_ap, ipv6_dir_ap;

  /* Assume IPv6 DirPort is the same as IPv4 DirPort */
  tor_addr_from_ipv4h(&ipv4_dir_ap.addr, rs->addr);
  ipv4_dir_ap.port = rs->dir_port;
  tor_addr_copy(&ipv6_dir_ap.addr, &rs->ipv6_addr);
  ipv6_dir_ap.port = rs->dir_port;

  return (router_is_already_dir_fetching(&ipv4_dir_ap, serverdesc, microdesc)
       || router_is_already_dir_fetching(&ipv6_dir_ap, serverdesc, microdesc));
}

#ifndef LOG_FALSE_POSITIVES_DURING_BOOTSTRAP
#define LOG_FALSE_POSITIVES_DURING_BOOTSTRAP 0
#endif

/* Log a message if rs is not found or not a preferred address */
static void
router_picked_poor_directory_log(const routerstatus_t *rs)
{
  const networkstatus_t *usable_consensus;
  usable_consensus = networkstatus_get_reasonably_live_consensus(time(NULL),
                                                 usable_consensus_flavor());

#if !LOG_FALSE_POSITIVES_DURING_BOOTSTRAP
  /* Don't log early in the bootstrap process, it's normal to pick from a
   * small pool of nodes. Of course, this won't help if we're trying to
   * diagnose bootstrap issues. */
  if (!smartlist_len(nodelist_get_list()) || !usable_consensus
      || !router_have_minimum_dir_info()) {
    return;
  }
#endif

  /* We couldn't find a node, or the one we have doesn't fit our preferences.
   * Sometimes this is normal, sometimes it can be a reachability issue. */
  if (!rs) {
    /* This happens a lot, so it's at debug level */
    log_debug(LD_DIR, "Wanted to make an outgoing directory connection, but "
              "we couldn't find a directory that fit our criteria. "
              "Perhaps we will succeed next time with less strict criteria.");
  } else if (!fascist_firewall_allows_rs(rs, FIREWALL_OR_CONNECTION, 1)
             && !fascist_firewall_allows_rs(rs, FIREWALL_DIR_CONNECTION, 1)
             ) {
    /* This is rare, and might be interesting to users trying to diagnose
     * connection issues on dual-stack machines. */
    log_info(LD_DIR, "Selected a directory %s with non-preferred OR and Dir "
             "addresses for launching an outgoing connection: "
             "IPv4 %s OR %d Dir %d IPv6 %s OR %d Dir %d",
             routerstatus_describe(rs),
             fmt_addr32(rs->addr), rs->or_port,
             rs->dir_port, fmt_addr(&rs->ipv6_addr),
             rs->ipv6_orport, rs->dir_port);
  }
}

#undef LOG_FALSE_POSITIVES_DURING_BOOTSTRAP

/** How long do we avoid using a directory server after it's given us a 503? */
#define DIR_503_TIMEOUT (60*60)

/* Common retry code for router_pick_directory_server_impl and
 * router_pick_trusteddirserver_impl. Retry with the non-preferred IP version.
 * Must be called before RETRY_WITHOUT_EXCLUDE().
 *
 * If we got no result, and we are applying IP preferences, and we are a
 * client that could use an alternate IP version, try again with the
 * opposite preferences. */
#define RETRY_ALTERNATE_IP_VERSION(retry_label)                               \
  STMT_BEGIN                                                                  \
    if (result == NULL && try_ip_pref && options->ClientUseIPv4               \
        && fascist_firewall_use_ipv6(options) && !server_mode(options)        \
        && !n_busy) {                                                         \
      n_excluded = 0;                                                         \
      n_busy = 0;                                                             \
      try_ip_pref = 0;                                                        \
      goto retry_label;                                                       \
    }                                                                         \
  STMT_END                                                                    \

/* Common retry code for router_pick_directory_server_impl and
 * router_pick_trusteddirserver_impl. Retry without excluding nodes, but with
 * the preferred IP version. Must be called after RETRY_ALTERNATE_IP_VERSION().
 *
 * If we got no result, and we are excluding nodes, and StrictNodes is
 * not set, try again without excluding nodes. */
#define RETRY_WITHOUT_EXCLUDE(retry_label)                                    \
  STMT_BEGIN                                                                  \
    if (result == NULL && try_excluding && !options->StrictNodes              \
        && n_excluded && !n_busy) {                                           \
      try_excluding = 0;                                                      \
      n_excluded = 0;                                                         \
      n_busy = 0;                                                             \
      try_ip_pref = 1;                                                        \
      goto retry_label;                                                       \
    }                                                                         \
  STMT_END

/* When iterating through the routerlist, can OR address/port preference
 * and reachability checks be skipped?
 */
int
router_skip_or_reachability(const or_options_t *options, int try_ip_pref)
{
  /* Servers always have and prefer IPv4.
   * And if clients are checking against the firewall for reachability only,
   * but there's no firewall, don't bother checking */
  return server_mode(options) || (!try_ip_pref && !firewall_is_fascist_or());
}

/* When iterating through the routerlist, can Dir address/port preference
 * and reachability checks be skipped?
 */
static int
router_skip_dir_reachability(const or_options_t *options, int try_ip_pref)
{
  /* Servers always have and prefer IPv4.
   * And if clients are checking against the firewall for reachability only,
   * but there's no firewall, don't bother checking */
  return server_mode(options) || (!try_ip_pref && !firewall_is_fascist_dir());
}

/** Pick a random running valid directory server/mirror from our
 * routerlist.  Arguments are as for router_pick_directory_server(), except:
 *
 * If <b>n_busy_out</b> is provided, set *<b>n_busy_out</b> to the number of
 * directories that we excluded for no other reason than
 * PDS_NO_EXISTING_SERVERDESC_FETCH or PDS_NO_EXISTING_MICRODESC_FETCH.
 */
STATIC const routerstatus_t *
router_pick_directory_server_impl(dirinfo_type_t type, int flags,
                                  int *n_busy_out)
{
  const or_options_t *options = get_options();
  const node_t *result;
  smartlist_t *direct, *tunnel;
  smartlist_t *trusted_direct, *trusted_tunnel;
  smartlist_t *overloaded_direct, *overloaded_tunnel;
  time_t now = time(NULL);
  const networkstatus_t *consensus = networkstatus_get_latest_consensus();
  const int requireother = ! (flags & PDS_ALLOW_SELF);
  const int fascistfirewall = ! (flags & PDS_IGNORE_FASCISTFIREWALL);
  const int no_serverdesc_fetching =(flags & PDS_NO_EXISTING_SERVERDESC_FETCH);
  const int no_microdesc_fetching = (flags & PDS_NO_EXISTING_MICRODESC_FETCH);
  const int for_guard = (flags & PDS_FOR_GUARD);
  int try_excluding = 1, n_excluded = 0, n_busy = 0;
  int try_ip_pref = 1;

  if (!consensus)
    return NULL;

 retry_search:

  direct = smartlist_new();
  tunnel = smartlist_new();
  trusted_direct = smartlist_new();
  trusted_tunnel = smartlist_new();
  overloaded_direct = smartlist_new();
  overloaded_tunnel = smartlist_new();

  const int skip_or_fw = router_skip_or_reachability(options, try_ip_pref);
  const int skip_dir_fw = router_skip_dir_reachability(options, try_ip_pref);
  const int must_have_or = directory_must_use_begindir(options);

  /* Find all the running dirservers we know about. */
  SMARTLIST_FOREACH_BEGIN(nodelist_get_list(), const node_t *, node) {
    int is_trusted, is_trusted_extrainfo;
    int is_overloaded;
    const routerstatus_t *status = node->rs;
    const country_t country = node->country;
    if (!status)
      continue;

    if (!node->is_running || !node_is_dir(node) || !node->is_valid)
      continue;
    if (requireother && router_digest_is_me(node->identity))
      continue;
    is_trusted = router_digest_is_trusted_dir(node->identity);
    is_trusted_extrainfo = router_digest_is_trusted_dir_type(
                           node->identity, EXTRAINFO_DIRINFO);
    if ((type & EXTRAINFO_DIRINFO) &&
        !router_supports_extrainfo(node->identity, is_trusted_extrainfo))
      continue;
    /* Don't make the same node a guard twice */
    if (for_guard && node->using_as_guard) {
      continue;
    }
    /* Ensure that a directory guard is actually a guard node. */
    if (for_guard && !node->is_possible_guard) {
      continue;
    }
    if (try_excluding &&
        routerset_contains_routerstatus(options->ExcludeNodes, status,
                                        country)) {
      ++n_excluded;
      continue;
    }

    if (router_is_already_dir_fetching_rs(status,
                                          no_serverdesc_fetching,
                                          no_microdesc_fetching)) {
      ++n_busy;
      continue;
    }

    is_overloaded = status->last_dir_503_at + DIR_503_TIMEOUT > now;

    /* Clients use IPv6 addresses if the server has one and the client
     * prefers IPv6.
     * Add the router if its preferred address and port are reachable.
     * If we don't get any routers, we'll try again with the non-preferred
     * address for each router (if any). (To ensure correct load-balancing
     * we try routers that only have one address both times.)
     */
    if (!fascistfirewall || skip_or_fw ||
        fascist_firewall_allows_node(node, FIREWALL_OR_CONNECTION,
                                     try_ip_pref))
      smartlist_add(is_trusted ? trusted_tunnel :
                    is_overloaded ? overloaded_tunnel : tunnel, (void*)node);
    else if (!must_have_or && (skip_dir_fw ||
             fascist_firewall_allows_node(node, FIREWALL_DIR_CONNECTION,
                                          try_ip_pref)))
      smartlist_add(is_trusted ? trusted_direct :
                    is_overloaded ? overloaded_direct : direct, (void*)node);
  } SMARTLIST_FOREACH_END(node);

  if (smartlist_len(tunnel)) {
    result = node_sl_choose_by_bandwidth(tunnel, WEIGHT_FOR_DIR);
  } else if (smartlist_len(overloaded_tunnel)) {
    result = node_sl_choose_by_bandwidth(overloaded_tunnel,
                                                 WEIGHT_FOR_DIR);
  } else if (smartlist_len(trusted_tunnel)) {
    /* FFFF We don't distinguish between trusteds and overloaded trusteds
     * yet. Maybe one day we should. */
    /* FFFF We also don't load balance over authorities yet. I think this
     * is a feature, but it could easily be a bug. -RD */
    result = smartlist_choose(trusted_tunnel);
  } else if (smartlist_len(direct)) {
    result = node_sl_choose_by_bandwidth(direct, WEIGHT_FOR_DIR);
  } else if (smartlist_len(overloaded_direct)) {
    result = node_sl_choose_by_bandwidth(overloaded_direct,
                                         WEIGHT_FOR_DIR);
  } else {
    result = smartlist_choose(trusted_direct);
  }
  smartlist_free(direct);
  smartlist_free(tunnel);
  smartlist_free(trusted_direct);
  smartlist_free(trusted_tunnel);
  smartlist_free(overloaded_direct);
  smartlist_free(overloaded_tunnel);

  RETRY_ALTERNATE_IP_VERSION(retry_search);

  RETRY_WITHOUT_EXCLUDE(retry_search);

  if (n_busy_out)
    *n_busy_out = n_busy;

  router_picked_poor_directory_log(result ? result->rs : NULL);

  return result ? result->rs : NULL;
}

/** Pick a random element from a list of dir_server_t, weighting by their
 * <b>weight</b> field. */
static const dir_server_t *
dirserver_choose_by_weight(const smartlist_t *servers, double authority_weight)
{
  int n = smartlist_len(servers);
  int i;
  double *weights_dbl;
  uint64_t *weights_u64;
  const dir_server_t *ds;

  weights_dbl = tor_calloc(n, sizeof(double));
  weights_u64 = tor_calloc(n, sizeof(uint64_t));
  for (i = 0; i < n; ++i) {
    ds = smartlist_get(servers, i);
    weights_dbl[i] = ds->weight;
    if (ds->is_authority)
      weights_dbl[i] *= authority_weight;
  }

  scale_array_elements_to_u64(weights_u64, weights_dbl, n, NULL);
  i = choose_array_element_by_weight(weights_u64, n);
  tor_free(weights_dbl);
  tor_free(weights_u64);
  return (i < 0) ? NULL : smartlist_get(servers, i);
}

/** Choose randomly from among the dir_server_ts in sourcelist that
 * are up. Flags are as for router_pick_directory_server_impl().
 */
static const routerstatus_t *
router_pick_trusteddirserver_impl(const smartlist_t *sourcelist,
                                  dirinfo_type_t type, int flags,
                                  int *n_busy_out)
{
  const or_options_t *options = get_options();
  smartlist_t *direct, *tunnel;
  smartlist_t *overloaded_direct, *overloaded_tunnel;
  const routerinfo_t *me = router_get_my_routerinfo();
  const routerstatus_t *result = NULL;
  time_t now = time(NULL);
  const int requireother = ! (flags & PDS_ALLOW_SELF);
  const int fascistfirewall = ! (flags & PDS_IGNORE_FASCISTFIREWALL);
  const int no_serverdesc_fetching =(flags & PDS_NO_EXISTING_SERVERDESC_FETCH);
  const int no_microdesc_fetching =(flags & PDS_NO_EXISTING_MICRODESC_FETCH);
  const double auth_weight = (sourcelist == fallback_dir_servers) ?
    options->DirAuthorityFallbackRate : 1.0;
  smartlist_t *pick_from;
  int n_busy = 0;
  int try_excluding = 1, n_excluded = 0;
  int try_ip_pref = 1;

  if (!sourcelist)
    return NULL;

 retry_search:

  direct = smartlist_new();
  tunnel = smartlist_new();
  overloaded_direct = smartlist_new();
  overloaded_tunnel = smartlist_new();

  const int skip_or_fw = router_skip_or_reachability(options, try_ip_pref);
  const int skip_dir_fw = router_skip_dir_reachability(options, try_ip_pref);
  const int must_have_or = directory_must_use_begindir(options);

  SMARTLIST_FOREACH_BEGIN(sourcelist, const dir_server_t *, d)
    {
      int is_overloaded =
          d->fake_status.last_dir_503_at + DIR_503_TIMEOUT > now;
      if (!d->is_running) continue;
      if ((type & d->type) == 0)
        continue;
      int is_trusted_extrainfo = router_digest_is_trusted_dir_type(
                                 d->digest, EXTRAINFO_DIRINFO);
      if ((type & EXTRAINFO_DIRINFO) &&
          !router_supports_extrainfo(d->digest, is_trusted_extrainfo))
        continue;
      if (requireother && me && router_digest_is_me(d->digest))
        continue;
      if (try_excluding &&
          routerset_contains_routerstatus(options->ExcludeNodes,
                                          &d->fake_status, -1)) {
        ++n_excluded;
        continue;
      }

      if (router_is_already_dir_fetching_ds(d, no_serverdesc_fetching,
                                            no_microdesc_fetching)) {
        ++n_busy;
        continue;
      }

      /* Clients use IPv6 addresses if the server has one and the client
       * prefers IPv6.
       * Add the router if its preferred address and port are reachable.
       * If we don't get any routers, we'll try again with the non-preferred
       * address for each router (if any). (To ensure correct load-balancing
       * we try routers that only have one address both times.)
       */
      if (!fascistfirewall || skip_or_fw ||
          fascist_firewall_allows_dir_server(d, FIREWALL_OR_CONNECTION,
                                             try_ip_pref))
        smartlist_add(is_overloaded ? overloaded_tunnel : tunnel, (void*)d);
      else if (!must_have_or && (skip_dir_fw ||
               fascist_firewall_allows_dir_server(d, FIREWALL_DIR_CONNECTION,
                                                  try_ip_pref)))
        smartlist_add(is_overloaded ? overloaded_direct : direct, (void*)d);
    }
  SMARTLIST_FOREACH_END(d);

  if (smartlist_len(tunnel)) {
    pick_from = tunnel;
  } else if (smartlist_len(overloaded_tunnel)) {
    pick_from = overloaded_tunnel;
  } else if (smartlist_len(direct)) {
    pick_from = direct;
  } else {
    pick_from = overloaded_direct;
  }

  {
    const dir_server_t *selection =
      dirserver_choose_by_weight(pick_from, auth_weight);

    if (selection)
      result = &selection->fake_status;
  }

  smartlist_free(direct);
  smartlist_free(tunnel);
  smartlist_free(overloaded_direct);
  smartlist_free(overloaded_tunnel);

  RETRY_ALTERNATE_IP_VERSION(retry_search);

  RETRY_WITHOUT_EXCLUDE(retry_search);

  router_picked_poor_directory_log(result);

  if (n_busy_out)
    *n_busy_out = n_busy;
  return result;
}

/** Mark as running every dir_server_t in <b>server_list</b>. */
static void
mark_all_dirservers_up(smartlist_t *server_list)
{
  if (server_list) {
    SMARTLIST_FOREACH_BEGIN(server_list, dir_server_t *, dir) {
      routerstatus_t *rs;
      node_t *node;
      dir->is_running = 1;
      node = node_get_mutable_by_id(dir->digest);
      if (node)
        node->is_running = 1;
      rs = router_get_mutable_consensus_status_by_id(dir->digest);
      if (rs) {
        rs->last_dir_503_at = 0;
        control_event_networkstatus_changed_single(rs);
      }
    } SMARTLIST_FOREACH_END(dir);
  }
  router_dir_info_changed();
}

/** Return true iff r1 and r2 have the same address and OR port. */
int
routers_have_same_or_addrs(const routerinfo_t *r1, const routerinfo_t *r2)
{
  return r1->addr == r2->addr && r1->or_port == r2->or_port &&
    tor_addr_eq(&r1->ipv6_addr, &r2->ipv6_addr) &&
    r1->ipv6_orport == r2->ipv6_orport;
}

/** Reset all internal variables used to count failed downloads of network
 * status objects. */
void
router_reset_status_download_failures(void)
{
  mark_all_dirservers_up(fallback_dir_servers);
}

/** Given a <b>router</b>, add every node_t in its family (including the
 * node itself!) to <b>sl</b>.
 *
 * Note the type mismatch: This function takes a routerinfo, but adds nodes
 * to the smartlist!
 */
static void
routerlist_add_node_and_family(smartlist_t *sl, const routerinfo_t *router)
{
  /* XXXX MOVE ? */
  node_t fake_node;
  const node_t *node = node_get_by_id(router->cache_info.identity_digest);;
  if (node == NULL) {
    memset(&fake_node, 0, sizeof(fake_node));
    fake_node.ri = (routerinfo_t *)router;
    memcpy(fake_node.identity, router->cache_info.identity_digest, DIGEST_LEN);
    node = &fake_node;
  }
  nodelist_add_node_and_family(sl, node);
}

/** Add every suitable node from our nodelist to <b>sl</b>, so that
 * we can pick a node for a circuit.
 */
void
router_add_running_nodes_to_smartlist(smartlist_t *sl, int allow_invalid,
                                      int need_uptime, int need_capacity,
                                      int need_guard, int need_desc,
                                      int pref_addr, int direct_conn)
{
  const int check_reach = !router_skip_or_reachability(get_options(),
                                                       pref_addr);
  /* XXXX MOVE */
  SMARTLIST_FOREACH_BEGIN(nodelist_get_list(), const node_t *, node) {
    if (!node->is_running ||
        (!node->is_valid && !allow_invalid))
      continue;
    if (need_desc && !(node->ri || (node->rs && node->md)))
      continue;
    if (node->ri && node->ri->purpose != ROUTER_PURPOSE_GENERAL)
      continue;
    if (node_is_unreliable(node, need_uptime, need_capacity, need_guard))
      continue;
<<<<<<< HEAD
    /* Choose a node with an OR address that matches the firewall rules,
     * if we are making a direct connection */
    if (direct_conn && check_reach &&
        !fascist_firewall_allows_node(node, FIREWALL_OR_CONNECTION, pref_addr))
=======
    /* Don't choose nodes if we are certain they can't do ntor */
    if (node->rs && !routerstatus_version_supports_ntor(node->rs, 1))
      continue;
    if ((node->ri || node->md) && !node_has_curve25519_onion_key(node))
      continue;
    /* Choose a node with an OR address that matches the firewall rules */
    if (check_reach && !fascist_firewall_allows_node(node,
                                                     FIREWALL_OR_CONNECTION,
                                                     pref_addr))
>>>>>>> 19816f2f
      continue;

    smartlist_add(sl, (void *)node);
  } SMARTLIST_FOREACH_END(node);
}

/** Look through the routerlist until we find a router that has my key.
 Return it. */
const routerinfo_t *
routerlist_find_my_routerinfo(void)
{
  if (!routerlist)
    return NULL;

  SMARTLIST_FOREACH(routerlist->routers, routerinfo_t *, router,
  {
    if (router_is_me(router))
      return router;
  });
  return NULL;
}

/** Return the smaller of the router's configured BandwidthRate
 * and its advertised capacity. */
uint32_t
router_get_advertised_bandwidth(const routerinfo_t *router)
{
  if (router->bandwidthcapacity < router->bandwidthrate)
    return router->bandwidthcapacity;
  return router->bandwidthrate;
}

/** Do not weight any declared bandwidth more than this much when picking
 * routers by bandwidth. */
#define DEFAULT_MAX_BELIEVABLE_BANDWIDTH 10000000 /* 10 MB/sec */

/** Return the smaller of the router's configured BandwidthRate
 * and its advertised capacity, capped by max-believe-bw. */
uint32_t
router_get_advertised_bandwidth_capped(const routerinfo_t *router)
{
  uint32_t result = router->bandwidthcapacity;
  if (result > router->bandwidthrate)
    result = router->bandwidthrate;
  if (result > DEFAULT_MAX_BELIEVABLE_BANDWIDTH)
    result = DEFAULT_MAX_BELIEVABLE_BANDWIDTH;
  return result;
}

/** Given an array of double/uint64_t unions that are currently being used as
 * doubles, convert them to uint64_t, and try to scale them linearly so as to
 * much of the range of uint64_t. If <b>total_out</b> is provided, set it to
 * the sum of all elements in the array _before_ scaling. */
STATIC void
scale_array_elements_to_u64(uint64_t *entries_out, const double *entries_in,
                            int n_entries,
                            uint64_t *total_out)
{
  double total = 0.0;
  double scale_factor = 0.0;
  int i;

  for (i = 0; i < n_entries; ++i)
    total += entries_in[i];

  if (total > 0.0) {
    scale_factor = ((double)INT64_MAX) / total;
    scale_factor /= 4.0; /* make sure we're very far away from overflowing */
  }

  for (i = 0; i < n_entries; ++i)
    entries_out[i] = tor_llround(entries_in[i] * scale_factor);

  if (total_out)
    *total_out = (uint64_t) total;
}

/** Pick a random element of <b>n_entries</b>-element array <b>entries</b>,
 * choosing each element with a probability proportional to its (uint64_t)
 * value, and return the index of that element.  If all elements are 0, choose
 * an index at random. Return -1 on error.
 */
STATIC int
choose_array_element_by_weight(const uint64_t *entries, int n_entries)
{
  int i;
  uint64_t rand_val;
  uint64_t total = 0;

  for (i = 0; i < n_entries; ++i)
    total += entries[i];

  if (n_entries < 1)
    return -1;

  if (total == 0)
    return crypto_rand_int(n_entries);

  tor_assert(total < INT64_MAX);

  rand_val = crypto_rand_uint64(total);

  return select_array_member_cumulative_timei(
                           entries, n_entries, total, rand_val);
}

/** When weighting bridges, enforce these values as lower and upper
 * bound for believable bandwidth, because there is no way for us
 * to verify a bridge's bandwidth currently. */
#define BRIDGE_MIN_BELIEVABLE_BANDWIDTH 20000  /* 20 kB/sec */
#define BRIDGE_MAX_BELIEVABLE_BANDWIDTH 100000 /* 100 kB/sec */

/** Return the smaller of the router's configured BandwidthRate
 * and its advertised capacity, making sure to stay within the
 * interval between bridge-min-believe-bw and
 * bridge-max-believe-bw. */
static uint32_t
bridge_get_advertised_bandwidth_bounded(routerinfo_t *router)
{
  uint32_t result = router->bandwidthcapacity;
  if (result > router->bandwidthrate)
    result = router->bandwidthrate;
  if (result > BRIDGE_MAX_BELIEVABLE_BANDWIDTH)
    result = BRIDGE_MAX_BELIEVABLE_BANDWIDTH;
  else if (result < BRIDGE_MIN_BELIEVABLE_BANDWIDTH)
    result = BRIDGE_MIN_BELIEVABLE_BANDWIDTH;
  return result;
}

/** Return bw*1000, unless bw*1000 would overflow, in which case return
 * INT32_MAX. */
static inline int32_t
kb_to_bytes(uint32_t bw)
{
  return (bw > (INT32_MAX/1000)) ? INT32_MAX : bw*1000;
}

/** Helper function:
 * choose a random element of smartlist <b>sl</b> of nodes, weighted by
 * the advertised bandwidth of each element using the consensus
 * bandwidth weights.
 *
 * If <b>rule</b>==WEIGHT_FOR_EXIT. we're picking an exit node: consider all
 * nodes' bandwidth equally regardless of their Exit status, since there may
 * be some in the list because they exit to obscure ports. If
 * <b>rule</b>==NO_WEIGHTING, we're picking a non-exit node: weight
 * exit-node's bandwidth less depending on the smallness of the fraction of
 * Exit-to-total bandwidth.  If <b>rule</b>==WEIGHT_FOR_GUARD, we're picking a
 * guard node: consider all guard's bandwidth equally. Otherwise, weight
 * guards proportionally less.
 */
static const node_t *
smartlist_choose_node_by_bandwidth_weights(const smartlist_t *sl,
                                           bandwidth_weight_rule_t rule)
{
  double *bandwidths_dbl=NULL;
  uint64_t *bandwidths_u64=NULL;

  if (compute_weighted_bandwidths(sl, rule, &bandwidths_dbl) < 0)
    return NULL;

  bandwidths_u64 = tor_calloc(smartlist_len(sl), sizeof(uint64_t));
  scale_array_elements_to_u64(bandwidths_u64, bandwidths_dbl,
                              smartlist_len(sl), NULL);

  {
    int idx = choose_array_element_by_weight(bandwidths_u64,
                                             smartlist_len(sl));
    tor_free(bandwidths_dbl);
    tor_free(bandwidths_u64);
    return idx < 0 ? NULL : smartlist_get(sl, idx);
  }
}

/** Given a list of routers and a weighting rule as in
 * smartlist_choose_node_by_bandwidth_weights, compute weighted bandwidth
 * values for each node and store them in a freshly allocated
 * *<b>bandwidths_out</b> of the same length as <b>sl</b>, and holding results
 * as doubles. Return 0 on success, -1 on failure. */
static int
compute_weighted_bandwidths(const smartlist_t *sl,
                            bandwidth_weight_rule_t rule,
                            double **bandwidths_out)
{
  int64_t weight_scale;
  double Wg = -1, Wm = -1, We = -1, Wd = -1;
  double Wgb = -1, Wmb = -1, Web = -1, Wdb = -1;
  uint64_t weighted_bw = 0;
  guardfraction_bandwidth_t guardfraction_bw;
  double *bandwidths;

  /* Can't choose exit and guard at same time */
  tor_assert(rule == NO_WEIGHTING ||
             rule == WEIGHT_FOR_EXIT ||
             rule == WEIGHT_FOR_GUARD ||
             rule == WEIGHT_FOR_MID ||
             rule == WEIGHT_FOR_DIR);

  if (smartlist_len(sl) == 0) {
    log_info(LD_CIRC,
             "Empty routerlist passed in to consensus weight node "
             "selection for rule %s",
             bandwidth_weight_rule_to_string(rule));
    return -1;
  }

  weight_scale = networkstatus_get_weight_scale_param(NULL);

  if (rule == WEIGHT_FOR_GUARD) {
    Wg = networkstatus_get_bw_weight(NULL, "Wgg", -1);
    Wm = networkstatus_get_bw_weight(NULL, "Wgm", -1); /* Bridges */
    We = 0;
    Wd = networkstatus_get_bw_weight(NULL, "Wgd", -1);

    Wgb = networkstatus_get_bw_weight(NULL, "Wgb", -1);
    Wmb = networkstatus_get_bw_weight(NULL, "Wmb", -1);
    Web = networkstatus_get_bw_weight(NULL, "Web", -1);
    Wdb = networkstatus_get_bw_weight(NULL, "Wdb", -1);
  } else if (rule == WEIGHT_FOR_MID) {
    Wg = networkstatus_get_bw_weight(NULL, "Wmg", -1);
    Wm = networkstatus_get_bw_weight(NULL, "Wmm", -1);
    We = networkstatus_get_bw_weight(NULL, "Wme", -1);
    Wd = networkstatus_get_bw_weight(NULL, "Wmd", -1);

    Wgb = networkstatus_get_bw_weight(NULL, "Wgb", -1);
    Wmb = networkstatus_get_bw_weight(NULL, "Wmb", -1);
    Web = networkstatus_get_bw_weight(NULL, "Web", -1);
    Wdb = networkstatus_get_bw_weight(NULL, "Wdb", -1);
  } else if (rule == WEIGHT_FOR_EXIT) {
    // Guards CAN be exits if they have weird exit policies
    // They are d then I guess...
    We = networkstatus_get_bw_weight(NULL, "Wee", -1);
    Wm = networkstatus_get_bw_weight(NULL, "Wem", -1); /* Odd exit policies */
    Wd = networkstatus_get_bw_weight(NULL, "Wed", -1);
    Wg = networkstatus_get_bw_weight(NULL, "Weg", -1); /* Odd exit policies */

    Wgb = networkstatus_get_bw_weight(NULL, "Wgb", -1);
    Wmb = networkstatus_get_bw_weight(NULL, "Wmb", -1);
    Web = networkstatus_get_bw_weight(NULL, "Web", -1);
    Wdb = networkstatus_get_bw_weight(NULL, "Wdb", -1);
  } else if (rule == WEIGHT_FOR_DIR) {
    We = networkstatus_get_bw_weight(NULL, "Wbe", -1);
    Wm = networkstatus_get_bw_weight(NULL, "Wbm", -1);
    Wd = networkstatus_get_bw_weight(NULL, "Wbd", -1);
    Wg = networkstatus_get_bw_weight(NULL, "Wbg", -1);

    Wgb = Wmb = Web = Wdb = weight_scale;
  } else if (rule == NO_WEIGHTING) {
    Wg = Wm = We = Wd = weight_scale;
    Wgb = Wmb = Web = Wdb = weight_scale;
  }

  if (Wg < 0 || Wm < 0 || We < 0 || Wd < 0 || Wgb < 0 || Wmb < 0 || Wdb < 0
      || Web < 0) {
    log_debug(LD_CIRC,
              "Got negative bandwidth weights. Defaulting to naive selection"
              " algorithm.");
    Wg = Wm = We = Wd = weight_scale;
    Wgb = Wmb = Web = Wdb = weight_scale;
  }

  Wg /= weight_scale;
  Wm /= weight_scale;
  We /= weight_scale;
  Wd /= weight_scale;

  Wgb /= weight_scale;
  Wmb /= weight_scale;
  Web /= weight_scale;
  Wdb /= weight_scale;

  bandwidths = tor_calloc(smartlist_len(sl), sizeof(double));

  // Cycle through smartlist and total the bandwidth.
  static int warned_missing_bw = 0;
  SMARTLIST_FOREACH_BEGIN(sl, const node_t *, node) {
    int is_exit = 0, is_guard = 0, is_dir = 0, this_bw = 0;
    double weight = 1;
    double weight_without_guard_flag = 0; /* Used for guardfraction */
    double final_weight = 0;
    is_exit = node->is_exit && ! node->is_bad_exit;
    is_guard = node->is_possible_guard;
    is_dir = node_is_dir(node);
    if (node->rs) {
      if (!node->rs->has_bandwidth) {
        /* This should never happen, unless all the authorites downgrade
         * to 0.2.0 or rogue routerstatuses get inserted into our consensus. */
        if (! warned_missing_bw) {
          log_warn(LD_BUG,
                 "Consensus is missing some bandwidths. Using a naive "
                 "router selection algorithm");
          warned_missing_bw = 1;
        }
        this_bw = 30000; /* Chosen arbitrarily */
      } else {
        this_bw = kb_to_bytes(node->rs->bandwidth_kb);
      }
    } else if (node->ri) {
      /* bridge or other descriptor not in our consensus */
      this_bw = bridge_get_advertised_bandwidth_bounded(node->ri);
    } else {
      /* We can't use this one. */
      continue;
    }

    if (is_guard && is_exit) {
      weight = (is_dir ? Wdb*Wd : Wd);
      weight_without_guard_flag = (is_dir ? Web*We : We);
    } else if (is_guard) {
      weight = (is_dir ? Wgb*Wg : Wg);
      weight_without_guard_flag = (is_dir ? Wmb*Wm : Wm);
    } else if (is_exit) {
      weight = (is_dir ? Web*We : We);
    } else { // middle
      weight = (is_dir ? Wmb*Wm : Wm);
    }
    /* These should be impossible; but overflows here would be bad, so let's
     * make sure. */
    if (this_bw < 0)
      this_bw = 0;
    if (weight < 0.0)
      weight = 0.0;
    if (weight_without_guard_flag < 0.0)
      weight_without_guard_flag = 0.0;

    /* If guardfraction information is available in the consensus, we
     * want to calculate this router's bandwidth according to its
     * guardfraction. Quoting from proposal236:
     *
     *    Let Wpf denote the weight from the 'bandwidth-weights' line a
     *    client would apply to N for position p if it had the guard
     *    flag, Wpn the weight if it did not have the guard flag, and B the
     *    measured bandwidth of N in the consensus.  Then instead of choosing
     *    N for position p proportionally to Wpf*B or Wpn*B, clients should
     *    choose N proportionally to F*Wpf*B + (1-F)*Wpn*B.
     */
    if (node->rs && node->rs->has_guardfraction && rule != WEIGHT_FOR_GUARD) {
      /* XXX The assert should actually check for is_guard. However,
       * that crashes dirauths because of #13297. This should be
       * equivalent: */
      tor_assert(node->rs->is_possible_guard);

      guard_get_guardfraction_bandwidth(&guardfraction_bw,
                                        this_bw,
                                        node->rs->guardfraction_percentage);

      /* Calculate final_weight = F*Wpf*B + (1-F)*Wpn*B */
      final_weight =
        guardfraction_bw.guard_bw * weight +
        guardfraction_bw.non_guard_bw * weight_without_guard_flag;

      log_debug(LD_GENERAL, "%s: Guardfraction weight %f instead of %f (%s)",
                node->rs->nickname, final_weight, weight*this_bw,
                bandwidth_weight_rule_to_string(rule));
    } else { /* no guardfraction information. calculate the weight normally. */
      final_weight = weight*this_bw;
    }

    bandwidths[node_sl_idx] = final_weight + 0.5;
  } SMARTLIST_FOREACH_END(node);

  log_debug(LD_CIRC, "Generated weighted bandwidths for rule %s based "
            "on weights "
            "Wg=%f Wm=%f We=%f Wd=%f with total bw "U64_FORMAT,
            bandwidth_weight_rule_to_string(rule),
            Wg, Wm, We, Wd, U64_PRINTF_ARG(weighted_bw));

  *bandwidths_out = bandwidths;

  return 0;
}

/** For all nodes in <b>sl</b>, return the fraction of those nodes, weighted
 * by their weighted bandwidths with rule <b>rule</b>, for which we have
 * descriptors. */
double
frac_nodes_with_descriptors(const smartlist_t *sl,
                            bandwidth_weight_rule_t rule)
{
  double *bandwidths = NULL;
  double total, present;

  if (smartlist_len(sl) == 0)
    return 0.0;

  if (compute_weighted_bandwidths(sl, rule, &bandwidths) < 0) {
    int n_with_descs = 0;
    SMARTLIST_FOREACH(sl, const node_t *, node, {
      if (node_has_descriptor(node))
        n_with_descs++;
    });
    return ((double)n_with_descs) / (double)smartlist_len(sl);
  }

  total = present = 0.0;
  SMARTLIST_FOREACH_BEGIN(sl, const node_t *, node) {
    const double bw = bandwidths[node_sl_idx];
    total += bw;
    if (node_has_descriptor(node))
      present += bw;
  } SMARTLIST_FOREACH_END(node);

  tor_free(bandwidths);

  if (total < 1.0)
    return 0;

  return present / total;
}

/** Choose a random element of status list <b>sl</b>, weighted by
 * the advertised bandwidth of each node */
const node_t *
node_sl_choose_by_bandwidth(const smartlist_t *sl,
                            bandwidth_weight_rule_t rule)
{ /*XXXX MOVE */
  return smartlist_choose_node_by_bandwidth_weights(sl, rule);
}

/** Return a random running node from the nodelist. Never
 * pick a node that is in
 * <b>excludedsmartlist</b>, or which matches <b>excludedset</b>,
 * even if they are the only nodes available.
 * If <b>CRN_NEED_UPTIME</b> is set in flags and any router has more than
 * a minimum uptime, return one of those.
 * If <b>CRN_NEED_CAPACITY</b> is set in flags, weight your choice by the
 * advertised capacity of each router.
 * If <b>CRN_ALLOW_INVALID</b> is not set in flags, consider only Valid
 * routers.
 * If <b>CRN_NEED_GUARD</b> is set in flags, consider only Guard routers.
 * If <b>CRN_WEIGHT_AS_EXIT</b> is set in flags, we weight bandwidths as if
 * picking an exit node, otherwise we weight bandwidths for picking a relay
 * node (that is, possibly discounting exit nodes).
 * If <b>CRN_NEED_DESC</b> is set in flags, we only consider nodes that
 * have a routerinfo or microdescriptor -- that is, enough info to be
 * used to build a circuit.
 * If <b>CRN_PREF_ADDR</b> is set in flags, we only consider nodes that
 * have an address that is preferred by the ClientPreferIPv6ORPort setting
 * (regardless of this flag, we exclude nodes that aren't allowed by the
 * firewall, including ClientUseIPv4 0 and fascist_firewall_use_ipv6() == 0).
 */
const node_t *
router_choose_random_node(smartlist_t *excludedsmartlist,
                          routerset_t *excludedset,
                          router_crn_flags_t flags)
{ /* XXXX MOVE */
  const int need_uptime = (flags & CRN_NEED_UPTIME) != 0;
  const int need_capacity = (flags & CRN_NEED_CAPACITY) != 0;
  const int need_guard = (flags & CRN_NEED_GUARD) != 0;
  const int allow_invalid = (flags & CRN_ALLOW_INVALID) != 0;
  const int weight_for_exit = (flags & CRN_WEIGHT_AS_EXIT) != 0;
  const int need_desc = (flags & CRN_NEED_DESC) != 0;
  const int pref_addr = (flags & CRN_PREF_ADDR) != 0;
  const int direct_conn = (flags & CRN_DIRECT_CONN) != 0;

  smartlist_t *sl=smartlist_new(),
    *excludednodes=smartlist_new();
  const node_t *choice = NULL;
  const routerinfo_t *r;
  bandwidth_weight_rule_t rule;

  tor_assert(!(weight_for_exit && need_guard));
  rule = weight_for_exit ? WEIGHT_FOR_EXIT :
    (need_guard ? WEIGHT_FOR_GUARD : WEIGHT_FOR_MID);

  /* Exclude relays that allow single hop exit circuits, if the user
   * wants to (such relays might be risky) */
  if (get_options()->ExcludeSingleHopRelays) {
    SMARTLIST_FOREACH(nodelist_get_list(), node_t *, node,
      if (node_allows_single_hop_exits(node)) {
        smartlist_add(excludednodes, node);
      });
  }

  if ((r = routerlist_find_my_routerinfo()))
    routerlist_add_node_and_family(excludednodes, r);

  router_add_running_nodes_to_smartlist(sl, allow_invalid,
                                        need_uptime, need_capacity,
                                        need_guard, need_desc, pref_addr,
                                        direct_conn);
  log_debug(LD_CIRC,
           "We found %d running nodes.",
            smartlist_len(sl));

  smartlist_subtract(sl,excludednodes);
  log_debug(LD_CIRC,
            "We removed %d excludednodes, leaving %d nodes.",
            smartlist_len(excludednodes),
            smartlist_len(sl));

  if (excludedsmartlist) {
    smartlist_subtract(sl,excludedsmartlist);
    log_debug(LD_CIRC,
              "We removed %d excludedsmartlist, leaving %d nodes.",
              smartlist_len(excludedsmartlist),
              smartlist_len(sl));
  }
  if (excludedset) {
    routerset_subtract_nodes(sl,excludedset);
    log_debug(LD_CIRC,
              "We removed excludedset, leaving %d nodes.",
              smartlist_len(sl));
  }

  // Always weight by bandwidth
  choice = node_sl_choose_by_bandwidth(sl, rule);

  smartlist_free(sl);
  if (!choice && (need_uptime || need_capacity || need_guard || pref_addr)) {
    /* try once more -- recurse but with fewer restrictions. */
    log_info(LD_CIRC,
             "We couldn't find any live%s%s%s routers; falling back "
             "to list of all routers.",
             need_capacity?", fast":"",
             need_uptime?", stable":"",
             need_guard?", guard":"");
    flags &= ~ (CRN_NEED_UPTIME|CRN_NEED_CAPACITY|CRN_NEED_GUARD|
                CRN_PREF_ADDR);
    choice = router_choose_random_node(
                     excludedsmartlist, excludedset, flags);
  }
  smartlist_free(excludednodes);
  if (!choice) {
    log_warn(LD_CIRC,
             "No available nodes when trying to choose node. Failing.");
  }
  return choice;
}

/** Helper: given an extended nickname in <b>hexdigest</b> try to decode it.
 * Return 0 on success, -1 on failure.  Store the result into the
 * DIGEST_LEN-byte buffer at <b>digest_out</b>, the single character at
 * <b>nickname_qualifier_char_out</b>, and the MAXNICKNAME_LEN+1-byte buffer
 * at <b>nickname_out</b>.
 *
 * The recognized format is:
 *   HexName = Dollar? HexDigest NamePart?
 *   Dollar = '?'
 *   HexDigest = HexChar*20
 *   HexChar = 'a'..'f' | 'A'..'F' | '0'..'9'
 *   NamePart = QualChar Name
 *   QualChar = '=' | '~'
 *   Name = NameChar*(1..MAX_NICKNAME_LEN)
 *   NameChar = Any ASCII alphanumeric character
 */
int
hex_digest_nickname_decode(const char *hexdigest,
                           char *digest_out,
                           char *nickname_qualifier_char_out,
                           char *nickname_out)
{
  size_t len;

  tor_assert(hexdigest);
  if (hexdigest[0] == '$')
    ++hexdigest;

  len = strlen(hexdigest);
  if (len < HEX_DIGEST_LEN) {
    return -1;
  } else if (len > HEX_DIGEST_LEN && (hexdigest[HEX_DIGEST_LEN] == '=' ||
                                    hexdigest[HEX_DIGEST_LEN] == '~') &&
           len <= HEX_DIGEST_LEN+1+MAX_NICKNAME_LEN) {
    *nickname_qualifier_char_out = hexdigest[HEX_DIGEST_LEN];
    strlcpy(nickname_out, hexdigest+HEX_DIGEST_LEN+1 , MAX_NICKNAME_LEN+1);
  } else if (len == HEX_DIGEST_LEN) {
    ;
  } else {
    return -1;
  }

  if (base16_decode(digest_out, DIGEST_LEN,
                    hexdigest, HEX_DIGEST_LEN) != DIGEST_LEN)
    return -1;
  return 0;
}

/** Helper: Return true iff the <b>identity_digest</b> and <b>nickname</b>
 * combination of a router, encoded in hexadecimal, matches <b>hexdigest</b>
 * (which is optionally prefixed with a single dollar sign).  Return false if
 * <b>hexdigest</b> is malformed, or it doesn't match.  */
int
hex_digest_nickname_matches(const char *hexdigest, const char *identity_digest,
                            const char *nickname, int is_named)
{
  char digest[DIGEST_LEN];
  char nn_char='\0';
  char nn_buf[MAX_NICKNAME_LEN+1];

  if (hex_digest_nickname_decode(hexdigest, digest, &nn_char, nn_buf) == -1)
    return 0;

  if (nn_char == '=' || nn_char == '~') {
    if (!nickname)
      return 0;
    if (strcasecmp(nn_buf, nickname))
      return 0;
    if (nn_char == '=' && !is_named)
      return 0;
  }

  return tor_memeq(digest, identity_digest, DIGEST_LEN);
}

/** Return true iff <b>router</b> is listed as named in the current
 * consensus. */
int
router_is_named(const routerinfo_t *router)
{
  const char *digest =
    networkstatus_get_router_digest_by_nickname(router->nickname);

  return (digest &&
          tor_memeq(digest, router->cache_info.identity_digest, DIGEST_LEN));
}

/** Return true iff <b>digest</b> is the digest of the identity key of a
 * trusted directory matching at least one bit of <b>type</b>.  If <b>type</b>
 * is zero (NO_DIRINFO), or ALL_DIRINFO, any authority is okay. */
int
router_digest_is_trusted_dir_type(const char *digest, dirinfo_type_t type)
{
  if (!trusted_dir_servers)
    return 0;
  if (authdir_mode(get_options()) && router_digest_is_me(digest))
    return 1;
  SMARTLIST_FOREACH(trusted_dir_servers, dir_server_t *, ent,
    if (tor_memeq(digest, ent->digest, DIGEST_LEN)) {
      return (!type) || ((type & ent->type) != 0);
    });
  return 0;
}

/** Return true iff <b>addr</b> is the address of one of our trusted
 * directory authorities. */
int
router_addr_is_trusted_dir(uint32_t addr)
{
  if (!trusted_dir_servers)
    return 0;
  SMARTLIST_FOREACH(trusted_dir_servers, dir_server_t *, ent,
    if (ent->addr == addr)
      return 1;
    );
  return 0;
}

/** If hexdigest is correctly formed, base16_decode it into
 * digest, which must have DIGEST_LEN space in it.
 * Return 0 on success, -1 on failure.
 */
int
hexdigest_to_digest(const char *hexdigest, char *digest)
{
  if (hexdigest[0]=='$')
    ++hexdigest;
  if (strlen(hexdigest) < HEX_DIGEST_LEN ||
      base16_decode(digest,DIGEST_LEN,hexdigest,HEX_DIGEST_LEN) != DIGEST_LEN)
    return -1;
  return 0;
}

/** As router_get_by_id_digest,but return a pointer that you're allowed to
 * modify */
routerinfo_t *
router_get_mutable_by_digest(const char *digest)
{
  tor_assert(digest);

  if (!routerlist) return NULL;

  // routerlist_assert_ok(routerlist);

  return rimap_get(routerlist->identity_map, digest);
}

/** Return the router in our routerlist whose 20-byte key digest
 * is <b>digest</b>.  Return NULL if no such router is known. */
const routerinfo_t *
router_get_by_id_digest(const char *digest)
{
  return router_get_mutable_by_digest(digest);
}

/** Return the router in our routerlist whose 20-byte descriptor
 * is <b>digest</b>.  Return NULL if no such router is known. */
signed_descriptor_t *
router_get_by_descriptor_digest(const char *digest)
{
  tor_assert(digest);

  if (!routerlist) return NULL;

  return sdmap_get(routerlist->desc_digest_map, digest);
}

/** Return the signed descriptor for the router in our routerlist whose
 * 20-byte extra-info digest is <b>digest</b>.  Return NULL if no such router
 * is known. */
MOCK_IMPL(signed_descriptor_t *,
router_get_by_extrainfo_digest,(const char *digest))
{
  tor_assert(digest);

  if (!routerlist) return NULL;

  return sdmap_get(routerlist->desc_by_eid_map, digest);
}

/** Return the signed descriptor for the extrainfo_t in our routerlist whose
 * extra-info-digest is <b>digest</b>. Return NULL if no such extra-info
 * document is known. */
signed_descriptor_t *
extrainfo_get_by_descriptor_digest(const char *digest)
{
  extrainfo_t *ei;
  tor_assert(digest);
  if (!routerlist) return NULL;
  ei = eimap_get(routerlist->extra_info_map, digest);
  return ei ? &ei->cache_info : NULL;
}

/** Return a pointer to the signed textual representation of a descriptor.
 * The returned string is not guaranteed to be NUL-terminated: the string's
 * length will be in desc-\>signed_descriptor_len.
 *
 * If <b>with_annotations</b> is set, the returned string will include
 * the annotations
 * (if any) preceding the descriptor.  This will increase the length of the
 * string by desc-\>annotations_len.
 *
 * The caller must not free the string returned.
 */
static const char *
signed_descriptor_get_body_impl(const signed_descriptor_t *desc,
                                int with_annotations)
{
  const char *r = NULL;
  size_t len = desc->signed_descriptor_len;
  off_t offset = desc->saved_offset;
  if (with_annotations)
    len += desc->annotations_len;
  else
    offset += desc->annotations_len;

  tor_assert(len > 32);
  if (desc->saved_location == SAVED_IN_CACHE && routerlist) {
    desc_store_t *store = desc_get_store(router_get_routerlist(), desc);
    if (store && store->mmap) {
      tor_assert(desc->saved_offset + len <= store->mmap->size);
      r = store->mmap->data + offset;
    } else if (store) {
      log_err(LD_DIR, "We couldn't read a descriptor that is supposedly "
              "mmaped in our cache.  Is another process running in our data "
              "directory?  Exiting.");
      exit(1);
    }
  }
  if (!r) /* no mmap, or not in cache. */
    r = desc->signed_descriptor_body +
      (with_annotations ? 0 : desc->annotations_len);

  tor_assert(r);
  if (!with_annotations) {
    if (fast_memcmp("router ", r, 7) && fast_memcmp("extra-info ", r, 11)) {
      char *cp = tor_strndup(r, 64);
      log_err(LD_DIR, "descriptor at %p begins with unexpected string %s.  "
              "Is another process running in our data directory?  Exiting.",
              desc, escaped(cp));
      exit(1);
    }
  }

  return r;
}

/** Return a pointer to the signed textual representation of a descriptor.
 * The returned string is not guaranteed to be NUL-terminated: the string's
 * length will be in desc-\>signed_descriptor_len.
 *
 * The caller must not free the string returned.
 */
const char *
signed_descriptor_get_body(const signed_descriptor_t *desc)
{
  return signed_descriptor_get_body_impl(desc, 0);
}

/** As signed_descriptor_get_body(), but points to the beginning of the
 * annotations section rather than the beginning of the descriptor. */
const char *
signed_descriptor_get_annotations(const signed_descriptor_t *desc)
{
  return signed_descriptor_get_body_impl(desc, 1);
}

/** Return the current list of all known routers. */
routerlist_t *
router_get_routerlist(void)
{
  if (PREDICT_UNLIKELY(!routerlist)) {
    routerlist = tor_malloc_zero(sizeof(routerlist_t));
    routerlist->routers = smartlist_new();
    routerlist->old_routers = smartlist_new();
    routerlist->identity_map = rimap_new();
    routerlist->desc_digest_map = sdmap_new();
    routerlist->desc_by_eid_map = sdmap_new();
    routerlist->extra_info_map = eimap_new();

    routerlist->desc_store.fname_base = "cached-descriptors";
    routerlist->extrainfo_store.fname_base = "cached-extrainfo";

    routerlist->desc_store.type = ROUTER_STORE;
    routerlist->extrainfo_store.type = EXTRAINFO_STORE;

    routerlist->desc_store.description = "router descriptors";
    routerlist->extrainfo_store.description = "extra-info documents";
  }
  return routerlist;
}

/** Free all storage held by <b>router</b>. */
void
routerinfo_free(routerinfo_t *router)
{
  if (!router)
    return;

  tor_free(router->cache_info.signed_descriptor_body);
  tor_free(router->nickname);
  tor_free(router->platform);
  tor_free(router->contact_info);
  if (router->onion_pkey)
    crypto_pk_free(router->onion_pkey);
  tor_free(router->onion_curve25519_pkey);
  if (router->identity_pkey)
    crypto_pk_free(router->identity_pkey);
  tor_cert_free(router->cache_info.signing_key_cert);
  if (router->declared_family) {
    SMARTLIST_FOREACH(router->declared_family, char *, s, tor_free(s));
    smartlist_free(router->declared_family);
  }
  addr_policy_list_free(router->exit_policy);
  short_policy_free(router->ipv6_exit_policy);

  memset(router, 77, sizeof(routerinfo_t));

  tor_free(router);
}

/** Release all storage held by <b>extrainfo</b> */
void
extrainfo_free(extrainfo_t *extrainfo)
{
  if (!extrainfo)
    return;
  tor_cert_free(extrainfo->cache_info.signing_key_cert);
  tor_free(extrainfo->cache_info.signed_descriptor_body);
  tor_free(extrainfo->pending_sig);

  memset(extrainfo, 88, sizeof(extrainfo_t)); /* debug bad memory usage */
  tor_free(extrainfo);
}

/** Release storage held by <b>sd</b>. */
static void
signed_descriptor_free(signed_descriptor_t *sd)
{
  if (!sd)
    return;

  tor_free(sd->signed_descriptor_body);
  tor_cert_free(sd->signing_key_cert);

  memset(sd, 99, sizeof(signed_descriptor_t)); /* Debug bad mem usage */
  tor_free(sd);
}

/** Copy src into dest, and steal all references inside src so that when
 * we free src, we don't mess up dest. */
static void
signed_descriptor_move(signed_descriptor_t *dest,
                       signed_descriptor_t *src)
{
  tor_assert(dest != src);
  memcpy(dest, src, sizeof(signed_descriptor_t));
  src->signed_descriptor_body = NULL;
  src->signing_key_cert = NULL;
  dest->routerlist_index = -1;
}

/** Extract a signed_descriptor_t from a general routerinfo, and free the
 * routerinfo.
 */
static signed_descriptor_t *
signed_descriptor_from_routerinfo(routerinfo_t *ri)
{
  signed_descriptor_t *sd;
  tor_assert(ri->purpose == ROUTER_PURPOSE_GENERAL);
  sd = tor_malloc_zero(sizeof(signed_descriptor_t));
  signed_descriptor_move(sd, &ri->cache_info);
  routerinfo_free(ri);
  return sd;
}

/** Helper: free the storage held by the extrainfo_t in <b>e</b>. */
static void
extrainfo_free_(void *e)
{
  extrainfo_free(e);
}

/** Free all storage held by a routerlist <b>rl</b>. */
void
routerlist_free(routerlist_t *rl)
{
  if (!rl)
    return;
  rimap_free(rl->identity_map, NULL);
  sdmap_free(rl->desc_digest_map, NULL);
  sdmap_free(rl->desc_by_eid_map, NULL);
  eimap_free(rl->extra_info_map, extrainfo_free_);
  SMARTLIST_FOREACH(rl->routers, routerinfo_t *, r,
                    routerinfo_free(r));
  SMARTLIST_FOREACH(rl->old_routers, signed_descriptor_t *, sd,
                    signed_descriptor_free(sd));
  smartlist_free(rl->routers);
  smartlist_free(rl->old_routers);
  if (rl->desc_store.mmap) {
    int res = tor_munmap_file(routerlist->desc_store.mmap);
    if (res != 0) {
      log_warn(LD_FS, "Failed to munmap routerlist->desc_store.mmap");
    }
  }
  if (rl->extrainfo_store.mmap) {
    int res = tor_munmap_file(routerlist->extrainfo_store.mmap);
    if (res != 0) {
      log_warn(LD_FS, "Failed to munmap routerlist->extrainfo_store.mmap");
    }
  }
  tor_free(rl);

  router_dir_info_changed();
}

/** Log information about how much memory is being used for routerlist,
 * at log level <b>severity</b>. */
void
dump_routerlist_mem_usage(int severity)
{
  uint64_t livedescs = 0;
  uint64_t olddescs = 0;
  if (!routerlist)
    return;
  SMARTLIST_FOREACH(routerlist->routers, routerinfo_t *, r,
                    livedescs += r->cache_info.signed_descriptor_len);
  SMARTLIST_FOREACH(routerlist->old_routers, signed_descriptor_t *, sd,
                    olddescs += sd->signed_descriptor_len);

  tor_log(severity, LD_DIR,
      "In %d live descriptors: "U64_FORMAT" bytes.  "
      "In %d old descriptors: "U64_FORMAT" bytes.",
      smartlist_len(routerlist->routers), U64_PRINTF_ARG(livedescs),
      smartlist_len(routerlist->old_routers), U64_PRINTF_ARG(olddescs));
}

/** Debugging helper: If <b>idx</b> is nonnegative, assert that <b>ri</b> is
 * in <b>sl</b> at position <b>idx</b>. Otherwise, search <b>sl</b> for
 * <b>ri</b>.  Return the index of <b>ri</b> in <b>sl</b>, or -1 if <b>ri</b>
 * is not in <b>sl</b>. */
static inline int
routerlist_find_elt_(smartlist_t *sl, void *ri, int idx)
{
  if (idx < 0) {
    idx = -1;
    SMARTLIST_FOREACH(sl, routerinfo_t *, r,
                      if (r == ri) {
                        idx = r_sl_idx;
                        break;
                      });
  } else {
    tor_assert(idx < smartlist_len(sl));
    tor_assert(smartlist_get(sl, idx) == ri);
  };
  return idx;
}

/** Insert an item <b>ri</b> into the routerlist <b>rl</b>, updating indices
 * as needed.  There must be no previous member of <b>rl</b> with the same
 * identity digest as <b>ri</b>: If there is, call routerlist_replace
 * instead.
 */
static void
routerlist_insert(routerlist_t *rl, routerinfo_t *ri)
{
  routerinfo_t *ri_old;
  signed_descriptor_t *sd_old;
  {
    const routerinfo_t *ri_generated = router_get_my_routerinfo();
    tor_assert(ri_generated != ri);
  }
  tor_assert(ri->cache_info.routerlist_index == -1);

  ri_old = rimap_set(rl->identity_map, ri->cache_info.identity_digest, ri);
  tor_assert(!ri_old);

  sd_old = sdmap_set(rl->desc_digest_map,
                     ri->cache_info.signed_descriptor_digest,
                     &(ri->cache_info));
  if (sd_old) {
    int idx = sd_old->routerlist_index;
    sd_old->routerlist_index = -1;
    smartlist_del(rl->old_routers, idx);
    if (idx < smartlist_len(rl->old_routers)) {
       signed_descriptor_t *d = smartlist_get(rl->old_routers, idx);
       d->routerlist_index = idx;
    }
    rl->desc_store.bytes_dropped += sd_old->signed_descriptor_len;
    sdmap_remove(rl->desc_by_eid_map, sd_old->extra_info_digest);
    signed_descriptor_free(sd_old);
  }

  if (!tor_digest_is_zero(ri->cache_info.extra_info_digest))
    sdmap_set(rl->desc_by_eid_map, ri->cache_info.extra_info_digest,
              &ri->cache_info);
  smartlist_add(rl->routers, ri);
  ri->cache_info.routerlist_index = smartlist_len(rl->routers) - 1;
  nodelist_set_routerinfo(ri, NULL);
  router_dir_info_changed();
#ifdef DEBUG_ROUTERLIST
  routerlist_assert_ok(rl);
#endif
}

/** Adds the extrainfo_t <b>ei</b> to the routerlist <b>rl</b>, if there is a
 * corresponding router in rl-\>routers or rl-\>old_routers.  Return the status
 * of inserting <b>ei</b>.  Free <b>ei</b> if it isn't inserted. */
MOCK_IMPL(STATIC was_router_added_t,
extrainfo_insert,(routerlist_t *rl, extrainfo_t *ei, int warn_if_incompatible))
{
  was_router_added_t r;
  const char *compatibility_error_msg;
  routerinfo_t *ri = rimap_get(rl->identity_map,
                               ei->cache_info.identity_digest);
  signed_descriptor_t *sd =
    sdmap_get(rl->desc_by_eid_map, ei->cache_info.signed_descriptor_digest);
  extrainfo_t *ei_tmp;
  const int severity = warn_if_incompatible ? LOG_WARN : LOG_INFO;

  {
    extrainfo_t *ei_generated = router_get_my_extrainfo();
    tor_assert(ei_generated != ei);
  }

  if (!ri) {
    /* This router is unknown; we can't even verify the signature. Give up.*/
    r = ROUTER_NOT_IN_CONSENSUS;
    goto done;
  }
  if (! sd) {
    /* The extrainfo router doesn't have a known routerdesc to attach it to.
     * This just won't work. */;
    static ratelim_t no_sd_ratelim = RATELIM_INIT(1800);
    r = ROUTER_BAD_EI;
    log_fn_ratelim(&no_sd_ratelim, severity, LD_BUG,
                   "No entry found in extrainfo map.");
    goto done;
  }
  if (tor_memneq(ei->cache_info.signed_descriptor_digest,
                 sd->extra_info_digest, DIGEST_LEN)) {
    static ratelim_t digest_mismatch_ratelim = RATELIM_INIT(1800);
    /* The sd we got from the map doesn't match the digest we used to look
     * it up. This makes no sense. */
    r = ROUTER_BAD_EI;
    log_fn_ratelim(&digest_mismatch_ratelim, severity, LD_BUG,
                     "Mismatch in digest in extrainfo map.");
    goto done;
  }
  if (routerinfo_incompatible_with_extrainfo(ri->identity_pkey, ei, sd,
                                             &compatibility_error_msg)) {
    char d1[HEX_DIGEST_LEN+1], d2[HEX_DIGEST_LEN+1];
    r = (ri->cache_info.extrainfo_is_bogus) ?
      ROUTER_BAD_EI : ROUTER_NOT_IN_CONSENSUS;

    base16_encode(d1, sizeof(d1), ri->cache_info.identity_digest, DIGEST_LEN);
    base16_encode(d2, sizeof(d2), ei->cache_info.identity_digest, DIGEST_LEN);

    log_fn(severity,LD_DIR,
           "router info incompatible with extra info (ri id: %s, ei id %s, "
           "reason: %s)", d1, d2, compatibility_error_msg);

    goto done;
  }

  /* Okay, if we make it here, we definitely have a router corresponding to
   * this extrainfo. */

  ei_tmp = eimap_set(rl->extra_info_map,
                     ei->cache_info.signed_descriptor_digest,
                     ei);
  r = ROUTER_ADDED_SUCCESSFULLY;
  if (ei_tmp) {
    rl->extrainfo_store.bytes_dropped +=
      ei_tmp->cache_info.signed_descriptor_len;
    extrainfo_free(ei_tmp);
  }

 done:
  if (r != ROUTER_ADDED_SUCCESSFULLY)
    extrainfo_free(ei);

#ifdef DEBUG_ROUTERLIST
  routerlist_assert_ok(rl);
#endif
  return r;
}

#define should_cache_old_descriptors() \
  directory_caches_dir_info(get_options())

/** If we're a directory cache and routerlist <b>rl</b> doesn't have
 * a copy of router <b>ri</b> yet, add it to the list of old (not
 * recommended but still served) descriptors. Else free it. */
static void
routerlist_insert_old(routerlist_t *rl, routerinfo_t *ri)
{
  {
    const routerinfo_t *ri_generated = router_get_my_routerinfo();
    tor_assert(ri_generated != ri);
  }
  tor_assert(ri->cache_info.routerlist_index == -1);

  if (should_cache_old_descriptors() &&
      ri->purpose == ROUTER_PURPOSE_GENERAL &&
      !sdmap_get(rl->desc_digest_map,
                 ri->cache_info.signed_descriptor_digest)) {
    signed_descriptor_t *sd = signed_descriptor_from_routerinfo(ri);
    sdmap_set(rl->desc_digest_map, sd->signed_descriptor_digest, sd);
    smartlist_add(rl->old_routers, sd);
    sd->routerlist_index = smartlist_len(rl->old_routers)-1;
    if (!tor_digest_is_zero(sd->extra_info_digest))
      sdmap_set(rl->desc_by_eid_map, sd->extra_info_digest, sd);
  } else {
    routerinfo_free(ri);
  }
#ifdef DEBUG_ROUTERLIST
  routerlist_assert_ok(rl);
#endif
}

/** Remove an item <b>ri</b> from the routerlist <b>rl</b>, updating indices
 * as needed. If <b>idx</b> is nonnegative and smartlist_get(rl-&gt;routers,
 * idx) == ri, we don't need to do a linear search over the list to decide
 * which to remove.  We fill the gap in rl-&gt;routers with a later element in
 * the list, if any exists. <b>ri</b> is freed.
 *
 * If <b>make_old</b> is true, instead of deleting the router, we try adding
 * it to rl-&gt;old_routers. */
void
routerlist_remove(routerlist_t *rl, routerinfo_t *ri, int make_old, time_t now)
{
  routerinfo_t *ri_tmp;
  extrainfo_t *ei_tmp;
  int idx = ri->cache_info.routerlist_index;
  tor_assert(0 <= idx && idx < smartlist_len(rl->routers));
  tor_assert(smartlist_get(rl->routers, idx) == ri);

  nodelist_remove_routerinfo(ri);

  /* make sure the rephist module knows that it's not running */
  rep_hist_note_router_unreachable(ri->cache_info.identity_digest, now);

  ri->cache_info.routerlist_index = -1;
  smartlist_del(rl->routers, idx);
  if (idx < smartlist_len(rl->routers)) {
    routerinfo_t *r = smartlist_get(rl->routers, idx);
    r->cache_info.routerlist_index = idx;
  }

  ri_tmp = rimap_remove(rl->identity_map, ri->cache_info.identity_digest);
  router_dir_info_changed();
  tor_assert(ri_tmp == ri);

  if (make_old && should_cache_old_descriptors() &&
      ri->purpose == ROUTER_PURPOSE_GENERAL) {
    signed_descriptor_t *sd;
    sd = signed_descriptor_from_routerinfo(ri);
    smartlist_add(rl->old_routers, sd);
    sd->routerlist_index = smartlist_len(rl->old_routers)-1;
    sdmap_set(rl->desc_digest_map, sd->signed_descriptor_digest, sd);
    if (!tor_digest_is_zero(sd->extra_info_digest))
      sdmap_set(rl->desc_by_eid_map, sd->extra_info_digest, sd);
  } else {
    signed_descriptor_t *sd_tmp;
    sd_tmp = sdmap_remove(rl->desc_digest_map,
                          ri->cache_info.signed_descriptor_digest);
    tor_assert(sd_tmp == &(ri->cache_info));
    rl->desc_store.bytes_dropped += ri->cache_info.signed_descriptor_len;
    ei_tmp = eimap_remove(rl->extra_info_map,
                          ri->cache_info.extra_info_digest);
    if (ei_tmp) {
      rl->extrainfo_store.bytes_dropped +=
        ei_tmp->cache_info.signed_descriptor_len;
      extrainfo_free(ei_tmp);
    }
    if (!tor_digest_is_zero(ri->cache_info.extra_info_digest))
      sdmap_remove(rl->desc_by_eid_map, ri->cache_info.extra_info_digest);
    routerinfo_free(ri);
  }
#ifdef DEBUG_ROUTERLIST
  routerlist_assert_ok(rl);
#endif
}

/** Remove a signed_descriptor_t <b>sd</b> from <b>rl</b>-\>old_routers, and
 * adjust <b>rl</b> as appropriate.  <b>idx</b> is -1, or the index of
 * <b>sd</b>. */
static void
routerlist_remove_old(routerlist_t *rl, signed_descriptor_t *sd, int idx)
{
  signed_descriptor_t *sd_tmp;
  extrainfo_t *ei_tmp;
  desc_store_t *store;
  if (idx == -1) {
    idx = sd->routerlist_index;
  }
  tor_assert(0 <= idx && idx < smartlist_len(rl->old_routers));
  /* XXXX edmanm's bridge relay triggered the following assert while
   * running 0.2.0.12-alpha.  If anybody triggers this again, see if we
   * can get a backtrace. */
  tor_assert(smartlist_get(rl->old_routers, idx) == sd);
  tor_assert(idx == sd->routerlist_index);

  sd->routerlist_index = -1;
  smartlist_del(rl->old_routers, idx);
  if (idx < smartlist_len(rl->old_routers)) {
    signed_descriptor_t *d = smartlist_get(rl->old_routers, idx);
    d->routerlist_index = idx;
  }
  sd_tmp = sdmap_remove(rl->desc_digest_map,
                        sd->signed_descriptor_digest);
  tor_assert(sd_tmp == sd);
  store = desc_get_store(rl, sd);
  if (store)
    store->bytes_dropped += sd->signed_descriptor_len;

  ei_tmp = eimap_remove(rl->extra_info_map,
                        sd->extra_info_digest);
  if (ei_tmp) {
    rl->extrainfo_store.bytes_dropped +=
      ei_tmp->cache_info.signed_descriptor_len;
    extrainfo_free(ei_tmp);
  }
  if (!tor_digest_is_zero(sd->extra_info_digest))
    sdmap_remove(rl->desc_by_eid_map, sd->extra_info_digest);

  signed_descriptor_free(sd);
#ifdef DEBUG_ROUTERLIST
  routerlist_assert_ok(rl);
#endif
}

/** Remove <b>ri_old</b> from the routerlist <b>rl</b>, and replace it with
 * <b>ri_new</b>, updating all index info.  If <b>idx</b> is nonnegative and
 * smartlist_get(rl-&gt;routers, idx) == ri, we don't need to do a linear
 * search over the list to decide which to remove.  We put ri_new in the same
 * index as ri_old, if possible.  ri is freed as appropriate.
 *
 * If should_cache_descriptors() is true, instead of deleting the router,
 * we add it to rl-&gt;old_routers. */
static void
routerlist_replace(routerlist_t *rl, routerinfo_t *ri_old,
                   routerinfo_t *ri_new)
{
  int idx;
  int same_descriptors;

  routerinfo_t *ri_tmp;
  extrainfo_t *ei_tmp;
  {
    const routerinfo_t *ri_generated = router_get_my_routerinfo();
    tor_assert(ri_generated != ri_new);
  }
  tor_assert(ri_old != ri_new);
  tor_assert(ri_new->cache_info.routerlist_index == -1);

  idx = ri_old->cache_info.routerlist_index;
  tor_assert(0 <= idx && idx < smartlist_len(rl->routers));
  tor_assert(smartlist_get(rl->routers, idx) == ri_old);

  {
    routerinfo_t *ri_old_tmp=NULL;
    nodelist_set_routerinfo(ri_new, &ri_old_tmp);
    tor_assert(ri_old == ri_old_tmp);
  }

  router_dir_info_changed();
  if (idx >= 0) {
    smartlist_set(rl->routers, idx, ri_new);
    ri_old->cache_info.routerlist_index = -1;
    ri_new->cache_info.routerlist_index = idx;
    /* Check that ri_old is not in rl->routers anymore: */
    tor_assert( routerlist_find_elt_(rl->routers, ri_old, -1) == -1 );
  } else {
    log_warn(LD_BUG, "Appending entry from routerlist_replace.");
    routerlist_insert(rl, ri_new);
    return;
  }
  if (tor_memneq(ri_old->cache_info.identity_digest,
             ri_new->cache_info.identity_digest, DIGEST_LEN)) {
    /* digests don't match; digestmap_set won't replace */
    rimap_remove(rl->identity_map, ri_old->cache_info.identity_digest);
  }
  ri_tmp = rimap_set(rl->identity_map,
                     ri_new->cache_info.identity_digest, ri_new);
  tor_assert(!ri_tmp || ri_tmp == ri_old);
  sdmap_set(rl->desc_digest_map,
            ri_new->cache_info.signed_descriptor_digest,
            &(ri_new->cache_info));

  if (!tor_digest_is_zero(ri_new->cache_info.extra_info_digest)) {
    sdmap_set(rl->desc_by_eid_map, ri_new->cache_info.extra_info_digest,
              &ri_new->cache_info);
  }

  same_descriptors = tor_memeq(ri_old->cache_info.signed_descriptor_digest,
                              ri_new->cache_info.signed_descriptor_digest,
                              DIGEST_LEN);

  if (should_cache_old_descriptors() &&
      ri_old->purpose == ROUTER_PURPOSE_GENERAL &&
      !same_descriptors) {
    /* ri_old is going to become a signed_descriptor_t and go into
     * old_routers */
    signed_descriptor_t *sd = signed_descriptor_from_routerinfo(ri_old);
    smartlist_add(rl->old_routers, sd);
    sd->routerlist_index = smartlist_len(rl->old_routers)-1;
    sdmap_set(rl->desc_digest_map, sd->signed_descriptor_digest, sd);
    if (!tor_digest_is_zero(sd->extra_info_digest))
      sdmap_set(rl->desc_by_eid_map, sd->extra_info_digest, sd);
  } else {
    /* We're dropping ri_old. */
    if (!same_descriptors) {
      /* digests don't match; The sdmap_set above didn't replace */
      sdmap_remove(rl->desc_digest_map,
                   ri_old->cache_info.signed_descriptor_digest);

      if (tor_memneq(ri_old->cache_info.extra_info_digest,
                 ri_new->cache_info.extra_info_digest, DIGEST_LEN)) {
        ei_tmp = eimap_remove(rl->extra_info_map,
                              ri_old->cache_info.extra_info_digest);
        if (ei_tmp) {
          rl->extrainfo_store.bytes_dropped +=
            ei_tmp->cache_info.signed_descriptor_len;
          extrainfo_free(ei_tmp);
        }
      }

      if (!tor_digest_is_zero(ri_old->cache_info.extra_info_digest)) {
        sdmap_remove(rl->desc_by_eid_map,
                     ri_old->cache_info.extra_info_digest);
      }
    }
    rl->desc_store.bytes_dropped += ri_old->cache_info.signed_descriptor_len;
    routerinfo_free(ri_old);
  }
#ifdef DEBUG_ROUTERLIST
  routerlist_assert_ok(rl);
#endif
}

/** Extract the descriptor <b>sd</b> from old_routerlist, and re-parse
 * it as a fresh routerinfo_t. */
static routerinfo_t *
routerlist_reparse_old(routerlist_t *rl, signed_descriptor_t *sd)
{
  routerinfo_t *ri;
  const char *body;

  body = signed_descriptor_get_annotations(sd);

  ri = router_parse_entry_from_string(body,
                         body+sd->signed_descriptor_len+sd->annotations_len,
                         0, 1, NULL, NULL);
  if (!ri)
    return NULL;
  signed_descriptor_move(&ri->cache_info, sd);

  routerlist_remove_old(rl, sd, -1);

  return ri;
}

/** Free all memory held by the routerlist module.
 * Note: Calling routerlist_free_all() should always be paired with
 * a call to nodelist_free_all(). These should only be called during
 * cleanup.
 */
void
routerlist_free_all(void)
{
  routerlist_free(routerlist);
  routerlist = NULL;
  if (warned_nicknames) {
    SMARTLIST_FOREACH(warned_nicknames, char *, cp, tor_free(cp));
    smartlist_free(warned_nicknames);
    warned_nicknames = NULL;
  }
  clear_dir_servers();
  smartlist_free(trusted_dir_servers);
  smartlist_free(fallback_dir_servers);
  trusted_dir_servers = fallback_dir_servers = NULL;
  if (trusted_dir_certs) {
    digestmap_free(trusted_dir_certs, cert_list_free_);
    trusted_dir_certs = NULL;
  }
}

/** Forget that we have issued any router-related warnings, so that we'll
 * warn again if we see the same errors. */
void
routerlist_reset_warnings(void)
{
  if (!warned_nicknames)
    warned_nicknames = smartlist_new();
  SMARTLIST_FOREACH(warned_nicknames, char *, cp, tor_free(cp));
  smartlist_clear(warned_nicknames); /* now the list is empty. */

  networkstatus_reset_warnings();
}

/** Return 1 if the signed descriptor of this router is older than
 *  <b>seconds</b> seconds.  Otherwise return 0. */
MOCK_IMPL(int,
router_descriptor_is_older_than,(const routerinfo_t *router, int seconds))
{
  return router->cache_info.published_on < approx_time() - seconds;
}

/** Add <b>router</b> to the routerlist, if we don't already have it.  Replace
 * older entries (if any) with the same key.  Note: Callers should not hold
 * their pointers to <b>router</b> if this function fails; <b>router</b>
 * will either be inserted into the routerlist or freed. Similarly, even
 * if this call succeeds, they should not hold their pointers to
 * <b>router</b> after subsequent calls with other routerinfo's -- they
 * might cause the original routerinfo to get freed.
 *
 * Returns the status for the operation. Might set *<b>msg</b> if it wants
 * the poster of the router to know something.
 *
 * If <b>from_cache</b>, this descriptor came from our disk cache. If
 * <b>from_fetch</b>, we received it in response to a request we made.
 * (If both are false, that means it was uploaded to us as an auth dir
 * server or via the controller.)
 *
 * This function should be called *after*
 * routers_update_status_from_consensus_networkstatus; subsequently, you
 * should call router_rebuild_store and routerlist_descriptors_added.
 */
was_router_added_t
router_add_to_routerlist(routerinfo_t *router, const char **msg,
                         int from_cache, int from_fetch)
{
  const char *id_digest;
  const or_options_t *options = get_options();
  int authdir = authdir_mode_handles_descs(options, router->purpose);
  int authdir_believes_valid = 0;
  routerinfo_t *old_router;
  networkstatus_t *consensus =
    networkstatus_get_latest_consensus_by_flavor(FLAV_NS);
  int in_consensus = 0;

  tor_assert(msg);

  if (!routerlist)
    router_get_routerlist();

  id_digest = router->cache_info.identity_digest;

  old_router = router_get_mutable_by_digest(id_digest);

  /* Make sure that it isn't expired. */
  if (router->cert_expiration_time < approx_time()) {
    routerinfo_free(router);
    *msg = "Some certs on this router are expired.";
    return ROUTER_CERTS_EXPIRED;
  }

  /* Make sure that we haven't already got this exact descriptor. */
  if (sdmap_get(routerlist->desc_digest_map,
                router->cache_info.signed_descriptor_digest)) {
    /* If we have this descriptor already and the new descriptor is a bridge
     * descriptor, replace it. If we had a bridge descriptor before and the
     * new one is not a bridge descriptor, don't replace it. */

    /* Only members of routerlist->identity_map can be bridges; we don't
     * put bridges in old_routers. */
    const int was_bridge = old_router &&
      old_router->purpose == ROUTER_PURPOSE_BRIDGE;

    if (routerinfo_is_a_configured_bridge(router) &&
        router->purpose == ROUTER_PURPOSE_BRIDGE &&
        !was_bridge) {
      log_info(LD_DIR, "Replacing non-bridge descriptor with bridge "
               "descriptor for router %s",
               router_describe(router));
    } else {
      log_info(LD_DIR,
               "Dropping descriptor that we already have for router %s",
               router_describe(router));
      *msg = "Router descriptor was not new.";
      routerinfo_free(router);
      return ROUTER_IS_ALREADY_KNOWN;
    }
  }

  if (authdir) {
    if (authdir_wants_to_reject_router(router, msg,
                                       !from_cache && !from_fetch,
                                       &authdir_believes_valid)) {
      tor_assert(*msg);
      routerinfo_free(router);
      return ROUTER_AUTHDIR_REJECTS;
    }
  } else if (from_fetch) {
    /* Only check the descriptor digest against the network statuses when
     * we are receiving in response to a fetch. */

    if (!signed_desc_digest_is_recognized(&router->cache_info) &&
        !routerinfo_is_a_configured_bridge(router)) {
      /* We asked for it, so some networkstatus must have listed it when we
       * did.  Save it if we're a cache in case somebody else asks for it. */
      log_info(LD_DIR,
               "Received a no-longer-recognized descriptor for router %s",
               router_describe(router));
      *msg = "Router descriptor is not referenced by any network-status.";

      /* Only journal this desc if we'll be serving it. */
      if (!from_cache && should_cache_old_descriptors())
        signed_desc_append_to_journal(&router->cache_info,
                                      &routerlist->desc_store);
      routerlist_insert_old(routerlist, router);
      return ROUTER_NOT_IN_CONSENSUS_OR_NETWORKSTATUS;
    }
  }

  /* We no longer need a router with this descriptor digest. */
  if (consensus) {
    routerstatus_t *rs = networkstatus_vote_find_mutable_entry(
                                                     consensus, id_digest);
    if (rs && tor_memeq(rs->descriptor_digest,
                      router->cache_info.signed_descriptor_digest,
                      DIGEST_LEN)) {
      in_consensus = 1;
    }
  }

  if (router->purpose == ROUTER_PURPOSE_GENERAL &&
      consensus && !in_consensus && !authdir) {
    /* If it's a general router not listed in the consensus, then don't
     * consider replacing the latest router with it. */
    if (!from_cache && should_cache_old_descriptors())
      signed_desc_append_to_journal(&router->cache_info,
                                    &routerlist->desc_store);
    routerlist_insert_old(routerlist, router);
    *msg = "Skipping router descriptor: not in consensus.";
    return ROUTER_NOT_IN_CONSENSUS;
  }

  /* If we're reading a bridge descriptor from our cache, and we don't
   * recognize it as one of our currently configured bridges, drop the
   * descriptor. Otherwise we could end up using it as one of our entry
   * guards even if it isn't in our Bridge config lines. */
  if (router->purpose == ROUTER_PURPOSE_BRIDGE && from_cache &&
      !authdir_mode_bridge(options) &&
      !routerinfo_is_a_configured_bridge(router)) {
    log_info(LD_DIR, "Dropping bridge descriptor for %s because we have "
             "no bridge configured at that address.",
             safe_str_client(router_describe(router)));
    *msg = "Router descriptor was not a configured bridge.";
    routerinfo_free(router);
    return ROUTER_WAS_NOT_WANTED;
  }

  /* If we have a router with the same identity key, choose the newer one. */
  if (old_router) {
    if (!in_consensus && (router->cache_info.published_on <=
                          old_router->cache_info.published_on)) {
      /* Same key, but old.  This one is not listed in the consensus. */
      log_debug(LD_DIR, "Not-new descriptor for router %s",
                router_describe(router));
      /* Only journal this desc if we'll be serving it. */
      if (!from_cache && should_cache_old_descriptors())
        signed_desc_append_to_journal(&router->cache_info,
                                      &routerlist->desc_store);
      routerlist_insert_old(routerlist, router);
      *msg = "Router descriptor was not new.";
      return ROUTER_IS_ALREADY_KNOWN;
    } else {
      /* Same key, and either new, or listed in the consensus. */
      log_debug(LD_DIR, "Replacing entry for router %s",
                router_describe(router));
      routerlist_replace(routerlist, old_router, router);
      if (!from_cache) {
        signed_desc_append_to_journal(&router->cache_info,
                                      &routerlist->desc_store);
      }
      *msg = authdir_believes_valid ? "Valid server updated" :
        ("Invalid server updated. (This dirserver is marking your "
         "server as unapproved.)");
      return ROUTER_ADDED_SUCCESSFULLY;
    }
  }

  if (!in_consensus && from_cache &&
      router_descriptor_is_older_than(router, OLD_ROUTER_DESC_MAX_AGE)) {
    *msg = "Router descriptor was really old.";
    routerinfo_free(router);
    return ROUTER_WAS_TOO_OLD;
  }

  /* We haven't seen a router with this identity before. Add it to the end of
   * the list. */
  routerlist_insert(routerlist, router);
  if (!from_cache) {
    signed_desc_append_to_journal(&router->cache_info,
                                  &routerlist->desc_store);
  }
  return ROUTER_ADDED_SUCCESSFULLY;
}

/** Insert <b>ei</b> into the routerlist, or free it. Other arguments are
 * as for router_add_to_routerlist().  Return ROUTER_ADDED_SUCCESSFULLY iff
 * we actually inserted it, ROUTER_BAD_EI otherwise.
 */
was_router_added_t
router_add_extrainfo_to_routerlist(extrainfo_t *ei, const char **msg,
                                   int from_cache, int from_fetch)
{
  was_router_added_t inserted;
  (void)from_fetch;
  if (msg) *msg = NULL;
  /*XXXX Do something with msg */

  inserted = extrainfo_insert(router_get_routerlist(), ei, !from_cache);

  if (WRA_WAS_ADDED(inserted) && !from_cache)
    signed_desc_append_to_journal(&ei->cache_info,
                                  &routerlist->extrainfo_store);

  return inserted;
}

/** Sorting helper: return &lt;0, 0, or &gt;0 depending on whether the
 * signed_descriptor_t* in *<b>a</b> has an identity digest preceding, equal
 * to, or later than that of *<b>b</b>. */
static int
compare_old_routers_by_identity_(const void **_a, const void **_b)
{
  int i;
  const signed_descriptor_t *r1 = *_a, *r2 = *_b;
  if ((i = fast_memcmp(r1->identity_digest, r2->identity_digest, DIGEST_LEN)))
    return i;
  return (int)(r1->published_on - r2->published_on);
}

/** Internal type used to represent how long an old descriptor was valid,
 * where it appeared in the list of old descriptors, and whether it's extra
 * old. Used only by routerlist_remove_old_cached_routers_with_id(). */
struct duration_idx_t {
  int duration;
  int idx;
  int old;
};

/** Sorting helper: compare two duration_idx_t by their duration. */
static int
compare_duration_idx_(const void *_d1, const void *_d2)
{
  const struct duration_idx_t *d1 = _d1;
  const struct duration_idx_t *d2 = _d2;
  return d1->duration - d2->duration;
}

/** The range <b>lo</b> through <b>hi</b> inclusive of routerlist->old_routers
 * must contain routerinfo_t with the same identity and with publication time
 * in ascending order.  Remove members from this range until there are no more
 * than max_descriptors_per_router() remaining.  Start by removing the oldest
 * members from before <b>cutoff</b>, then remove members which were current
 * for the lowest amount of time.  The order of members of old_routers at
 * indices <b>lo</b> or higher may be changed.
 */
static void
routerlist_remove_old_cached_routers_with_id(time_t now,
                                             time_t cutoff, int lo, int hi,
                                             digestset_t *retain)
{
  int i, n = hi-lo+1;
  unsigned n_extra, n_rmv = 0;
  struct duration_idx_t *lifespans;
  uint8_t *rmv, *must_keep;
  smartlist_t *lst = routerlist->old_routers;
#if 1
  const char *ident;
  tor_assert(hi < smartlist_len(lst));
  tor_assert(lo <= hi);
  ident = ((signed_descriptor_t*)smartlist_get(lst, lo))->identity_digest;
  for (i = lo+1; i <= hi; ++i) {
    signed_descriptor_t *r = smartlist_get(lst, i);
    tor_assert(tor_memeq(ident, r->identity_digest, DIGEST_LEN));
  }
#endif
  /* Check whether we need to do anything at all. */
  {
    int mdpr = directory_caches_dir_info(get_options()) ? 2 : 1;
    if (n <= mdpr)
      return;
    n_extra = n - mdpr;
  }

  lifespans = tor_calloc(n, sizeof(struct duration_idx_t));
  rmv = tor_calloc(n, sizeof(uint8_t));
  must_keep = tor_calloc(n, sizeof(uint8_t));
  /* Set lifespans to contain the lifespan and index of each server. */
  /* Set rmv[i-lo]=1 if we're going to remove a server for being too old. */
  for (i = lo; i <= hi; ++i) {
    signed_descriptor_t *r = smartlist_get(lst, i);
    signed_descriptor_t *r_next;
    lifespans[i-lo].idx = i;
    if (r->last_listed_as_valid_until >= now ||
        (retain && digestset_contains(retain, r->signed_descriptor_digest))) {
      must_keep[i-lo] = 1;
    }
    if (i < hi) {
      r_next = smartlist_get(lst, i+1);
      tor_assert(r->published_on <= r_next->published_on);
      lifespans[i-lo].duration = (int)(r_next->published_on - r->published_on);
    } else {
      r_next = NULL;
      lifespans[i-lo].duration = INT_MAX;
    }
    if (!must_keep[i-lo] && r->published_on < cutoff && n_rmv < n_extra) {
      ++n_rmv;
      lifespans[i-lo].old = 1;
      rmv[i-lo] = 1;
    }
  }

  if (n_rmv < n_extra) {
    /**
     * We aren't removing enough servers for being old.  Sort lifespans by
     * the duration of liveness, and remove the ones we're not already going to
     * remove based on how long they were alive.
     **/
    qsort(lifespans, n, sizeof(struct duration_idx_t), compare_duration_idx_);
    for (i = 0; i < n && n_rmv < n_extra; ++i) {
      if (!must_keep[lifespans[i].idx-lo] && !lifespans[i].old) {
        rmv[lifespans[i].idx-lo] = 1;
        ++n_rmv;
      }
    }
  }

  i = hi;
  do {
    if (rmv[i-lo])
      routerlist_remove_old(routerlist, smartlist_get(lst, i), i);
  } while (--i >= lo);
  tor_free(must_keep);
  tor_free(rmv);
  tor_free(lifespans);
}

/** Deactivate any routers from the routerlist that are more than
 * ROUTER_MAX_AGE seconds old and not recommended by any networkstatuses;
 * remove old routers from the list of cached routers if we have too many.
 */
void
routerlist_remove_old_routers(void)
{
  int i, hi=-1;
  const char *cur_id = NULL;
  time_t now = time(NULL);
  time_t cutoff;
  routerinfo_t *router;
  signed_descriptor_t *sd;
  digestset_t *retain;
  const networkstatus_t *consensus = networkstatus_get_latest_consensus();

  trusted_dirs_remove_old_certs();

  if (!routerlist || !consensus)
    return;

  // routerlist_assert_ok(routerlist);

  /* We need to guess how many router descriptors we will wind up wanting to
     retain, so that we can be sure to allocate a large enough Bloom filter
     to hold the digest set.  Overestimating is fine; underestimating is bad.
  */
  {
    /* We'll probably retain everything in the consensus. */
    int n_max_retain = smartlist_len(consensus->routerstatus_list);
    retain = digestset_new(n_max_retain);
  }

  cutoff = now - OLD_ROUTER_DESC_MAX_AGE;
  /* Retain anything listed in the consensus. */
  if (consensus) {
    SMARTLIST_FOREACH(consensus->routerstatus_list, routerstatus_t *, rs,
        if (rs->published_on >= cutoff)
          digestset_add(retain, rs->descriptor_digest));
  }

  /* If we have a consensus, we should consider pruning current routers that
   * are too old and that nobody recommends.  (If we don't have a consensus,
   * then we should get one before we decide to kill routers.) */

  if (consensus) {
    cutoff = now - ROUTER_MAX_AGE;
    /* Remove too-old unrecommended members of routerlist->routers. */
    for (i = 0; i < smartlist_len(routerlist->routers); ++i) {
      router = smartlist_get(routerlist->routers, i);
      if (router->cache_info.published_on <= cutoff &&
          router->cache_info.last_listed_as_valid_until < now &&
          !digestset_contains(retain,
                          router->cache_info.signed_descriptor_digest)) {
        /* Too old: remove it.  (If we're a cache, just move it into
         * old_routers.) */
        log_info(LD_DIR,
                 "Forgetting obsolete (too old) routerinfo for router %s",
                 router_describe(router));
        routerlist_remove(routerlist, router, 1, now);
        i--;
      }
    }
  }

  //routerlist_assert_ok(routerlist);

  /* Remove far-too-old members of routerlist->old_routers. */
  cutoff = now - OLD_ROUTER_DESC_MAX_AGE;
  for (i = 0; i < smartlist_len(routerlist->old_routers); ++i) {
    sd = smartlist_get(routerlist->old_routers, i);
    if (sd->published_on <= cutoff &&
        sd->last_listed_as_valid_until < now &&
        !digestset_contains(retain, sd->signed_descriptor_digest)) {
      /* Too old.  Remove it. */
      routerlist_remove_old(routerlist, sd, i--);
    }
  }

  //routerlist_assert_ok(routerlist);

  log_info(LD_DIR, "We have %d live routers and %d old router descriptors.",
           smartlist_len(routerlist->routers),
           smartlist_len(routerlist->old_routers));

  /* Now we might have to look at routerlist->old_routers for extraneous
   * members. (We'd keep all the members if we could, but we need to save
   * space.) First, check whether we have too many router descriptors, total.
   * We're okay with having too many for some given router, so long as the
   * total number doesn't approach max_descriptors_per_router()*len(router).
   */
  if (smartlist_len(routerlist->old_routers) <
      smartlist_len(routerlist->routers))
    goto done;

  /* Sort by identity, then fix indices. */
  smartlist_sort(routerlist->old_routers, compare_old_routers_by_identity_);
  /* Fix indices. */
  for (i = 0; i < smartlist_len(routerlist->old_routers); ++i) {
    signed_descriptor_t *r = smartlist_get(routerlist->old_routers, i);
    r->routerlist_index = i;
  }

  /* Iterate through the list from back to front, so when we remove descriptors
   * we don't mess up groups we haven't gotten to. */
  for (i = smartlist_len(routerlist->old_routers)-1; i >= 0; --i) {
    signed_descriptor_t *r = smartlist_get(routerlist->old_routers, i);
    if (!cur_id) {
      cur_id = r->identity_digest;
      hi = i;
    }
    if (tor_memneq(cur_id, r->identity_digest, DIGEST_LEN)) {
      routerlist_remove_old_cached_routers_with_id(now,
                                                   cutoff, i+1, hi, retain);
      cur_id = r->identity_digest;
      hi = i;
    }
  }
  if (hi>=0)
    routerlist_remove_old_cached_routers_with_id(now, cutoff, 0, hi, retain);
  //routerlist_assert_ok(routerlist);

 done:
  digestset_free(retain);
  router_rebuild_store(RRS_DONT_REMOVE_OLD, &routerlist->desc_store);
  router_rebuild_store(RRS_DONT_REMOVE_OLD,&routerlist->extrainfo_store);
}

/** We just added a new set of descriptors. Take whatever extra steps
 * we need. */
void
routerlist_descriptors_added(smartlist_t *sl, int from_cache)
{
  tor_assert(sl);
  control_event_descriptors_changed(sl);
  SMARTLIST_FOREACH_BEGIN(sl, routerinfo_t *, ri) {
    if (ri->purpose == ROUTER_PURPOSE_BRIDGE)
      learned_bridge_descriptor(ri, from_cache);
    if (ri->needs_retest_if_added) {
      ri->needs_retest_if_added = 0;
      dirserv_single_reachability_test(approx_time(), ri);
    }
  } SMARTLIST_FOREACH_END(ri);
}

/**
 * Code to parse a single router descriptor and insert it into the
 * routerlist.  Return -1 if the descriptor was ill-formed; 0 if the
 * descriptor was well-formed but could not be added; and 1 if the
 * descriptor was added.
 *
 * If we don't add it and <b>msg</b> is not NULL, then assign to
 * *<b>msg</b> a static string describing the reason for refusing the
 * descriptor.
 *
 * This is used only by the controller.
 */
int
router_load_single_router(const char *s, uint8_t purpose, int cache,
                          const char **msg)
{
  routerinfo_t *ri;
  was_router_added_t r;
  smartlist_t *lst;
  char annotation_buf[ROUTER_ANNOTATION_BUF_LEN];
  tor_assert(msg);
  *msg = NULL;

  tor_snprintf(annotation_buf, sizeof(annotation_buf),
               "@source controller\n"
               "@purpose %s\n", router_purpose_to_string(purpose));

  if (!(ri = router_parse_entry_from_string(s, NULL, 1, 0,
                                            annotation_buf, NULL))) {
    log_warn(LD_DIR, "Error parsing router descriptor; dropping.");
    *msg = "Couldn't parse router descriptor.";
    return -1;
  }
  tor_assert(ri->purpose == purpose);
  if (router_is_me(ri)) {
    log_warn(LD_DIR, "Router's identity key matches mine; dropping.");
    *msg = "Router's identity key matches mine.";
    routerinfo_free(ri);
    return 0;
  }

  if (!cache) /* obey the preference of the controller */
    ri->cache_info.do_not_cache = 1;

  lst = smartlist_new();
  smartlist_add(lst, ri);
  routers_update_status_from_consensus_networkstatus(lst, 0);

  r = router_add_to_routerlist(ri, msg, 0, 0);
  if (!WRA_WAS_ADDED(r)) {
    /* we've already assigned to *msg now, and ri is already freed */
    tor_assert(*msg);
    if (r == ROUTER_AUTHDIR_REJECTS)
      log_warn(LD_DIR, "Couldn't add router to list: %s Dropping.", *msg);
    smartlist_free(lst);
    return 0;
  } else {
    routerlist_descriptors_added(lst, 0);
    smartlist_free(lst);
    log_debug(LD_DIR, "Added router to list");
    return 1;
  }
}

/** Given a string <b>s</b> containing some routerdescs, parse it and put the
 * routers into our directory.  If saved_location is SAVED_NOWHERE, the routers
 * are in response to a query to the network: cache them by adding them to
 * the journal.
 *
 * Return the number of routers actually added.
 *
 * If <b>requested_fingerprints</b> is provided, it must contain a list of
 * uppercased fingerprints.  Do not update any router whose
 * fingerprint is not on the list; after updating a router, remove its
 * fingerprint from the list.
 *
 * If <b>descriptor_digests</b> is non-zero, then the requested_fingerprints
 * are descriptor digests. Otherwise they are identity digests.
 */
int
router_load_routers_from_string(const char *s, const char *eos,
                                saved_location_t saved_location,
                                smartlist_t *requested_fingerprints,
                                int descriptor_digests,
                                const char *prepend_annotations)
{
  smartlist_t *routers = smartlist_new(), *changed = smartlist_new();
  char fp[HEX_DIGEST_LEN+1];
  const char *msg;
  int from_cache = (saved_location != SAVED_NOWHERE);
  int allow_annotations = (saved_location != SAVED_NOWHERE);
  int any_changed = 0;
  smartlist_t *invalid_digests = smartlist_new();

  router_parse_list_from_string(&s, eos, routers, saved_location, 0,
                                allow_annotations, prepend_annotations,
                                invalid_digests);

  routers_update_status_from_consensus_networkstatus(routers, !from_cache);

  log_info(LD_DIR, "%d elements to add", smartlist_len(routers));

  SMARTLIST_FOREACH_BEGIN(routers, routerinfo_t *, ri) {
    was_router_added_t r;
    char d[DIGEST_LEN];
    if (requested_fingerprints) {
      base16_encode(fp, sizeof(fp), descriptor_digests ?
                      ri->cache_info.signed_descriptor_digest :
                      ri->cache_info.identity_digest,
                    DIGEST_LEN);
      if (smartlist_contains_string(requested_fingerprints, fp)) {
        smartlist_string_remove(requested_fingerprints, fp);
      } else {
        char *requested =
          smartlist_join_strings(requested_fingerprints," ",0,NULL);
        log_warn(LD_DIR,
                 "We received a router descriptor with a fingerprint (%s) "
                 "that we never requested. (We asked for: %s.) Dropping.",
                 fp, requested);
        tor_free(requested);
        routerinfo_free(ri);
        continue;
      }
    }

    memcpy(d, ri->cache_info.signed_descriptor_digest, DIGEST_LEN);
    r = router_add_to_routerlist(ri, &msg, from_cache, !from_cache);
    if (WRA_WAS_ADDED(r)) {
      any_changed++;
      smartlist_add(changed, ri);
      routerlist_descriptors_added(changed, from_cache);
      smartlist_clear(changed);
    } else if (WRA_NEVER_DOWNLOADABLE(r)) {
      download_status_t *dl_status;
      dl_status = router_get_dl_status_by_descriptor_digest(d);
      if (dl_status) {
        log_info(LD_GENERAL, "Marking router %s as never downloadable",
                 hex_str(d, DIGEST_LEN));
        download_status_mark_impossible(dl_status);
      }
    }
  } SMARTLIST_FOREACH_END(ri);

  SMARTLIST_FOREACH_BEGIN(invalid_digests, const uint8_t *, bad_digest) {
    /* This digest is never going to be parseable. */
    base16_encode(fp, sizeof(fp), (char*)bad_digest, DIGEST_LEN);
    if (requested_fingerprints && descriptor_digests) {
      if (! smartlist_contains_string(requested_fingerprints, fp)) {
        /* But we didn't ask for it, so we should assume shennanegans. */
        continue;
      }
      smartlist_string_remove(requested_fingerprints, fp);
    }
    download_status_t *dls;
    dls = router_get_dl_status_by_descriptor_digest((char*)bad_digest);
    if (dls) {
      log_info(LD_GENERAL, "Marking router with descriptor %s as unparseable, "
               "and therefore undownloadable", fp);
      download_status_mark_impossible(dls);
    }
  } SMARTLIST_FOREACH_END(bad_digest);
  SMARTLIST_FOREACH(invalid_digests, uint8_t *, d, tor_free(d));
  smartlist_free(invalid_digests);

  routerlist_assert_ok(routerlist);

  if (any_changed)
    router_rebuild_store(0, &routerlist->desc_store);

  smartlist_free(routers);
  smartlist_free(changed);

  return any_changed;
}

/** Parse one or more extrainfos from <b>s</b> (ending immediately before
 * <b>eos</b> if <b>eos</b> is present).  Other arguments are as for
 * router_load_routers_from_string(). */
void
router_load_extrainfo_from_string(const char *s, const char *eos,
                                  saved_location_t saved_location,
                                  smartlist_t *requested_fingerprints,
                                  int descriptor_digests)
{
  smartlist_t *extrainfo_list = smartlist_new();
  const char *msg;
  int from_cache = (saved_location != SAVED_NOWHERE);
  smartlist_t *invalid_digests = smartlist_new();

  router_parse_list_from_string(&s, eos, extrainfo_list, saved_location, 1, 0,
                                NULL, invalid_digests);

  log_info(LD_DIR, "%d elements to add", smartlist_len(extrainfo_list));

  SMARTLIST_FOREACH_BEGIN(extrainfo_list, extrainfo_t *, ei) {
      uint8_t d[DIGEST_LEN];
      memcpy(d, ei->cache_info.signed_descriptor_digest, DIGEST_LEN);
      was_router_added_t added =
        router_add_extrainfo_to_routerlist(ei, &msg, from_cache, !from_cache);
      if (WRA_WAS_ADDED(added) && requested_fingerprints) {
        char fp[HEX_DIGEST_LEN+1];
        base16_encode(fp, sizeof(fp), descriptor_digests ?
                        ei->cache_info.signed_descriptor_digest :
                        ei->cache_info.identity_digest,
                      DIGEST_LEN);
        smartlist_string_remove(requested_fingerprints, fp);
        /* We silently let people stuff us with extrainfos we didn't ask for,
         * so long as we would have wanted them anyway.  Since we always fetch
         * all the extrainfos we want, and we never actually act on them
         * inside Tor, this should be harmless. */
      } else if (WRA_NEVER_DOWNLOADABLE(added)) {
        signed_descriptor_t *sd = router_get_by_extrainfo_digest((char*)d);
        if (sd) {
          log_info(LD_GENERAL, "Marking extrainfo with descriptor %s as "
                   "unparseable, and therefore undownloadable",
                   hex_str((char*)d,DIGEST_LEN));
          download_status_mark_impossible(&sd->ei_dl_status);
        }
      }
  } SMARTLIST_FOREACH_END(ei);

  SMARTLIST_FOREACH_BEGIN(invalid_digests, const uint8_t *, bad_digest) {
    /* This digest is never going to be parseable. */
    char fp[HEX_DIGEST_LEN+1];
    base16_encode(fp, sizeof(fp), (char*)bad_digest, DIGEST_LEN);
    if (requested_fingerprints) {
      if (! smartlist_contains_string(requested_fingerprints, fp)) {
        /* But we didn't ask for it, so we should assume shennanegans. */
        continue;
      }
      smartlist_string_remove(requested_fingerprints, fp);
    }
    signed_descriptor_t *sd =
      router_get_by_extrainfo_digest((char*)bad_digest);
    if (sd) {
      log_info(LD_GENERAL, "Marking extrainfo with descriptor %s as "
               "unparseable, and therefore undownloadable", fp);
      download_status_mark_impossible(&sd->ei_dl_status);
    }
  } SMARTLIST_FOREACH_END(bad_digest);
  SMARTLIST_FOREACH(invalid_digests, uint8_t *, d, tor_free(d));
  smartlist_free(invalid_digests);

  routerlist_assert_ok(routerlist);
  router_rebuild_store(0, &router_get_routerlist()->extrainfo_store);

  smartlist_free(extrainfo_list);
}

/** Return true iff any networkstatus includes a descriptor whose digest
 * is that of <b>desc</b>. */
static int
signed_desc_digest_is_recognized(signed_descriptor_t *desc)
{
  const routerstatus_t *rs;
  networkstatus_t *consensus = networkstatus_get_latest_consensus();

  if (consensus) {
    rs = networkstatus_vote_find_entry(consensus, desc->identity_digest);
    if (rs && tor_memeq(rs->descriptor_digest,
                      desc->signed_descriptor_digest, DIGEST_LEN))
      return 1;
  }
  return 0;
}

/** Update downloads for router descriptors and/or microdescriptors as
 * appropriate. */
void
update_all_descriptor_downloads(time_t now)
{
  if (get_options()->DisableNetwork)
    return;
  update_router_descriptor_downloads(now);
  update_microdesc_downloads(now);
  launch_dummy_descriptor_download_as_needed(now, get_options());
}

/** Clear all our timeouts for fetching v3 directory stuff, and then
 * give it all a try again. */
void
routerlist_retry_directory_downloads(time_t now)
{
  (void)now;

  log_debug(LD_GENERAL,
            "In routerlist_retry_directory_downloads()");

  router_reset_status_download_failures();
  router_reset_descriptor_download_failures();
  reschedule_directory_downloads();
}

/** Return true iff <b>router</b> does not permit exit streams.
 */
int
router_exit_policy_rejects_all(const routerinfo_t *router)
{
  return router->policy_is_reject_star;
}

/** Create an directory server at <b>address</b>:<b>port</b>, with OR identity
 * key <b>digest</b> which has DIGEST_LEN bytes.  If <b>address</b> is NULL,
 * add ourself.  If <b>is_authority</b>, this is a directory authority.  Return
 * the new directory server entry on success or NULL on failure. */
static dir_server_t *
dir_server_new(int is_authority,
               const char *nickname,
               const tor_addr_t *addr,
               const char *hostname,
               uint16_t dir_port, uint16_t or_port,
               const tor_addr_port_t *addrport_ipv6,
               const char *digest, const char *v3_auth_digest,
               dirinfo_type_t type,
               double weight)
{
  dir_server_t *ent;
  uint32_t a;
  char *hostname_ = NULL;

  tor_assert(digest);

  if (weight < 0)
    return NULL;

  if (tor_addr_family(addr) == AF_INET)
    a = tor_addr_to_ipv4h(addr);
  else
    return NULL;

  if (!hostname)
    hostname_ = tor_addr_to_str_dup(addr);
  else
    hostname_ = tor_strdup(hostname);

  ent = tor_malloc_zero(sizeof(dir_server_t));
  ent->nickname = nickname ? tor_strdup(nickname) : NULL;
  ent->address = hostname_;
  ent->addr = a;
  ent->dir_port = dir_port;
  ent->or_port = or_port;
  ent->is_running = 1;
  ent->is_authority = is_authority;
  ent->type = type;
  ent->weight = weight;
  if (addrport_ipv6) {
    if (tor_addr_family(&addrport_ipv6->addr) != AF_INET6) {
      log_warn(LD_BUG, "Hey, I got a non-ipv6 addr as addrport_ipv6.");
      tor_addr_make_unspec(&ent->ipv6_addr);
    } else {
      tor_addr_copy(&ent->ipv6_addr, &addrport_ipv6->addr);
      ent->ipv6_orport = addrport_ipv6->port;
    }
  } else {
    tor_addr_make_unspec(&ent->ipv6_addr);
  }

  memcpy(ent->digest, digest, DIGEST_LEN);
  if (v3_auth_digest && (type & V3_DIRINFO))
    memcpy(ent->v3_identity_digest, v3_auth_digest, DIGEST_LEN);

  if (nickname)
    tor_asprintf(&ent->description, "directory server \"%s\" at %s:%d",
                 nickname, hostname_, (int)dir_port);
  else
    tor_asprintf(&ent->description, "directory server at %s:%d",
                 hostname_, (int)dir_port);

  ent->fake_status.addr = ent->addr;
  tor_addr_copy(&ent->fake_status.ipv6_addr, &ent->ipv6_addr);
  memcpy(ent->fake_status.identity_digest, digest, DIGEST_LEN);
  if (nickname)
    strlcpy(ent->fake_status.nickname, nickname,
            sizeof(ent->fake_status.nickname));
  else
    ent->fake_status.nickname[0] = '\0';
  ent->fake_status.dir_port = ent->dir_port;
  ent->fake_status.or_port = ent->or_port;
  ent->fake_status.ipv6_orport = ent->ipv6_orport;

  return ent;
}

/** Create an authoritative directory server at
 * <b>address</b>:<b>port</b>, with identity key <b>digest</b>.  If
 * <b>address</b> is NULL, add ourself.  Return the new trusted directory
 * server entry on success or NULL if we couldn't add it. */
dir_server_t *
trusted_dir_server_new(const char *nickname, const char *address,
                       uint16_t dir_port, uint16_t or_port,
                       const tor_addr_port_t *ipv6_addrport,
                       const char *digest, const char *v3_auth_digest,
                       dirinfo_type_t type, double weight)
{
  uint32_t a;
  tor_addr_t addr;
  char *hostname=NULL;
  dir_server_t *result;

  if (!address) { /* The address is us; we should guess. */
    if (resolve_my_address(LOG_WARN, get_options(),
                           &a, NULL, &hostname) < 0) {
      log_warn(LD_CONFIG,
               "Couldn't find a suitable address when adding ourself as a "
               "trusted directory server.");
      return NULL;
    }
    if (!hostname)
      hostname = tor_dup_ip(a);
  } else {
    if (tor_lookup_hostname(address, &a)) {
      log_warn(LD_CONFIG,
               "Unable to lookup address for directory server at '%s'",
               address);
      return NULL;
    }
    hostname = tor_strdup(address);
  }
  tor_addr_from_ipv4h(&addr, a);

  result = dir_server_new(1, nickname, &addr, hostname,
                          dir_port, or_port,
                          ipv6_addrport,
                          digest,
                          v3_auth_digest, type, weight);
  tor_free(hostname);
  return result;
}

/** Return a new dir_server_t for a fallback directory server at
 * <b>addr</b>:<b>or_port</b>/<b>dir_port</b>, with identity key digest
 * <b>id_digest</b> */
dir_server_t *
fallback_dir_server_new(const tor_addr_t *addr,
                        uint16_t dir_port, uint16_t or_port,
                        const tor_addr_port_t *addrport_ipv6,
                        const char *id_digest, double weight)
{
  return dir_server_new(0, NULL, addr, NULL, dir_port, or_port,
                        addrport_ipv6,
                        id_digest,
                        NULL, ALL_DIRINFO, weight);
}

/** Add a directory server to the global list(s). */
void
dir_server_add(dir_server_t *ent)
{
  if (!trusted_dir_servers)
    trusted_dir_servers = smartlist_new();
  if (!fallback_dir_servers)
    fallback_dir_servers = smartlist_new();

  if (ent->is_authority)
    smartlist_add(trusted_dir_servers, ent);

  smartlist_add(fallback_dir_servers, ent);
  router_dir_info_changed();
}

/** Free storage held in <b>cert</b>. */
void
authority_cert_free(authority_cert_t *cert)
{
  if (!cert)
    return;

  tor_free(cert->cache_info.signed_descriptor_body);
  crypto_pk_free(cert->signing_key);
  crypto_pk_free(cert->identity_key);

  tor_free(cert);
}

/** Free storage held in <b>ds</b>. */
static void
dir_server_free(dir_server_t *ds)
{
  if (!ds)
    return;

  tor_free(ds->nickname);
  tor_free(ds->description);
  tor_free(ds->address);
  tor_free(ds);
}

/** Remove all members from the list of dir servers. */
void
clear_dir_servers(void)
{
  if (fallback_dir_servers) {
    SMARTLIST_FOREACH(fallback_dir_servers, dir_server_t *, ent,
                      dir_server_free(ent));
    smartlist_clear(fallback_dir_servers);
  } else {
    fallback_dir_servers = smartlist_new();
  }
  if (trusted_dir_servers) {
    smartlist_clear(trusted_dir_servers);
  } else {
    trusted_dir_servers = smartlist_new();
  }
  router_dir_info_changed();
}

/** For every current directory connection whose purpose is <b>purpose</b>,
 * and where the resource being downloaded begins with <b>prefix</b>, split
 * rest of the resource into base16 fingerprints (or base64 fingerprints if
 * purpose==DIR_PURPOSE_FETCH_MICRODESC), decode them, and set the
 * corresponding elements of <b>result</b> to a nonzero value.
 */
static void
list_pending_downloads(digestmap_t *result, digest256map_t *result256,
                       int purpose, const char *prefix)
{
  const size_t p_len = strlen(prefix);
  smartlist_t *tmp = smartlist_new();
  smartlist_t *conns = get_connection_array();
  int flags = DSR_HEX;
  if (purpose == DIR_PURPOSE_FETCH_MICRODESC)
    flags = DSR_DIGEST256|DSR_BASE64;

  tor_assert(result || result256);

  SMARTLIST_FOREACH_BEGIN(conns, connection_t *, conn) {
    if (conn->type == CONN_TYPE_DIR &&
        conn->purpose == purpose &&
        !conn->marked_for_close) {
      const char *resource = TO_DIR_CONN(conn)->requested_resource;
      if (!strcmpstart(resource, prefix))
        dir_split_resource_into_fingerprints(resource + p_len,
                                             tmp, NULL, flags);
    }
  } SMARTLIST_FOREACH_END(conn);

  if (result) {
    SMARTLIST_FOREACH(tmp, char *, d,
                    {
                      digestmap_set(result, d, (void*)1);
                      tor_free(d);
                    });
  } else if (result256) {
    SMARTLIST_FOREACH(tmp, uint8_t *, d,
                    {
                      digest256map_set(result256, d, (void*)1);
                      tor_free(d);
                    });
  }
  smartlist_free(tmp);
}

/** For every router descriptor (or extra-info document if <b>extrainfo</b> is
 * true) we are currently downloading by descriptor digest, set result[d] to
 * (void*)1. */
static void
list_pending_descriptor_downloads(digestmap_t *result, int extrainfo)
{
  int purpose =
    extrainfo ? DIR_PURPOSE_FETCH_EXTRAINFO : DIR_PURPOSE_FETCH_SERVERDESC;
  list_pending_downloads(result, NULL, purpose, "d/");
}

/** For every microdescriptor we are currently downloading by descriptor
 * digest, set result[d] to (void*)1.
 */
void
list_pending_microdesc_downloads(digest256map_t *result)
{
  list_pending_downloads(NULL, result, DIR_PURPOSE_FETCH_MICRODESC, "d/");
}

/** For every certificate we are currently downloading by (identity digest,
 * signing key digest) pair, set result[fp_pair] to (void *1).
 */
static void
list_pending_fpsk_downloads(fp_pair_map_t *result)
{
  const char *pfx = "fp-sk/";
  smartlist_t *tmp;
  smartlist_t *conns;
  const char *resource;

  tor_assert(result);

  tmp = smartlist_new();
  conns = get_connection_array();

  SMARTLIST_FOREACH_BEGIN(conns, connection_t *, conn) {
    if (conn->type == CONN_TYPE_DIR &&
        conn->purpose == DIR_PURPOSE_FETCH_CERTIFICATE &&
        !conn->marked_for_close) {
      resource = TO_DIR_CONN(conn)->requested_resource;
      if (!strcmpstart(resource, pfx))
        dir_split_resource_into_fingerprint_pairs(resource + strlen(pfx),
                                                  tmp);
    }
  } SMARTLIST_FOREACH_END(conn);

  SMARTLIST_FOREACH_BEGIN(tmp, fp_pair_t *, fp) {
    fp_pair_map_set(result, fp, (void*)1);
    tor_free(fp);
  } SMARTLIST_FOREACH_END(fp);

  smartlist_free(tmp);
}

/** Launch downloads for all the descriptors whose digests or digests256
 * are listed as digests[i] for lo <= i < hi.  (Lo and hi may be out of
 * range.)  If <b>source</b> is given, download from <b>source</b>;
 * otherwise, download from an appropriate random directory server.
 */
MOCK_IMPL(STATIC void, initiate_descriptor_downloads,
          (const routerstatus_t *source, int purpose, smartlist_t *digests,
           int lo, int hi, int pds_flags))
{
  char *resource, *cp;
  int digest_len, enc_digest_len;
  const char *sep;
  int b64_256;
  smartlist_t *tmp;

  if (purpose == DIR_PURPOSE_FETCH_MICRODESC) {
    /* Microdescriptors are downloaded by "-"-separated base64-encoded
     * 256-bit digests. */
    digest_len = DIGEST256_LEN;
    enc_digest_len = BASE64_DIGEST256_LEN + 1;
    sep = "-";
    b64_256 = 1;
  } else {
    digest_len = DIGEST_LEN;
    enc_digest_len = HEX_DIGEST_LEN + 1;
    sep = "+";
    b64_256 = 0;
  }

  if (lo < 0)
    lo = 0;
  if (hi > smartlist_len(digests))
    hi = smartlist_len(digests);

  if (hi-lo <= 0)
    return;

  tmp = smartlist_new();

  for (; lo < hi; ++lo) {
    cp = tor_malloc(enc_digest_len);
    if (b64_256) {
      digest256_to_base64(cp, smartlist_get(digests, lo));
    } else {
      base16_encode(cp, enc_digest_len, smartlist_get(digests, lo),
                    digest_len);
    }
    smartlist_add(tmp, cp);
  }

  cp = smartlist_join_strings(tmp, sep, 0, NULL);
  tor_asprintf(&resource, "d/%s.z", cp);

  SMARTLIST_FOREACH(tmp, char *, cp1, tor_free(cp1));
  smartlist_free(tmp);
  tor_free(cp);

  if (source) {
    /* We know which authority or directory mirror we want. */
    directory_initiate_command_routerstatus(source, purpose,
                                            ROUTER_PURPOSE_GENERAL,
                                            DIRIND_ONEHOP,
                                            resource, NULL, 0, 0);
  } else {
    directory_get_from_dirserver(purpose, ROUTER_PURPOSE_GENERAL, resource,
                                 pds_flags, DL_WANT_ANY_DIRSERVER);
  }
  tor_free(resource);
}

/** Return the max number of hashes to put in a URL for a given request.
 */
static int
max_dl_per_request(const or_options_t *options, int purpose)
{
  /* Since squid does not like URLs >= 4096 bytes we limit it to 96.
   *   4096 - strlen(http://[ffff:ffff:ffff:ffff:ffff:ffff:ffff:ffff]:65535
   *                 /tor/server/d/.z) == 4026
   *   4026/41 (40 for the hash and 1 for the + that separates them) => 98
   *   So use 96 because it's a nice number.
   *
   * For microdescriptors, the calculation is
   *   4096 - strlen(http://[ffff:ffff:ffff:ffff:ffff:ffff:ffff:ffff]:65535
   *                 /tor/micro/d/.z) == 4027
   *   4027/44 (43 for the hash and 1 for the - that separates them) => 91
   *   So use 90 because it's a nice number.
   */
  int max = 96;
  if (purpose == DIR_PURPOSE_FETCH_MICRODESC) {
    max = 90;
  }
  /* If we're going to tunnel our connections, we can ask for a lot more
   * in a request. */
  if (directory_must_use_begindir(options)) {
    max = 500;
  }
  return max;
}

/** Don't split our requests so finely that we are requesting fewer than
 * this number per server. */
#define MIN_DL_PER_REQUEST 4
/** To prevent a single screwy cache from confusing us by selective reply,
 * try to split our requests into at least this many requests. */
#define MIN_REQUESTS 3
/** If we want fewer than this many descriptors, wait until we
 * want more, or until TestingClientMaxIntervalWithoutRequest has passed. */
#define MAX_DL_TO_DELAY 16

/** Given a <b>purpose</b> (FETCH_MICRODESC or FETCH_SERVERDESC) and a list of
 * router descriptor digests or microdescriptor digest256s in
 * <b>downloadable</b>, decide whether to delay fetching until we have more.
 * If we don't want to delay, launch one or more requests to the appropriate
 * directory authorities.
 */
void
launch_descriptor_downloads(int purpose,
                            smartlist_t *downloadable,
                            const routerstatus_t *source, time_t now)
{
  const or_options_t *options = get_options();
  const char *descname;
  const int fetch_microdesc = (purpose == DIR_PURPOSE_FETCH_MICRODESC);
  int n_downloadable = smartlist_len(downloadable);

  int i, n_per_request, max_dl_per_req;
  const char *req_plural = "", *rtr_plural = "";
  int pds_flags = PDS_RETRY_IF_NO_SERVERS;

  tor_assert(fetch_microdesc || purpose == DIR_PURPOSE_FETCH_SERVERDESC);
  descname = fetch_microdesc ? "microdesc" : "routerdesc";

  if (!n_downloadable)
    return;

  if (!directory_fetches_dir_info_early(options)) {
    if (n_downloadable >= MAX_DL_TO_DELAY) {
      log_debug(LD_DIR,
                "There are enough downloadable %ss to launch requests.",
                descname);
    } else {

      /* should delay */
      if ((last_descriptor_download_attempted +
          options->TestingClientMaxIntervalWithoutRequest) > now)
        return;

      if (last_descriptor_download_attempted) {
        log_info(LD_DIR,
                 "There are not many downloadable %ss, but we've "
                 "been waiting long enough (%d seconds). Downloading.",
                 descname,
                 (int)(now-last_descriptor_download_attempted));
      } else {
        log_info(LD_DIR,
                 "There are not many downloadable %ss, but we haven't "
                 "tried downloading descriptors recently. Downloading.",
                 descname);
      }
    }
  }

  if (!authdir_mode_any_nonhidserv(options)) {
    /* If we wind up going to the authorities, we want to only open one
     * connection to each authority at a time, so that we don't overload
     * them.  We do this by setting PDS_NO_EXISTING_SERVERDESC_FETCH
     * regardless of whether we're a cache or not.
     *
     * Setting this flag can make initiate_descriptor_downloads() ignore
     * requests.  We need to make sure that we do in fact call
     * update_router_descriptor_downloads() later on, once the connections
     * have succeeded or failed.
     */
    pds_flags |= fetch_microdesc ?
      PDS_NO_EXISTING_MICRODESC_FETCH :
      PDS_NO_EXISTING_SERVERDESC_FETCH;
  }

  n_per_request = CEIL_DIV(n_downloadable, MIN_REQUESTS);
  max_dl_per_req = max_dl_per_request(options, purpose);

  if (n_per_request > max_dl_per_req)
    n_per_request = max_dl_per_req;

  if (n_per_request < MIN_DL_PER_REQUEST)
    n_per_request = MIN_DL_PER_REQUEST;

  if (n_downloadable > n_per_request)
    req_plural = rtr_plural = "s";
  else if (n_downloadable > 1)
    rtr_plural = "s";

  log_info(LD_DIR,
           "Launching %d request%s for %d %s%s, %d at a time",
           CEIL_DIV(n_downloadable, n_per_request), req_plural,
           n_downloadable, descname, rtr_plural, n_per_request);
  smartlist_sort_digests(downloadable);
  for (i=0; i < n_downloadable; i += n_per_request) {
    initiate_descriptor_downloads(source, purpose,
                                  downloadable, i, i+n_per_request,
                                  pds_flags);
  }
  last_descriptor_download_attempted = now;
}

/** For any descriptor that we want that's currently listed in
 * <b>consensus</b>, download it as appropriate. */
void
update_consensus_router_descriptor_downloads(time_t now, int is_vote,
                                             networkstatus_t *consensus)
{
  const or_options_t *options = get_options();
  digestmap_t *map = NULL;
  smartlist_t *no_longer_old = smartlist_new();
  smartlist_t *downloadable = smartlist_new();
  routerstatus_t *source = NULL;
  int authdir = authdir_mode(options);
  int n_delayed=0, n_have=0, n_would_reject=0, n_wouldnt_use=0,
    n_inprogress=0, n_in_oldrouters=0;

  if (directory_too_idle_to_fetch_descriptors(options, now))
    goto done;
  if (!consensus)
    goto done;

  if (is_vote) {
    /* where's it from, so we know whom to ask for descriptors */
    dir_server_t *ds;
    networkstatus_voter_info_t *voter = smartlist_get(consensus->voters, 0);
    tor_assert(voter);
    ds = trusteddirserver_get_by_v3_auth_digest(voter->identity_digest);
    if (ds)
      source = &(ds->fake_status);
    else
      log_warn(LD_DIR, "couldn't lookup source from vote?");
  }

  map = digestmap_new();
  list_pending_descriptor_downloads(map, 0);
  SMARTLIST_FOREACH_BEGIN(consensus->routerstatus_list, void *, rsp) {
      routerstatus_t *rs =
        is_vote ? &(((vote_routerstatus_t *)rsp)->status) : rsp;
      signed_descriptor_t *sd;
      if ((sd = router_get_by_descriptor_digest(rs->descriptor_digest))) {
        const routerinfo_t *ri;
        ++n_have;
        if (!(ri = router_get_by_id_digest(rs->identity_digest)) ||
            tor_memneq(ri->cache_info.signed_descriptor_digest,
                   sd->signed_descriptor_digest, DIGEST_LEN)) {
          /* We have a descriptor with this digest, but either there is no
           * entry in routerlist with the same ID (!ri), or there is one,
           * but the identity digest differs (memneq).
           */
          smartlist_add(no_longer_old, sd);
          ++n_in_oldrouters; /* We have it in old_routers. */
        }
        continue; /* We have it already. */
      }
      if (digestmap_get(map, rs->descriptor_digest)) {
        ++n_inprogress;
        continue; /* We have an in-progress download. */
      }
      if (!download_status_is_ready(&rs->dl_status, now,
                          options->TestingDescriptorMaxDownloadTries)) {
        ++n_delayed; /* Not ready for retry. */
        continue;
      }
      if (authdir && dirserv_would_reject_router(rs)) {
        ++n_would_reject;
        continue; /* We would throw it out immediately. */
      }
      if (!directory_caches_dir_info(options) &&
          !client_would_use_router(rs, now, options)) {
        ++n_wouldnt_use;
        continue; /* We would never use it ourself. */
      }
      if (is_vote && source) {
        char time_bufnew[ISO_TIME_LEN+1];
        char time_bufold[ISO_TIME_LEN+1];
        const routerinfo_t *oldrouter;
        oldrouter = router_get_by_id_digest(rs->identity_digest);
        format_iso_time(time_bufnew, rs->published_on);
        if (oldrouter)
          format_iso_time(time_bufold, oldrouter->cache_info.published_on);
        log_info(LD_DIR, "Learned about %s (%s vs %s) from %s's vote (%s)",
                 routerstatus_describe(rs),
                 time_bufnew,
                 oldrouter ? time_bufold : "none",
                 source->nickname, oldrouter ? "known" : "unknown");
      }
      smartlist_add(downloadable, rs->descriptor_digest);
  } SMARTLIST_FOREACH_END(rsp);

  if (!authdir_mode_handles_descs(options, ROUTER_PURPOSE_GENERAL)
      && smartlist_len(no_longer_old)) {
    routerlist_t *rl = router_get_routerlist();
    log_info(LD_DIR, "%d router descriptors listed in consensus are "
             "currently in old_routers; making them current.",
             smartlist_len(no_longer_old));
    SMARTLIST_FOREACH_BEGIN(no_longer_old, signed_descriptor_t *, sd) {
        const char *msg;
        was_router_added_t r;
        routerinfo_t *ri = routerlist_reparse_old(rl, sd);
        if (!ri) {
          log_warn(LD_BUG, "Failed to re-parse a router.");
          continue;
        }
        r = router_add_to_routerlist(ri, &msg, 1, 0);
        if (WRA_WAS_OUTDATED(r)) {
          log_warn(LD_DIR, "Couldn't add re-parsed router: %s",
                   msg?msg:"???");
        }
    } SMARTLIST_FOREACH_END(sd);
    routerlist_assert_ok(rl);
  }

  log_info(LD_DIR,
           "%d router descriptors downloadable. %d delayed; %d present "
           "(%d of those were in old_routers); %d would_reject; "
           "%d wouldnt_use; %d in progress.",
           smartlist_len(downloadable), n_delayed, n_have, n_in_oldrouters,
           n_would_reject, n_wouldnt_use, n_inprogress);

  launch_descriptor_downloads(DIR_PURPOSE_FETCH_SERVERDESC,
                              downloadable, source, now);

  digestmap_free(map, NULL);
 done:
  smartlist_free(downloadable);
  smartlist_free(no_longer_old);
}

/** How often should we launch a server/authority request to be sure of getting
 * a guess for our IP? */
/*XXXX+ this info should come from netinfo cells or something, or we should
 * do this only when we aren't seeing incoming data. see bug 652. */
#define DUMMY_DOWNLOAD_INTERVAL (20*60)

/** As needed, launch a dummy router descriptor fetch to see if our
 * address has changed. */
static void
launch_dummy_descriptor_download_as_needed(time_t now,
                                           const or_options_t *options)
{
  static time_t last_dummy_download = 0;
  /* XXXX+ we could be smarter here; see notes on bug 652. */
  /* If we're a server that doesn't have a configured address, we rely on
   * directory fetches to learn when our address changes.  So if we haven't
   * tried to get any routerdescs in a long time, try a dummy fetch now. */
  if (!options->Address &&
      server_mode(options) &&
      last_descriptor_download_attempted + DUMMY_DOWNLOAD_INTERVAL < now &&
      last_dummy_download + DUMMY_DOWNLOAD_INTERVAL < now) {
    last_dummy_download = now;
    /* XX/teor - do we want an authority here, because they are less likely
     * to give us the wrong address? (See #17782)
     * I'm leaving the previous behaviour intact, because I don't like
     * the idea of some relays contacting an authority every 20 minutes. */
    directory_get_from_dirserver(DIR_PURPOSE_FETCH_SERVERDESC,
                                 ROUTER_PURPOSE_GENERAL, "authority.z",
                                 PDS_RETRY_IF_NO_SERVERS,
                                 DL_WANT_ANY_DIRSERVER);
  }
}

/** Launch downloads for router status as needed. */
void
update_router_descriptor_downloads(time_t now)
{
  const or_options_t *options = get_options();
  if (should_delay_dir_fetches(options, NULL))
    return;
  if (!we_fetch_router_descriptors(options))
    return;

  update_consensus_router_descriptor_downloads(now, 0,
                  networkstatus_get_reasonably_live_consensus(now, FLAV_NS));
}

/** Launch extrainfo downloads as needed. */
void
update_extrainfo_downloads(time_t now)
{
  const or_options_t *options = get_options();
  routerlist_t *rl;
  smartlist_t *wanted;
  digestmap_t *pending;
  int old_routers, i, max_dl_per_req;
  int n_no_ei = 0, n_pending = 0, n_have = 0, n_delay = 0, n_bogus[2] = {0,0};
  if (! options->DownloadExtraInfo)
    return;
  if (should_delay_dir_fetches(options, NULL))
    return;
  if (!router_have_minimum_dir_info())
    return;

  pending = digestmap_new();
  list_pending_descriptor_downloads(pending, 1);
  rl = router_get_routerlist();
  wanted = smartlist_new();
  for (old_routers = 0; old_routers < 2; ++old_routers) {
    smartlist_t *lst = old_routers ? rl->old_routers : rl->routers;
    for (i = 0; i < smartlist_len(lst); ++i) {
      signed_descriptor_t *sd;
      char *d;
      if (old_routers)
        sd = smartlist_get(lst, i);
      else
        sd = &((routerinfo_t*)smartlist_get(lst, i))->cache_info;
      if (sd->is_extrainfo)
        continue; /* This should never happen. */
      if (old_routers && !router_get_by_id_digest(sd->identity_digest))
        continue; /* Couldn't check the signature if we got it. */
      if (sd->extrainfo_is_bogus)
        continue;
      d = sd->extra_info_digest;
      if (tor_digest_is_zero(d)) {
        ++n_no_ei;
        continue;
      }
      if (eimap_get(rl->extra_info_map, d)) {
        ++n_have;
        continue;
      }
      if (!download_status_is_ready(&sd->ei_dl_status, now,
                          options->TestingDescriptorMaxDownloadTries)) {
        ++n_delay;
        continue;
      }
      if (digestmap_get(pending, d)) {
        ++n_pending;
        continue;
      }

      const signed_descriptor_t *sd2 = router_get_by_extrainfo_digest(d);
      if (sd2 != sd) {
        if (sd2 != NULL) {
          char d1[HEX_DIGEST_LEN+1], d2[HEX_DIGEST_LEN+1];
          char d3[HEX_DIGEST_LEN+1], d4[HEX_DIGEST_LEN+1];
          base16_encode(d1, sizeof(d1), sd->identity_digest, DIGEST_LEN);
          base16_encode(d2, sizeof(d2), sd2->identity_digest, DIGEST_LEN);
          base16_encode(d3, sizeof(d3), d, DIGEST_LEN);
          base16_encode(d4, sizeof(d3), sd2->extra_info_digest, DIGEST_LEN);

          log_info(LD_DIR, "Found an entry in %s with mismatched "
                   "router_get_by_extrainfo_digest() value. This has ID %s "
                   "but the entry in the map has ID %s. This has EI digest "
                   "%s and the entry in the map has EI digest %s.",
                   old_routers?"old_routers":"routers",
                   d1, d2, d3, d4);
        } else {
          char d1[HEX_DIGEST_LEN+1], d2[HEX_DIGEST_LEN+1];
          base16_encode(d1, sizeof(d1), sd->identity_digest, DIGEST_LEN);
          base16_encode(d2, sizeof(d2), d, DIGEST_LEN);

          log_info(LD_DIR, "Found an entry in %s with NULL "
                   "router_get_by_extrainfo_digest() value. This has ID %s "
                   "and EI digest %s.",
                   old_routers?"old_routers":"routers",
                   d1, d2);
        }
        ++n_bogus[old_routers];
        continue;
      }
      smartlist_add(wanted, d);
    }
  }
  digestmap_free(pending, NULL);

  log_info(LD_DIR, "Extrainfo download status: %d router with no ei, %d "
           "with present ei, %d delaying, %d pending, %d downloadable, %d "
           "bogus in routers, %d bogus in old_routers",
           n_no_ei, n_have, n_delay, n_pending, smartlist_len(wanted),
           n_bogus[0], n_bogus[1]);

  smartlist_shuffle(wanted);

  max_dl_per_req = max_dl_per_request(options, DIR_PURPOSE_FETCH_EXTRAINFO);
  for (i = 0; i < smartlist_len(wanted); i += max_dl_per_req) {
    initiate_descriptor_downloads(NULL, DIR_PURPOSE_FETCH_EXTRAINFO,
                                  wanted, i, i+max_dl_per_req,
                PDS_RETRY_IF_NO_SERVERS|PDS_NO_EXISTING_SERVERDESC_FETCH);
  }

  smartlist_free(wanted);
}

/** Reset the descriptor download failure count on all routers, so that we
 * can retry any long-failed routers immediately.
 */
void
router_reset_descriptor_download_failures(void)
{
  log_debug(LD_GENERAL,
            "In router_reset_descriptor_download_failures()");

  networkstatus_reset_download_failures();
  last_descriptor_download_attempted = 0;
  if (!routerlist)
    return;
  SMARTLIST_FOREACH(routerlist->routers, routerinfo_t *, ri,
  {
    download_status_reset(&ri->cache_info.ei_dl_status);
  });
  SMARTLIST_FOREACH(routerlist->old_routers, signed_descriptor_t *, sd,
  {
    download_status_reset(&sd->ei_dl_status);
  });
}

/** Any changes in a router descriptor's publication time larger than this are
 * automatically non-cosmetic. */
#define ROUTER_MAX_COSMETIC_TIME_DIFFERENCE (2*60*60)

/** We allow uptime to vary from how much it ought to be by this much. */
#define ROUTER_ALLOW_UPTIME_DRIFT (6*60*60)

/** Return true iff the only differences between r1 and r2 are such that
 * would not cause a recent (post 0.1.1.6) dirserver to republish.
 */
int
router_differences_are_cosmetic(const routerinfo_t *r1, const routerinfo_t *r2)
{
  time_t r1pub, r2pub;
  long time_difference;
  tor_assert(r1 && r2);

  /* r1 should be the one that was published first. */
  if (r1->cache_info.published_on > r2->cache_info.published_on) {
    const routerinfo_t *ri_tmp = r2;
    r2 = r1;
    r1 = ri_tmp;
  }

  /* If any key fields differ, they're different. */
  if (r1->addr != r2->addr ||
      strcasecmp(r1->nickname, r2->nickname) ||
      r1->or_port != r2->or_port ||
      !tor_addr_eq(&r1->ipv6_addr, &r2->ipv6_addr) ||
      r1->ipv6_orport != r2->ipv6_orport ||
      r1->dir_port != r2->dir_port ||
      r1->purpose != r2->purpose ||
      !crypto_pk_eq_keys(r1->onion_pkey, r2->onion_pkey) ||
      !crypto_pk_eq_keys(r1->identity_pkey, r2->identity_pkey) ||
      strcasecmp(r1->platform, r2->platform) ||
      (r1->contact_info && !r2->contact_info) || /* contact_info is optional */
      (!r1->contact_info && r2->contact_info) ||
      (r1->contact_info && r2->contact_info &&
       strcasecmp(r1->contact_info, r2->contact_info)) ||
      r1->is_hibernating != r2->is_hibernating ||
      cmp_addr_policies(r1->exit_policy, r2->exit_policy) ||
      (r1->supports_tunnelled_dir_requests !=
       r2->supports_tunnelled_dir_requests))
    return 0;
  if ((r1->declared_family == NULL) != (r2->declared_family == NULL))
    return 0;
  if (r1->declared_family && r2->declared_family) {
    int i, n;
    if (smartlist_len(r1->declared_family)!=smartlist_len(r2->declared_family))
      return 0;
    n = smartlist_len(r1->declared_family);
    for (i=0; i < n; ++i) {
      if (strcasecmp(smartlist_get(r1->declared_family, i),
                     smartlist_get(r2->declared_family, i)))
        return 0;
    }
  }

  /* Did bandwidth change a lot? */
  if ((r1->bandwidthcapacity < r2->bandwidthcapacity/2) ||
      (r2->bandwidthcapacity < r1->bandwidthcapacity/2))
    return 0;

  /* Did the bandwidthrate or bandwidthburst change? */
  if ((r1->bandwidthrate != r2->bandwidthrate) ||
      (r1->bandwidthburst != r2->bandwidthburst))
    return 0;

  /* Did more than 12 hours pass? */
  if (r1->cache_info.published_on + ROUTER_MAX_COSMETIC_TIME_DIFFERENCE
      < r2->cache_info.published_on)
    return 0;

  /* Did uptime fail to increase by approximately the amount we would think,
   * give or take some slop? */
  r1pub = r1->cache_info.published_on;
  r2pub = r2->cache_info.published_on;
  time_difference = labs(r2->uptime - (r1->uptime + (r2pub - r1pub)));
  if (time_difference > ROUTER_ALLOW_UPTIME_DRIFT &&
      time_difference > r1->uptime * .05 &&
      time_difference > r2->uptime * .05)
    return 0;

  /* Otherwise, the difference is cosmetic. */
  return 1;
}

/** Check whether <b>sd</b> describes a router descriptor compatible with the
 * extrainfo document <b>ei</b>.
 *
 * <b>identity_pkey</b> (which must also be provided) is RSA1024 identity key
 * for the router. We use it to check the signature of the extrainfo document,
 * if it has not already been checked.
 *
 * If no router is compatible with <b>ei</b>, <b>ei</b> should be
 * dropped.  Return 0 for "compatible", return 1 for "reject, and inform
 * whoever uploaded <b>ei</b>, and return -1 for "reject silently.".  If
 * <b>msg</b> is present, set *<b>msg</b> to a description of the
 * incompatibility (if any).
 *
 * Set the extrainfo_is_bogus field in <b>sd</b> if the digests matched
 * but the extrainfo was nonetheless incompatible.
 **/
int
routerinfo_incompatible_with_extrainfo(const crypto_pk_t *identity_pkey,
                                       extrainfo_t *ei,
                                       signed_descriptor_t *sd,
                                       const char **msg)
{
  int digest_matches, digest256_matches, r=1;
  tor_assert(identity_pkey);
  tor_assert(sd);
  tor_assert(ei);

  if (ei->bad_sig) {
    if (msg) *msg = "Extrainfo signature was bad, or signed with wrong key.";
    return 1;
  }

  digest_matches = tor_memeq(ei->cache_info.signed_descriptor_digest,
                           sd->extra_info_digest, DIGEST_LEN);
  /* Set digest256_matches to 1 if the digest is correct, or if no
   * digest256 was in the ri. */
  digest256_matches = tor_memeq(ei->digest256,
                                sd->extra_info_digest256, DIGEST256_LEN);
  digest256_matches |=
    tor_mem_is_zero(sd->extra_info_digest256, DIGEST256_LEN);

  /* The identity must match exactly to have been generated at the same time
   * by the same router. */
  if (tor_memneq(sd->identity_digest,
                 ei->cache_info.identity_digest,
                 DIGEST_LEN)) {
    if (msg) *msg = "Extrainfo nickname or identity did not match routerinfo";
    goto err; /* different servers */
  }

  if (! tor_cert_opt_eq(sd->signing_key_cert,
                        ei->cache_info.signing_key_cert)) {
    if (msg) *msg = "Extrainfo signing key cert didn't match routerinfo";
    goto err; /* different servers */
  }

  if (ei->pending_sig) {
    char signed_digest[128];
    if (crypto_pk_public_checksig(identity_pkey,
                       signed_digest, sizeof(signed_digest),
                       ei->pending_sig, ei->pending_sig_len) != DIGEST_LEN ||
        tor_memneq(signed_digest, ei->cache_info.signed_descriptor_digest,
               DIGEST_LEN)) {
      ei->bad_sig = 1;
      tor_free(ei->pending_sig);
      if (msg) *msg = "Extrainfo signature bad, or signed with wrong key";
      goto err; /* Bad signature, or no match. */
    }

    ei->cache_info.send_unencrypted = sd->send_unencrypted;
    tor_free(ei->pending_sig);
  }

  if (ei->cache_info.published_on < sd->published_on) {
    if (msg) *msg = "Extrainfo published time did not match routerdesc";
    goto err;
  } else if (ei->cache_info.published_on > sd->published_on) {
    if (msg) *msg = "Extrainfo published time did not match routerdesc";
    r = -1;
    goto err;
  }

  if (!digest256_matches && !digest_matches) {
    if (msg) *msg = "Neither digest256 or digest matched "
               "digest from routerdesc";
    goto err;
  }

  if (!digest256_matches) {
    if (msg) *msg = "Extrainfo digest did not match digest256 from routerdesc";
    goto err; /* Digest doesn't match declared value. */
  }

  if (!digest_matches) {
    if (msg) *msg = "Extrainfo digest did not match value from routerdesc";
    goto err; /* Digest doesn't match declared value. */
  }

  return 0;
 err:
  if (digest_matches) {
    /* This signature was okay, and the digest was right: This is indeed the
     * corresponding extrainfo.  But insanely, it doesn't match the routerinfo
     * that lists it.  Don't try to fetch this one again. */
    sd->extrainfo_is_bogus = 1;
  }

  return r;
}

/* Does ri have a valid ntor onion key?
 * Valid ntor onion keys exist and have at least one non-zero byte. */
int
routerinfo_has_curve25519_onion_key(const routerinfo_t *ri)
{
  if (!ri) {
    return 0;
  }

  if (!ri->onion_curve25519_pkey) {
    return 0;
  }

  if (tor_mem_is_zero((const char*)ri->onion_curve25519_pkey->public_key,
                      CURVE25519_PUBKEY_LEN)) {
    return 0;
  }

  return 1;
}

/* Is rs running a tor version known to support ntor?
 * If allow_unknown_versions is true, return true if the version is unknown.
 * Otherwise, return false if the version is unknown. */
int
routerstatus_version_supports_ntor(const routerstatus_t *rs,
                                   int allow_unknown_versions)
{
  if (!rs) {
    return allow_unknown_versions;
  }

  if (!rs->version_known) {
    return allow_unknown_versions;
  }

  return rs->version_supports_extend2_cells;
}

/** Assert that the internal representation of <b>rl</b> is
 * self-consistent. */
void
routerlist_assert_ok(const routerlist_t *rl)
{
  routerinfo_t *r2;
  signed_descriptor_t *sd2;
  if (!rl)
    return;
  SMARTLIST_FOREACH_BEGIN(rl->routers, routerinfo_t *, r) {
    r2 = rimap_get(rl->identity_map, r->cache_info.identity_digest);
    tor_assert(r == r2);
    sd2 = sdmap_get(rl->desc_digest_map,
                    r->cache_info.signed_descriptor_digest);
    tor_assert(&(r->cache_info) == sd2);
    tor_assert(r->cache_info.routerlist_index == r_sl_idx);
    /* XXXX
     *
     *   Hoo boy.  We need to fix this one, and the fix is a bit tricky, so
     * commenting this out is just a band-aid.
     *
     *   The problem is that, although well-behaved router descriptors
     * should never have the same value for their extra_info_digest, it's
     * possible for ill-behaved routers to claim whatever they like there.
     *
     *   The real answer is to trash desc_by_eid_map and instead have
     * something that indicates for a given extra-info digest we want,
     * what its download status is.  We'll do that as a part of routerlist
     * refactoring once consensus directories are in.  For now,
     * this rep violation is probably harmless: an adversary can make us
     * reset our retry count for an extrainfo, but that's not the end
     * of the world.  Changing the representation in 0.2.0.x would just
     * destabilize the codebase.
    if (!tor_digest_is_zero(r->cache_info.extra_info_digest)) {
      signed_descriptor_t *sd3 =
        sdmap_get(rl->desc_by_eid_map, r->cache_info.extra_info_digest);
      tor_assert(sd3 == &(r->cache_info));
    }
    */
  } SMARTLIST_FOREACH_END(r);
  SMARTLIST_FOREACH_BEGIN(rl->old_routers, signed_descriptor_t *, sd) {
    r2 = rimap_get(rl->identity_map, sd->identity_digest);
    tor_assert(!r2 || sd != &(r2->cache_info));
    sd2 = sdmap_get(rl->desc_digest_map, sd->signed_descriptor_digest);
    tor_assert(sd == sd2);
    tor_assert(sd->routerlist_index == sd_sl_idx);
    /* XXXX see above.
    if (!tor_digest_is_zero(sd->extra_info_digest)) {
      signed_descriptor_t *sd3 =
        sdmap_get(rl->desc_by_eid_map, sd->extra_info_digest);
      tor_assert(sd3 == sd);
    }
    */
  } SMARTLIST_FOREACH_END(sd);

  RIMAP_FOREACH(rl->identity_map, d, r) {
    tor_assert(tor_memeq(r->cache_info.identity_digest, d, DIGEST_LEN));
  } DIGESTMAP_FOREACH_END;
  SDMAP_FOREACH(rl->desc_digest_map, d, sd) {
    tor_assert(tor_memeq(sd->signed_descriptor_digest, d, DIGEST_LEN));
  } DIGESTMAP_FOREACH_END;
  SDMAP_FOREACH(rl->desc_by_eid_map, d, sd) {
    tor_assert(!tor_digest_is_zero(d));
    tor_assert(sd);
    tor_assert(tor_memeq(sd->extra_info_digest, d, DIGEST_LEN));
  } DIGESTMAP_FOREACH_END;
  EIMAP_FOREACH(rl->extra_info_map, d, ei) {
    signed_descriptor_t *sd;
    tor_assert(tor_memeq(ei->cache_info.signed_descriptor_digest,
                       d, DIGEST_LEN));
    sd = sdmap_get(rl->desc_by_eid_map,
                   ei->cache_info.signed_descriptor_digest);
    // tor_assert(sd); // XXXX see above
    if (sd) {
      tor_assert(tor_memeq(ei->cache_info.signed_descriptor_digest,
                         sd->extra_info_digest, DIGEST_LEN));
    }
  } DIGESTMAP_FOREACH_END;
}

/** Allocate and return a new string representing the contact info
 * and platform string for <b>router</b>,
 * surrounded by quotes and using standard C escapes.
 *
 * THIS FUNCTION IS NOT REENTRANT.  Don't call it from outside the main
 * thread.  Also, each call invalidates the last-returned value, so don't
 * try log_warn(LD_GENERAL, "%s %s", esc_router_info(a), esc_router_info(b));
 *
 * If <b>router</b> is NULL, it just frees its internal memory and returns.
 */
const char *
esc_router_info(const routerinfo_t *router)
{
  static char *info=NULL;
  char *esc_contact, *esc_platform;
  tor_free(info);

  if (!router)
    return NULL; /* we're exiting; just free the memory we use */

  esc_contact = esc_for_log(router->contact_info);
  esc_platform = esc_for_log(router->platform);

  tor_asprintf(&info, "Contact %s, Platform %s", esc_contact, esc_platform);
  tor_free(esc_contact);
  tor_free(esc_platform);

  return info;
}

/** Helper for sorting: compare two routerinfos by their identity
 * digest. */
static int
compare_routerinfo_by_id_digest_(const void **a, const void **b)
{
  routerinfo_t *first = *(routerinfo_t **)a, *second = *(routerinfo_t **)b;
  return fast_memcmp(first->cache_info.identity_digest,
                second->cache_info.identity_digest,
                DIGEST_LEN);
}

/** Sort a list of routerinfo_t in ascending order of identity digest. */
void
routers_sort_by_identity(smartlist_t *routers)
{
  smartlist_sort(routers, compare_routerinfo_by_id_digest_);
}

/** Called when we change a node set, or when we reload the geoip IPv4 list:
 * recompute all country info in all configuration node sets and in the
 * routerlist. */
void
refresh_all_country_info(void)
{
  const or_options_t *options = get_options();

  if (options->EntryNodes)
    routerset_refresh_countries(options->EntryNodes);
  if (options->ExitNodes)
    routerset_refresh_countries(options->ExitNodes);
  if (options->ExcludeNodes)
    routerset_refresh_countries(options->ExcludeNodes);
  if (options->ExcludeExitNodes)
    routerset_refresh_countries(options->ExcludeExitNodes);
  if (options->ExcludeExitNodesUnion_)
    routerset_refresh_countries(options->ExcludeExitNodesUnion_);

  nodelist_refresh_countries();
}
<|MERGE_RESOLUTION|>--- conflicted
+++ resolved
@@ -2260,22 +2260,16 @@
       continue;
     if (node_is_unreliable(node, need_uptime, need_capacity, need_guard))
       continue;
-<<<<<<< HEAD
-    /* Choose a node with an OR address that matches the firewall rules,
-     * if we are making a direct connection */
-    if (direct_conn && check_reach &&
-        !fascist_firewall_allows_node(node, FIREWALL_OR_CONNECTION, pref_addr))
-=======
     /* Don't choose nodes if we are certain they can't do ntor */
     if (node->rs && !routerstatus_version_supports_ntor(node->rs, 1))
       continue;
     if ((node->ri || node->md) && !node_has_curve25519_onion_key(node))
       continue;
     /* Choose a node with an OR address that matches the firewall rules */
-    if (check_reach && !fascist_firewall_allows_node(node,
-                                                     FIREWALL_OR_CONNECTION,
-                                                     pref_addr))
->>>>>>> 19816f2f
+    if (direct_conn && check_reach &&
+        !fascist_firewall_allows_node(node,
+                                      FIREWALL_OR_CONNECTION,
+                                      pref_addr))
       continue;
 
     smartlist_add(sl, (void *)node);
