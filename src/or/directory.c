/* Copyright (c) 2001-2004, Roger Dingledine.
 * Copyright (c) 2004-2006, Roger Dingledine, Nick Mathewson.
 * Copyright (c) 2007-2015, The Tor Project, Inc. */
/* See LICENSE for licensing information */

#include "or.h"
#include "buffers.h"
#include "circuitbuild.h"
#include "config.h"
#include "connection.h"
#include "connection_edge.h"
#include "control.h"
#include "directory.h"
#include "dirserv.h"
#include "dirvote.h"
#include "entrynodes.h"
#include "geoip.h"
#include "main.h"
#include "microdesc.h"
#include "networkstatus.h"
#include "nodelist.h"
#include "policies.h"
#include "relay.h"
#include "rendclient.h"
#include "rendcommon.h"
#include "rendservice.h"
#include "rephist.h"
#include "router.h"
#include "routerlist.h"
#include "routerparse.h"
#include "routerset.h"

#if defined(EXPORTMALLINFO) && defined(HAVE_MALLOC_H) && defined(HAVE_MALLINFO)
#ifndef OPENBSD
#include <malloc.h>
#endif
#endif

/**
 * \file directory.c
 * \brief Code to send and fetch directories and router
 * descriptors via HTTP.  Directories use dirserv.c to generate the
 * results; clients use routers.c to parse them.
 **/

/* In-points to directory.c:
 *
 * - directory_post_to_dirservers(), called from
 *   router_upload_dir_desc_to_dirservers() in router.c
 *   upload_service_descriptor() in rendservice.c
 * - directory_get_from_dirserver(), called from
 *   rend_client_refetch_renddesc() in rendclient.c
 *   run_scheduled_events() in main.c
 *   do_hup() in main.c
 * - connection_dir_process_inbuf(), called from
 *   connection_process_inbuf() in connection.c
 * - connection_dir_finished_flushing(), called from
 *   connection_finished_flushing() in connection.c
 * - connection_dir_finished_connecting(), called from
 *   connection_finished_connecting() in connection.c
 */
static void directory_send_command(dir_connection_t *conn,
                             int purpose, int direct, const char *resource,
                             const char *payload, size_t payload_len,
                             time_t if_modified_since);
static int directory_handle_command(dir_connection_t *conn);
static int body_is_plausible(const char *body, size_t body_len, int purpose);
static char *http_get_header(const char *headers, const char *which);
static void http_set_address_origin(const char *headers, connection_t *conn);
static void connection_dir_download_routerdesc_failed(dir_connection_t *conn);
static void connection_dir_bridge_routerdesc_failed(dir_connection_t *conn);
static void connection_dir_download_cert_failed(
                               dir_connection_t *conn, int status_code);
static void connection_dir_retry_bridges(smartlist_t *descs);
static void dir_routerdesc_download_failed(smartlist_t *failed,
                                           int status_code,
                                           int router_purpose,
                                           int was_extrainfo,
                                           int was_descriptor_digests);
static void dir_microdesc_download_failed(smartlist_t *failed,
                                          int status_code);
static void note_client_request(int purpose, int compressed, size_t bytes);
static int client_likes_consensus(networkstatus_t *v, const char *want_url);

static void directory_initiate_command_rend(const tor_addr_t *addr,
                                            uint16_t or_port,
                                            uint16_t dir_port,
                                            const char *digest,
                                            uint8_t dir_purpose,
                                            uint8_t router_purpose,
                                            dir_indirection_t indirection,
                                            const char *resource,
                                            const char *payload,
                                            size_t payload_len,
                                            time_t if_modified_since,
                                            const rend_data_t *rend_query);

/********* START VARIABLES **********/

/** How far in the future do we allow a directory server to tell us it is
 * before deciding that one of us has the wrong time? */
#define ALLOW_DIRECTORY_TIME_SKEW (30*60)

#define X_ADDRESS_HEADER "X-Your-Address-Is: "

/** HTTP cache control: how long do we tell proxies they can cache each
 * kind of document we serve? */
#define FULL_DIR_CACHE_LIFETIME (60*60)
#define RUNNINGROUTERS_CACHE_LIFETIME (20*60)
#define DIRPORTFRONTPAGE_CACHE_LIFETIME (20*60)
#define NETWORKSTATUS_CACHE_LIFETIME (5*60)
#define ROUTERDESC_CACHE_LIFETIME (30*60)
#define ROUTERDESC_BY_DIGEST_CACHE_LIFETIME (48*60*60)
#define ROBOTS_CACHE_LIFETIME (24*60*60)
#define MICRODESC_CACHE_LIFETIME (48*60*60)

/********* END VARIABLES ************/

/** Return true iff the directory purpose <b>dir_purpose</b> (and if it's
 * fetching descriptors, it's fetching them for <b>router_purpose</b>)
 * must use an anonymous connection to a directory. */
STATIC int
purpose_needs_anonymity(uint8_t dir_purpose, uint8_t router_purpose)
{
  if (get_options()->AllDirActionsPrivate)
    return 1;
  if (router_purpose == ROUTER_PURPOSE_BRIDGE)
    return 1; /* if no circuits yet, this might break bootstrapping, but it's
               * needed to be safe. */
  if (dir_purpose == DIR_PURPOSE_UPLOAD_DIR ||
      dir_purpose == DIR_PURPOSE_UPLOAD_VOTE ||
      dir_purpose == DIR_PURPOSE_UPLOAD_SIGNATURES ||
      dir_purpose == DIR_PURPOSE_FETCH_STATUS_VOTE ||
      dir_purpose == DIR_PURPOSE_FETCH_DETACHED_SIGNATURES ||
      dir_purpose == DIR_PURPOSE_FETCH_CONSENSUS ||
      dir_purpose == DIR_PURPOSE_FETCH_CERTIFICATE ||
      dir_purpose == DIR_PURPOSE_FETCH_SERVERDESC ||
      dir_purpose == DIR_PURPOSE_FETCH_EXTRAINFO ||
      dir_purpose == DIR_PURPOSE_FETCH_MICRODESC)
    return 0;
  return 1;
}

/** Return a newly allocated string describing <b>auth</b>. Only describes
 * authority features. */
STATIC char *
authdir_type_to_string(dirinfo_type_t auth)
{
  char *result;
  smartlist_t *lst = smartlist_new();
  if (auth & V3_DIRINFO)
    smartlist_add(lst, (void*)"V3");
  if (auth & BRIDGE_DIRINFO)
    smartlist_add(lst, (void*)"Bridge");
  if (smartlist_len(lst)) {
    result = smartlist_join_strings(lst, ", ", 0, NULL);
  } else {
    result = tor_strdup("[Not an authority]");
  }
  smartlist_free(lst);
  return result;
}

/** Return a string describing a given directory connection purpose. */
STATIC const char *
dir_conn_purpose_to_string(int purpose)
{
  switch (purpose)
    {
    case DIR_PURPOSE_UPLOAD_DIR:
      return "server descriptor upload";
    case DIR_PURPOSE_UPLOAD_VOTE:
      return "server vote upload";
    case DIR_PURPOSE_UPLOAD_SIGNATURES:
      return "consensus signature upload";
    case DIR_PURPOSE_FETCH_SERVERDESC:
      return "server descriptor fetch";
    case DIR_PURPOSE_FETCH_EXTRAINFO:
      return "extra-info fetch";
    case DIR_PURPOSE_FETCH_CONSENSUS:
      return "consensus network-status fetch";
    case DIR_PURPOSE_FETCH_CERTIFICATE:
      return "authority cert fetch";
    case DIR_PURPOSE_FETCH_STATUS_VOTE:
      return "status vote fetch";
    case DIR_PURPOSE_FETCH_DETACHED_SIGNATURES:
      return "consensus signature fetch";
    case DIR_PURPOSE_FETCH_RENDDESC_V2:
      return "hidden-service v2 descriptor fetch";
    case DIR_PURPOSE_UPLOAD_RENDDESC_V2:
      return "hidden-service v2 descriptor upload";
    case DIR_PURPOSE_FETCH_MICRODESC:
      return "microdescriptor fetch";
    }

  log_warn(LD_BUG, "Called with unknown purpose %d", purpose);
  return "(unknown)";
}

/** Return the requisite directory information types. */
STATIC dirinfo_type_t
dir_fetch_type(int dir_purpose, int router_purpose, const char *resource)
{
  dirinfo_type_t type;
  switch (dir_purpose) {
    case DIR_PURPOSE_FETCH_EXTRAINFO:
      type = EXTRAINFO_DIRINFO;
      if (router_purpose == ROUTER_PURPOSE_BRIDGE)
        type |= BRIDGE_DIRINFO;
      else
        type |= V3_DIRINFO;
      break;
    case DIR_PURPOSE_FETCH_SERVERDESC:
      if (router_purpose == ROUTER_PURPOSE_BRIDGE)
        type = BRIDGE_DIRINFO;
      else
        type = V3_DIRINFO;
      break;
    case DIR_PURPOSE_FETCH_STATUS_VOTE:
    case DIR_PURPOSE_FETCH_DETACHED_SIGNATURES:
    case DIR_PURPOSE_FETCH_CERTIFICATE:
      type = V3_DIRINFO;
      break;
    case DIR_PURPOSE_FETCH_CONSENSUS:
      type = V3_DIRINFO;
      if (resource && !strcmp(resource, "microdesc"))
        type |= MICRODESC_DIRINFO;
      break;
    case DIR_PURPOSE_FETCH_MICRODESC:
      type = MICRODESC_DIRINFO;
      break;
    default:
      log_warn(LD_BUG, "Unexpected purpose %d", (int)dir_purpose);
      type = NO_DIRINFO;
      break;
  }
  return type;
}

/** Return true iff <b>identity_digest</b> is the digest of a router which
 * says that it caches extrainfos.  (If <b>is_authority</b> we always
 * believe that to be true.) */
int
router_supports_extrainfo(const char *identity_digest, int is_authority)
{
  const node_t *node = node_get_by_id(identity_digest);

  if (node && node->ri) {
    if (node->ri->caches_extra_info)
      return 1;
  }
  if (is_authority) {
    return 1;
  }
  return 0;
}

/** Return true iff any trusted directory authority has accepted our
 * server descriptor.
 *
 * We consider any authority sufficient because waiting for all of
 * them means it never happens while any authority is down; we don't
 * go for something more complex in the middle (like \>1/3 or \>1/2 or
 * \>=1/2) because that doesn't seem necessary yet.
 */
int
directories_have_accepted_server_descriptor(void)
{
  const smartlist_t *servers = router_get_trusted_dir_servers();
  const or_options_t *options = get_options();
  SMARTLIST_FOREACH(servers, dir_server_t *, d, {
    if ((d->type & options->PublishServerDescriptor_) &&
        d->has_accepted_serverdesc) {
      return 1;
    }
  });
  return 0;
}

/** Start a connection to every suitable directory authority, using
 * connection purpose <b>dir_purpose</b> and uploading <b>payload</b>
 * (of length <b>payload_len</b>). The dir_purpose should be one of
 * 'DIR_PURPOSE_UPLOAD_{DIR|VOTE|SIGNATURES}'.
 *
 * <b>router_purpose</b> describes the type of descriptor we're
 * publishing, if we're publishing a descriptor -- e.g. general or bridge.
 *
 * <b>type</b> specifies what sort of dir authorities (V3,
 * BRIDGE, etc) we should upload to.
 *
 * If <b>extrainfo_len</b> is nonzero, the first <b>payload_len</b> bytes of
 * <b>payload</b> hold a router descriptor, and the next <b>extrainfo_len</b>
 * bytes of <b>payload</b> hold an extra-info document.  Upload the descriptor
 * to all authorities, and the extra-info document to all authorities that
 * support it.
 */
void
directory_post_to_dirservers(uint8_t dir_purpose, uint8_t router_purpose,
                             dirinfo_type_t type,
                             const char *payload,
                             size_t payload_len, size_t extrainfo_len)
{
  const or_options_t *options = get_options();
  dir_indirection_t indirection;
  const smartlist_t *dirservers = router_get_trusted_dir_servers();
  int found = 0;
  const int exclude_self = (dir_purpose == DIR_PURPOSE_UPLOAD_VOTE ||
                            dir_purpose == DIR_PURPOSE_UPLOAD_SIGNATURES);
  tor_assert(dirservers);
  /* This tries dirservers which we believe to be down, but ultimately, that's
   * harmless, and we may as well err on the side of getting things uploaded.
   */
  SMARTLIST_FOREACH_BEGIN(dirservers, dir_server_t *, ds) {
      routerstatus_t *rs = &(ds->fake_status);
      size_t upload_len = payload_len;
      tor_addr_t ds_addr;

      if ((type & ds->type) == 0)
        continue;

      if (exclude_self && router_digest_is_me(ds->digest)) {
        /* we don't upload to ourselves, but at least there's now at least
         * one authority of this type that has what we wanted to upload. */
        found = 1;
        continue;
      }

      if (options->StrictNodes &&
          routerset_contains_routerstatus(options->ExcludeNodes, rs, -1)) {
        log_warn(LD_DIR, "Wanted to contact authority '%s' for %s, but "
                 "it's in our ExcludedNodes list and StrictNodes is set. "
                 "Skipping.",
                 ds->nickname,
                 dir_conn_purpose_to_string(dir_purpose));
        continue;
      }

      found = 1; /* at least one authority of this type was listed */
      if (dir_purpose == DIR_PURPOSE_UPLOAD_DIR)
        ds->has_accepted_serverdesc = 0;

      if (extrainfo_len && router_supports_extrainfo(ds->digest, 1)) {
        upload_len += extrainfo_len;
        log_info(LD_DIR, "Uploading an extrainfo too (length %d)",
                 (int) extrainfo_len);
      }
      tor_addr_from_ipv4h(&ds_addr, ds->addr);
      if (purpose_needs_anonymity(dir_purpose, router_purpose)) {
        indirection = DIRIND_ANONYMOUS;
      } else if (!fascist_firewall_allows_address_dir(&ds_addr,ds->dir_port)) {
        if (fascist_firewall_allows_address_or(&ds_addr,ds->or_port))
          indirection = DIRIND_ONEHOP;
        else
          indirection = DIRIND_ANONYMOUS;
      } else {
        indirection = DIRIND_DIRECT_CONN;
      }
      directory_initiate_command_routerstatus(rs, dir_purpose,
                                              router_purpose,
                                              indirection,
                                              NULL, payload, upload_len, 0);
  } SMARTLIST_FOREACH_END(ds);
  if (!found) {
    char *s = authdir_type_to_string(type);
    log_warn(LD_DIR, "Publishing server descriptor to directory authorities "
             "of type '%s', but no authorities of that type listed!", s);
    tor_free(s);
  }
}

/** Return true iff, according to the values in <b>options</b>, we should be
 * using directory guards for direct downloads of directory information. */
STATIC int
should_use_directory_guards(const or_options_t *options)
{
  /* Public (non-bridge) servers never use directory guards. */
  if (public_server_mode(options))
    return 0;
  /* If guards are disabled, or directory guards are disabled, we can't
   * use directory guards.
   */
  if (!options->UseEntryGuards || !options->UseEntryGuardsAsDirGuards)
    return 0;
  /* If we're configured to fetch directory info aggressively or of a
   * nonstandard type, don't use directory guards. */
  if (options->DownloadExtraInfo || options->FetchDirInfoEarly ||
      options->FetchDirInfoExtraEarly || options->FetchUselessDescriptors)
    return 0;
  return 1;
}

/** Pick an unconstrained directory server from among our guards, the latest
 * networkstatus, or the fallback dirservers, for use in downloading
 * information of type <b>type</b>, and return its routerstatus. */
static const routerstatus_t *
directory_pick_generic_dirserver(dirinfo_type_t type, int pds_flags,
                                 uint8_t dir_purpose)
{
  const routerstatus_t *rs = NULL;
  const or_options_t *options = get_options();

  if (options->UseBridges)
    log_warn(LD_BUG, "Called when we have UseBridges set.");

  if (should_use_directory_guards(options)) {
    const node_t *node = choose_random_dirguard(type);
    if (node)
      rs = node->rs;
  } else {
    /* anybody with a non-zero dirport will do */
    rs = router_pick_directory_server(type, pds_flags);
  }
  if (!rs) {
    log_info(LD_DIR, "No router found for %s; falling back to "
             "dirserver list.", dir_conn_purpose_to_string(dir_purpose));
    rs = router_pick_fallback_dirserver(type, pds_flags);
  }

  return rs;
}

/** Start a connection to a random running directory server, using
 * connection purpose <b>dir_purpose</b>, intending to fetch descriptors
 * of purpose <b>router_purpose</b>, and requesting <b>resource</b>.
 * Use <b>pds_flags</b> as arguments to router_pick_directory_server()
 * or router_pick_trusteddirserver().
 */
MOCK_IMPL(void, directory_get_from_dirserver, (
                            uint8_t dir_purpose,
                            uint8_t router_purpose,
                            const char *resource,
                            int pds_flags,
                            download_want_authority_t want_authority))
{
  const routerstatus_t *rs = NULL;
  const or_options_t *options = get_options();
  int prefer_authority = (directory_fetches_from_authorities(options)
                          || want_authority == DL_WANT_AUTHORITY);
  int require_authority = 0;
  int get_via_tor = purpose_needs_anonymity(dir_purpose, router_purpose);
  dirinfo_type_t type = dir_fetch_type(dir_purpose, router_purpose, resource);
  time_t if_modified_since = 0;

  if (type == NO_DIRINFO)
    return;

  if (dir_purpose == DIR_PURPOSE_FETCH_CONSENSUS) {
    int flav = FLAV_NS;
    networkstatus_t *v;
    if (resource)
      flav = networkstatus_parse_flavor_name(resource);

    /* DEFAULT_IF_MODIFIED_SINCE_DELAY is 1/20 of the default consensus
     * period of 1 hour.
     */
#define DEFAULT_IF_MODIFIED_SINCE_DELAY (180)
    if (flav != -1) {
      /* IF we have a parsed consensus of this type, we can do an
       * if-modified-time based on it. */
      v = networkstatus_get_latest_consensus_by_flavor(flav);
      if (v) {
        /* In networks with particularly short V3AuthVotingIntervals,
         * ask for the consensus if it's been modified since half the
         * V3AuthVotingInterval of the most recent consensus. */
        time_t ims_delay = DEFAULT_IF_MODIFIED_SINCE_DELAY;
        if (v->fresh_until > v->valid_after
            && ims_delay > (v->fresh_until - v->valid_after)/2) {
          ims_delay = (v->fresh_until - v->valid_after)/2;
        }
        if_modified_since = v->valid_after + ims_delay;
      }
    } else {
      /* Otherwise it might be a consensus we don't parse, but which we
       * do cache.  Look at the cached copy, perhaps. */
      cached_dir_t *cd = dirserv_get_consensus(resource);
      /* We have no method of determining the voting interval from an
       * unparsed consensus, so we use the default. */
      if (cd)
        if_modified_since = cd->published + DEFAULT_IF_MODIFIED_SINCE_DELAY;
    }
  }

  if (!options->FetchServerDescriptors)
    return;

  if (!get_via_tor) {
    if (options->UseBridges && !(type & BRIDGE_DIRINFO)) {
      /* We want to ask a running bridge for which we have a descriptor.
       *
       * When we ask choose_random_entry() for a bridge, we specify what
       * sort of dir fetch we'll be doing, so it won't return a bridge
       * that can't answer our question.
       */
      /* XXX024 Not all bridges handle conditional consensus downloading,
       * so, for now, never assume the server supports that. -PP */
      const node_t *node = choose_random_dirguard(type);
      if (node && node->ri) {
        /* every bridge has a routerinfo. */
        tor_addr_t addr;
        routerinfo_t *ri = node->ri;
        node_get_addr(node, &addr);
        directory_initiate_command(&addr,
                                   ri->or_port, 0/*no dirport*/,
                                   ri->cache_info.identity_digest,
                                   dir_purpose,
                                   router_purpose,
                                   DIRIND_ONEHOP,
                                   resource, NULL, 0, if_modified_since);
      } else
        log_notice(LD_DIR, "Ignoring directory request, since no bridge "
                           "nodes are available yet.");
      return;
    } else {
      if (prefer_authority || (type & BRIDGE_DIRINFO)) {
        /* only ask authdirservers, and don't ask myself */
        rs = router_pick_trusteddirserver(type, pds_flags);
        if (rs == NULL && (pds_flags & (PDS_NO_EXISTING_SERVERDESC_FETCH|
                                        PDS_NO_EXISTING_MICRODESC_FETCH))) {
          /* We don't want to fetch from any authorities that we're currently
           * fetching server descriptors from, and we got no match.  Did we
           * get no match because all the authorities have connections
           * fetching server descriptors (in which case we should just
           * return,) or because all the authorities are down or on fire or
           * unreachable or something (in which case we should go on with
           * our fallback code)? */
          pds_flags &= ~(PDS_NO_EXISTING_SERVERDESC_FETCH|
                         PDS_NO_EXISTING_MICRODESC_FETCH);
          rs = router_pick_trusteddirserver(type, pds_flags);
          if (rs) {
            log_debug(LD_DIR, "Deferring serverdesc fetch: all authorities "
                      "are in use.");
            return;
          }
        }
        if (rs == NULL && require_authority) {
          log_info(LD_DIR, "No authorities were available for %s: will try "
                   "later.", dir_conn_purpose_to_string(dir_purpose));
          return;
        }
      }
      if (!rs && !(type & BRIDGE_DIRINFO)) {
        /* */
        rs = directory_pick_generic_dirserver(type, pds_flags,
                                              dir_purpose);
        if (!rs)
          get_via_tor = 1; /* last resort: try routing it via Tor */
      }
    }
  }

  if (get_via_tor) {
    /* Never use fascistfirewall; we're going via Tor. */
    pds_flags |= PDS_IGNORE_FASCISTFIREWALL;
    rs = router_pick_directory_server(type, pds_flags);
  }

  /* If we have any hope of building an indirect conn, we know some router
   * descriptors.  If (rs==NULL), we can't build circuits anyway, so
   * there's no point in falling back to the authorities in this case. */
  if (rs) {
    const dir_indirection_t indirection =
      get_via_tor ? DIRIND_ANONYMOUS : DIRIND_ONEHOP;
    directory_initiate_command_routerstatus(rs, dir_purpose,
                                            router_purpose,
                                            indirection,
                                            resource, NULL, 0,
                                            if_modified_since);
  } else {
    log_notice(LD_DIR,
               "While fetching directory info, "
               "no running dirservers known. Will try again later. "
               "(purpose %d)", dir_purpose);
    if (!purpose_needs_anonymity(dir_purpose, router_purpose)) {
      /* remember we tried them all and failed. */
      directory_all_unreachable(time(NULL));
    }
  }
}

/** As directory_get_from_dirserver, but initiates a request to <i>every</i>
 * directory authority other than ourself.  Only for use by authorities when
 * searching for missing information while voting. */
void
directory_get_from_all_authorities(uint8_t dir_purpose,
                                   uint8_t router_purpose,
                                   const char *resource)
{
  tor_assert(dir_purpose == DIR_PURPOSE_FETCH_STATUS_VOTE ||
             dir_purpose == DIR_PURPOSE_FETCH_DETACHED_SIGNATURES);

  SMARTLIST_FOREACH_BEGIN(router_get_trusted_dir_servers(),
                          dir_server_t *, ds) {
      routerstatus_t *rs;
      if (router_digest_is_me(ds->digest))
        continue;
      if (!(ds->type & V3_DIRINFO))
        continue;
      rs = &ds->fake_status;
      directory_initiate_command_routerstatus(rs, dir_purpose, router_purpose,
                                              DIRIND_ONEHOP, resource, NULL,
                                              0, 0);
  } SMARTLIST_FOREACH_END(ds);
}

/** Return true iff <b>ind</b> requires a multihop circuit. */
static int
dirind_is_anon(dir_indirection_t ind)
{
  return ind == DIRIND_ANON_DIRPORT || ind == DIRIND_ANONYMOUS;
}

/** Same as directory_initiate_command_routerstatus(), but accepts
 * rendezvous data to fetch a hidden service descriptor. */
void
directory_initiate_command_routerstatus_rend(const routerstatus_t *status,
                                             uint8_t dir_purpose,
                                             uint8_t router_purpose,
                                             dir_indirection_t indirection,
                                             const char *resource,
                                             const char *payload,
                                             size_t payload_len,
                                             time_t if_modified_since,
                                             const rend_data_t *rend_query)
{
  const or_options_t *options = get_options();
  const node_t *node;
  tor_addr_t addr;
  const int anonymized_connection = dirind_is_anon(indirection);
  node = node_get_by_id(status->identity_digest);

  if (!node && anonymized_connection) {
    log_info(LD_DIR, "Not sending anonymized request to directory '%s'; we "
             "don't have its router descriptor.",
             routerstatus_describe(status));
    return;
  }
  tor_addr_from_ipv4h(&addr, status->addr);

  if (options->ExcludeNodes && options->StrictNodes &&
      routerset_contains_routerstatus(options->ExcludeNodes, status, -1)) {
    log_warn(LD_DIR, "Wanted to contact directory mirror %s for %s, but "
             "it's in our ExcludedNodes list and StrictNodes is set. "
             "Skipping. This choice might make your Tor not work.",
             routerstatus_describe(status),
             dir_conn_purpose_to_string(dir_purpose));
    return;
  }

  directory_initiate_command_rend(&addr,
                             status->or_port, status->dir_port,
                             status->identity_digest,
                             dir_purpose, router_purpose,
                             indirection, resource,
                             payload, payload_len, if_modified_since,
                             rend_query);
}

/** Launch a new connection to the directory server <b>status</b> to
 * upload or download a server or rendezvous
 * descriptor. <b>dir_purpose</b> determines what
 * kind of directory connection we're launching, and must be one of
 * DIR_PURPOSE_{FETCH|UPLOAD}_{DIR|RENDDESC_V2}. <b>router_purpose</b>
 * specifies the descriptor purposes we have in mind (currently only
 * used for FETCH_DIR).
 *
 * When uploading, <b>payload</b> and <b>payload_len</b> determine the content
 * of the HTTP post.  Otherwise, <b>payload</b> should be NULL.
 *
 * When fetching a rendezvous descriptor, <b>resource</b> is the service ID we
 * want to fetch.
 */
MOCK_IMPL(void, directory_initiate_command_routerstatus,
                (const routerstatus_t *status,
                 uint8_t dir_purpose,
                 uint8_t router_purpose,
                 dir_indirection_t indirection,
                 const char *resource,
                 const char *payload,
                 size_t payload_len,
                 time_t if_modified_since))
{
  directory_initiate_command_routerstatus_rend(status, dir_purpose,
                                          router_purpose,
                                          indirection, resource,
                                          payload, payload_len,
                                          if_modified_since, NULL);
}

/** Return true iff <b>conn</b> is the client side of a directory connection
 * we launched to ourself in order to determine the reachability of our
 * dir_port. */
static int
directory_conn_is_self_reachability_test(dir_connection_t *conn)
{
  if (conn->requested_resource &&
      !strcmpstart(conn->requested_resource,"authority")) {
    const routerinfo_t *me = router_get_my_routerinfo();
    if (me &&
        router_digest_is_me(conn->identity_digest) &&
        tor_addr_eq_ipv4h(&conn->base_.addr, me->addr) && /*XXXX prop 118*/
        me->dir_port == conn->base_.port)
      return 1;
  }
  return 0;
}

/** Called when we are unable to complete the client's request to a directory
 * server due to a network error: Mark the router as down and try again if
 * possible.
 */
static void
connection_dir_request_failed(dir_connection_t *conn)
{
  if (directory_conn_is_self_reachability_test(conn)) {
    return; /* this was a test fetch. don't retry. */
  }
  if (!entry_list_is_constrained(get_options()))
    router_set_status(conn->identity_digest, 0); /* don't try him again */
  if (conn->base_.purpose == DIR_PURPOSE_FETCH_SERVERDESC ||
             conn->base_.purpose == DIR_PURPOSE_FETCH_EXTRAINFO) {
    log_info(LD_DIR, "Giving up on serverdesc/extrainfo fetch from "
             "directory server at '%s'; retrying",
             conn->base_.address);
    if (conn->router_purpose == ROUTER_PURPOSE_BRIDGE)
      connection_dir_bridge_routerdesc_failed(conn);
    connection_dir_download_routerdesc_failed(conn);
  } else if (conn->base_.purpose == DIR_PURPOSE_FETCH_CONSENSUS) {
    if (conn->requested_resource)
      networkstatus_consensus_download_failed(0, conn->requested_resource);
  } else if (conn->base_.purpose == DIR_PURPOSE_FETCH_CERTIFICATE) {
    log_info(LD_DIR, "Giving up on certificate fetch from directory server "
             "at '%s'; retrying",
             conn->base_.address);
    connection_dir_download_cert_failed(conn, 0);
  } else if (conn->base_.purpose == DIR_PURPOSE_FETCH_DETACHED_SIGNATURES) {
    log_info(LD_DIR, "Giving up downloading detached signatures from '%s'",
             conn->base_.address);
  } else if (conn->base_.purpose == DIR_PURPOSE_FETCH_STATUS_VOTE) {
    log_info(LD_DIR, "Giving up downloading votes from '%s'",
             conn->base_.address);
  } else if (conn->base_.purpose == DIR_PURPOSE_FETCH_MICRODESC) {
    log_info(LD_DIR, "Giving up on downloading microdescriptors from "
             "directory server at '%s'; will retry", conn->base_.address);
    connection_dir_download_routerdesc_failed(conn);
  }
}

/** Helper: Attempt to fetch directly the descriptors of each bridge
 * listed in <b>failed</b>.
 */
static void
connection_dir_retry_bridges(smartlist_t *descs)
{
  char digest[DIGEST_LEN];
  SMARTLIST_FOREACH(descs, const char *, cp,
  {
    if (base16_decode(digest, DIGEST_LEN, cp, strlen(cp))<0) {
      log_warn(LD_BUG, "Malformed fingerprint in list: %s",
              escaped(cp));
      continue;
    }
    retry_bridge_descriptor_fetch_directly(digest);
  });
}

/** Called when an attempt to download one or more router descriptors
 * or extra-info documents on connection <b>conn</b> failed.
 */
static void
connection_dir_download_routerdesc_failed(dir_connection_t *conn)
{
  /* No need to increment the failure count for routerdescs, since
   * it's not their fault. */

  /* No need to relaunch descriptor downloads here: we already do it
   * every 10 or 60 seconds (FOO_DESCRIPTOR_RETRY_INTERVAL) in main.c. */
  tor_assert(conn->base_.purpose == DIR_PURPOSE_FETCH_SERVERDESC ||
             conn->base_.purpose == DIR_PURPOSE_FETCH_EXTRAINFO ||
             conn->base_.purpose == DIR_PURPOSE_FETCH_MICRODESC);

  (void) conn;
}

/** Called when an attempt to download a bridge's routerdesc from
 * one of the authorities failed due to a network error. If
 * possible attempt to download descriptors from the bridge directly.
 */
static void
connection_dir_bridge_routerdesc_failed(dir_connection_t *conn)
{
  smartlist_t *which = NULL;

  /* Requests for bridge descriptors are in the form 'fp/', so ignore
     anything else. */
  if (!conn->requested_resource || strcmpstart(conn->requested_resource,"fp/"))
    return;

  which = smartlist_new();
  dir_split_resource_into_fingerprints(conn->requested_resource
                                        + strlen("fp/"),
                                       which, NULL, 0);

  tor_assert(conn->base_.purpose != DIR_PURPOSE_FETCH_EXTRAINFO);
  if (smartlist_len(which)) {
    connection_dir_retry_bridges(which);
    SMARTLIST_FOREACH(which, char *, cp, tor_free(cp));
  }
  smartlist_free(which);
}

/** Called when an attempt to fetch a certificate fails. */
static void
connection_dir_download_cert_failed(dir_connection_t *conn, int status)
{
  const char *fp_pfx = "fp/";
  const char *fpsk_pfx = "fp-sk/";
  smartlist_t *failed;
  tor_assert(conn->base_.purpose == DIR_PURPOSE_FETCH_CERTIFICATE);

  if (!conn->requested_resource)
    return;
  failed = smartlist_new();
  /*
   * We have two cases download by fingerprint (resource starts
   * with "fp/") or download by fingerprint/signing key pair
   * (resource starts with "fp-sk/").
   */
  if (!strcmpstart(conn->requested_resource, fp_pfx)) {
    /* Download by fingerprint case */
    dir_split_resource_into_fingerprints(conn->requested_resource +
                                         strlen(fp_pfx),
                                         failed, NULL, DSR_HEX);
    SMARTLIST_FOREACH_BEGIN(failed, char *, cp) {
      /* Null signing key digest indicates download by fp only */
      authority_cert_dl_failed(cp, NULL, status);
      tor_free(cp);
    } SMARTLIST_FOREACH_END(cp);
  } else if (!strcmpstart(conn->requested_resource, fpsk_pfx)) {
    /* Download by (fp,sk) pairs */
    dir_split_resource_into_fingerprint_pairs(conn->requested_resource +
                                              strlen(fpsk_pfx), failed);
    SMARTLIST_FOREACH_BEGIN(failed, fp_pair_t *, cp) {
      authority_cert_dl_failed(cp->first, cp->second, status);
      tor_free(cp);
    } SMARTLIST_FOREACH_END(cp);
  } else {
    log_warn(LD_DIR,
             "Don't know what to do with failure for cert fetch %s",
             conn->requested_resource);
  }

  smartlist_free(failed);

  update_certificate_downloads(time(NULL));
}

/** Evaluate the situation and decide if we should use an encrypted
 * "begindir-style" connection for this directory request.
 * 1) If or_port is 0, or it's a direct conn and or_port is firewalled
 *    or we're a dir mirror, no.
 * 2) If we prefer to avoid begindir conns, and we're not fetching or
 *    publishing a bridge relay descriptor, no.
 * 3) Else yes.
 */
static int
directory_command_should_use_begindir(const or_options_t *options,
                                      const tor_addr_t *addr,
                                      int or_port, uint8_t router_purpose,
                                      dir_indirection_t indirection)
{
  (void) router_purpose;
  if (!or_port)
    return 0; /* We don't know an ORPort -- no chance. */
  if (indirection == DIRIND_DIRECT_CONN || indirection == DIRIND_ANON_DIRPORT)
    return 0;
  if (indirection == DIRIND_ONEHOP)
    if (!fascist_firewall_allows_address_or(addr, or_port) ||
        directory_fetches_from_authorities(options))
      return 0; /* We're firewalled or are acting like a relay -- also no. */
  return 1;
}

/** Helper for directory_initiate_command_routerstatus: send the
 * command to a server whose address is <b>address</b>, whose IP is
 * <b>addr</b>, whose directory port is <b>dir_port</b>, whose tor version
 * <b>supports_begindir</b>, and whose identity key digest is
 * <b>digest</b>. */
void
directory_initiate_command(const tor_addr_t *_addr,
                           uint16_t or_port, uint16_t dir_port,
                           const char *digest,
                           uint8_t dir_purpose, uint8_t router_purpose,
                           dir_indirection_t indirection, const char *resource,
                           const char *payload, size_t payload_len,
                           time_t if_modified_since)
{
  directory_initiate_command_rend(_addr, or_port, dir_port,
                             digest, dir_purpose,
                             router_purpose, indirection,
                             resource, payload, payload_len,
                             if_modified_since, NULL);
}

/** Return non-zero iff a directory connection with purpose
 * <b>dir_purpose</b> reveals sensitive information about a Tor
 * instance's client activities.  (Such connections must be performed
 * through normal three-hop Tor circuits.) */
static int
is_sensitive_dir_purpose(uint8_t dir_purpose)
{
  return ((dir_purpose == DIR_PURPOSE_HAS_FETCHED_RENDDESC_V2) ||
          (dir_purpose == DIR_PURPOSE_UPLOAD_RENDDESC_V2) ||
          (dir_purpose == DIR_PURPOSE_FETCH_RENDDESC_V2));
}

/** Same as directory_initiate_command(), but accepts rendezvous data to
 * fetch a hidden service descriptor. */
static void
directory_initiate_command_rend(const tor_addr_t *_addr,
                                uint16_t or_port, uint16_t dir_port,
                                const char *digest,
                                uint8_t dir_purpose, uint8_t router_purpose,
                                dir_indirection_t indirection,
                                const char *resource,
                                const char *payload, size_t payload_len,
                                time_t if_modified_since,
                                const rend_data_t *rend_query)
{
  dir_connection_t *conn;
  const or_options_t *options = get_options();
  int socket_error = 0;
  int use_begindir = directory_command_should_use_begindir(options, _addr,
                                     or_port, router_purpose, indirection);
  const int anonymized_connection = dirind_is_anon(indirection);
  tor_addr_t addr;

  tor_assert(_addr);
  tor_assert(or_port || dir_port);
  tor_assert(digest);

  tor_addr_copy(&addr, _addr);

  log_debug(LD_DIR, "anonymized %d, use_begindir %d.",
            anonymized_connection, use_begindir);

  if (!dir_port && !use_begindir) {
    char ipaddr[TOR_ADDR_BUF_LEN];
    tor_addr_to_str(ipaddr, _addr, TOR_ADDR_BUF_LEN, 0);
    log_warn(LD_BUG, "Cannot use directory server without dirport or "
                     "begindir! Address: %s, ORPort: %d, DirPort: %d",
                     escaped_safe_str_client(ipaddr), or_port, dir_port);
    return;
  }

  log_debug(LD_DIR, "Initiating %s", dir_conn_purpose_to_string(dir_purpose));

#ifndef NON_ANONYMOUS_MODE_ENABLED
  tor_assert(!(is_sensitive_dir_purpose(dir_purpose) &&
               !anonymized_connection));
#else
  (void)is_sensitive_dir_purpose;
#endif

  /* ensure that we don't make direct connections when a SOCKS server is
   * configured. */
  if (!anonymized_connection && !use_begindir && !options->HTTPProxy &&
      (options->Socks4Proxy || options->Socks5Proxy)) {
    log_warn(LD_DIR, "Cannot connect to a directory server through a "
                     "SOCKS proxy!");
    return;
  }

  /* ensure we don't make excess connections when we're already downloading
   * a consensus during bootstrap */
  if (connection_dir_avoid_extra_connection_for_purpose(dir_purpose)) {
    return;
  }

  conn = dir_connection_new(tor_addr_family(&addr));

  /* set up conn so it's got all the data we need to remember */
  tor_addr_copy(&conn->base_.addr, &addr);
  conn->base_.port = use_begindir ? or_port : dir_port;
  conn->base_.address = tor_dup_addr(&addr);
  memcpy(conn->identity_digest, digest, DIGEST_LEN);

  conn->base_.purpose = dir_purpose;
  conn->router_purpose = router_purpose;

  /* give it an initial state */
  conn->base_.state = DIR_CONN_STATE_CONNECTING;

  /* decide whether we can learn our IP address from this conn */
  /* XXXX This is a bad name for this field now. */
  conn->dirconn_direct = !anonymized_connection;

  /* copy rendezvous data, if any */
  if (rend_query)
    conn->rend_data = rend_data_dup(rend_query);

  if (!anonymized_connection && !use_begindir) {
    /* then we want to connect to dirport directly */

    if (options->HTTPProxy) {
      tor_addr_copy(&addr, &options->HTTPProxyAddr);
      dir_port = options->HTTPProxyPort;
    }

    switch (connection_connect(TO_CONN(conn), conn->base_.address, &addr,
                               dir_port, &socket_error)) {
      case -1:
        connection_mark_for_close(TO_CONN(conn));
        return;
      case 1:
        /* start flushing conn */
        conn->base_.state = DIR_CONN_STATE_CLIENT_SENDING;
        /* fall through */
      case 0:
        if (connection_dir_close_consensus_conn_if_extra(conn)) {
          return;
        }
        /* queue the command on the outbuf */
        directory_send_command(conn, dir_purpose, 1, resource,
                               payload, payload_len,
                               if_modified_since);
        connection_watch_events(TO_CONN(conn), READ_EVENT | WRITE_EVENT);
        /* writable indicates finish, readable indicates broken link,
           error indicates broken link in windowsland. */
    }
  } else { /* we want to connect via a tor connection */
    entry_connection_t *linked_conn;
    /* Anonymized tunneled connections can never share a circuit.
     * One-hop directory connections can share circuits with each other
     * but nothing else. */
    int iso_flags = anonymized_connection ? ISO_STREAM : ISO_SESSIONGRP;

    /* If it's an anonymized connection, remember the fact that we
     * wanted it for later: maybe we'll want it again soon. */
    if (anonymized_connection && use_begindir)
      rep_hist_note_used_internal(time(NULL), 0, 1);
    else if (anonymized_connection && !use_begindir)
      rep_hist_note_used_port(time(NULL), conn->base_.port);

    /* make an AP connection
     * populate it and add it at the right state
     * hook up both sides
     */
    linked_conn =
      connection_ap_make_link(TO_CONN(conn),
                              conn->base_.address, conn->base_.port,
                              digest,
                              SESSION_GROUP_DIRCONN, iso_flags,
                              use_begindir, conn->dirconn_direct);
    if (!linked_conn) {
      log_warn(LD_NET,"Making tunnel to dirserver failed.");
      connection_mark_for_close(TO_CONN(conn));
      return;
    }

    if (connection_add(TO_CONN(conn)) < 0) {
      log_warn(LD_NET,"Unable to add connection for link to dirserver.");
      connection_mark_for_close(TO_CONN(conn));
      return;
    }
    if (connection_dir_close_consensus_conn_if_extra(conn)) {
      return;
    }
    conn->base_.state = DIR_CONN_STATE_CLIENT_SENDING;
    /* queue the command on the outbuf */
    directory_send_command(conn, dir_purpose, 0, resource,
                           payload, payload_len,
                           if_modified_since);

    connection_watch_events(TO_CONN(conn), READ_EVENT|WRITE_EVENT);
    IF_HAS_BUFFEREVENT(ENTRY_TO_CONN(linked_conn), {
      connection_watch_events(ENTRY_TO_CONN(linked_conn),
                              READ_EVENT|WRITE_EVENT);
    }) ELSE_IF_NO_BUFFEREVENT
      connection_start_reading(ENTRY_TO_CONN(linked_conn));
  }
}

/** Return true iff anything we say on <b>conn</b> is being encrypted before
 * we send it to the client/server. */
int
connection_dir_is_encrypted(dir_connection_t *conn)
{
  /* Right now it's sufficient to see if conn is or has been linked, since
   * the only thing it could be linked to is an edge connection on a
   * circuit, and the only way it could have been unlinked is at the edge
   * connection getting closed.
   */
  return TO_CONN(conn)->linked;
}

/** Helper for sorting
 *
 * sort strings alphabetically
 */
static int
compare_strs_(const void **a, const void **b)
{
  const char *s1 = *a, *s2 = *b;
  return strcmp(s1, s2);
}

#define CONDITIONAL_CONSENSUS_FPR_LEN 3
#if (CONDITIONAL_CONSENSUS_FPR_LEN > DIGEST_LEN)
#error "conditional consensus fingerprint length is larger than digest length"
#endif

/** Return the URL we should use for a consensus download.
 *
 * This url depends on whether or not the server we go to
 * is sufficiently new to support conditional consensus downloading,
 * i.e. GET .../consensus/<b>fpr</b>+<b>fpr</b>+<b>fpr</b>
 *
 * If 'resource' is provided, it is the name of a consensus flavor to request.
 */
static char *
directory_get_consensus_url(const char *resource)
{
  char *url = NULL;
  const char *hyphen, *flavor;
  if (resource==NULL || strcmp(resource, "ns")==0) {
    flavor = ""; /* Request ns consensuses as "", so older servers will work*/
    hyphen = "";
  } else {
    flavor = resource;
    hyphen = "-";
  }

  {
    char *authority_id_list;
    smartlist_t *authority_digests = smartlist_new();

    SMARTLIST_FOREACH_BEGIN(router_get_trusted_dir_servers(),
                            dir_server_t *, ds) {
        char *hex;
        if (!(ds->type & V3_DIRINFO))
          continue;

        hex = tor_malloc(2*CONDITIONAL_CONSENSUS_FPR_LEN+1);
        base16_encode(hex, 2*CONDITIONAL_CONSENSUS_FPR_LEN+1,
                      ds->v3_identity_digest, CONDITIONAL_CONSENSUS_FPR_LEN);
        smartlist_add(authority_digests, hex);
    } SMARTLIST_FOREACH_END(ds);
    smartlist_sort(authority_digests, compare_strs_);
    authority_id_list = smartlist_join_strings(authority_digests,
                                               "+", 0, NULL);

    tor_asprintf(&url, "/tor/status-vote/current/consensus%s%s/%s.z",
                 hyphen, flavor, authority_id_list);

    SMARTLIST_FOREACH(authority_digests, char *, cp, tor_free(cp));
    smartlist_free(authority_digests);
    tor_free(authority_id_list);
  }
  return url;
}

/** Queue an appropriate HTTP command on conn-\>outbuf.  The other args
 * are as in directory_initiate_command().
 */
static void
directory_send_command(dir_connection_t *conn,
                       int purpose, int direct, const char *resource,
                       const char *payload, size_t payload_len,
                       time_t if_modified_since)
{
  char proxystring[256];
  char hoststring[128];
  smartlist_t *headers = smartlist_new();
  char *url;
  char request[8192];
  const char *httpcommand = NULL;

  tor_assert(conn);
  tor_assert(conn->base_.type == CONN_TYPE_DIR);

  tor_free(conn->requested_resource);
  if (resource)
    conn->requested_resource = tor_strdup(resource);

  /* come up with a string for which Host: we want */
  if (conn->base_.port == 80) {
    strlcpy(hoststring, conn->base_.address, sizeof(hoststring));
  } else {
    tor_snprintf(hoststring, sizeof(hoststring),"%s:%d",
                 conn->base_.address, conn->base_.port);
  }

  /* Format if-modified-since */
  if (if_modified_since) {
    char b[RFC1123_TIME_LEN+1];
    format_rfc1123_time(b, if_modified_since);
    smartlist_add_asprintf(headers, "If-Modified-Since: %s\r\n", b);
  }

  /* come up with some proxy lines, if we're using one. */
  if (direct && get_options()->HTTPProxy) {
    char *base64_authenticator=NULL;
    const char *authenticator = get_options()->HTTPProxyAuthenticator;

    tor_snprintf(proxystring, sizeof(proxystring),"http://%s", hoststring);
    if (authenticator) {
      base64_authenticator = alloc_http_authenticator(authenticator);
      if (!base64_authenticator)
        log_warn(LD_BUG, "Encoding http authenticator failed");
    }
    if (base64_authenticator) {
      smartlist_add_asprintf(headers,
                   "Proxy-Authorization: Basic %s\r\n",
                   base64_authenticator);
      tor_free(base64_authenticator);
    }
  } else {
    proxystring[0] = 0;
  }

  switch (purpose) {
    case DIR_PURPOSE_FETCH_CONSENSUS:
      /* resource is optional.  If present, it's a flavor name */
      tor_assert(!payload);
      httpcommand = "GET";
      url = directory_get_consensus_url(resource);
      log_info(LD_DIR, "Downloading consensus from %s using %s",
               hoststring, url);
      break;
    case DIR_PURPOSE_FETCH_CERTIFICATE:
      tor_assert(resource);
      tor_assert(!payload);
      httpcommand = "GET";
      tor_asprintf(&url, "/tor/keys/%s", resource);
      break;
    case DIR_PURPOSE_FETCH_STATUS_VOTE:
      tor_assert(resource);
      tor_assert(!payload);
      httpcommand = "GET";
      tor_asprintf(&url, "/tor/status-vote/next/%s.z", resource);
      break;
    case DIR_PURPOSE_FETCH_DETACHED_SIGNATURES:
      tor_assert(!resource);
      tor_assert(!payload);
      httpcommand = "GET";
      url = tor_strdup("/tor/status-vote/next/consensus-signatures.z");
      break;
    case DIR_PURPOSE_FETCH_SERVERDESC:
      tor_assert(resource);
      httpcommand = "GET";
      tor_asprintf(&url, "/tor/server/%s", resource);
      break;
    case DIR_PURPOSE_FETCH_EXTRAINFO:
      tor_assert(resource);
      httpcommand = "GET";
      tor_asprintf(&url, "/tor/extra/%s", resource);
      break;
    case DIR_PURPOSE_FETCH_MICRODESC:
      tor_assert(resource);
      httpcommand = "GET";
      tor_asprintf(&url, "/tor/micro/%s", resource);
      break;
    case DIR_PURPOSE_UPLOAD_DIR: {
      const char *why = router_get_descriptor_gen_reason();
      tor_assert(!resource);
      tor_assert(payload);
      httpcommand = "POST";
      url = tor_strdup("/tor/");
      if (why) {
        smartlist_add_asprintf(headers, "X-Desc-Gen-Reason: %s\r\n", why);
      }
      break;
    }
    case DIR_PURPOSE_UPLOAD_VOTE:
      tor_assert(!resource);
      tor_assert(payload);
      httpcommand = "POST";
      url = tor_strdup("/tor/post/vote");
      break;
    case DIR_PURPOSE_UPLOAD_SIGNATURES:
      tor_assert(!resource);
      tor_assert(payload);
      httpcommand = "POST";
      url = tor_strdup("/tor/post/consensus-signature");
      break;
    case DIR_PURPOSE_FETCH_RENDDESC_V2:
      tor_assert(resource);
      tor_assert(strlen(resource) <= REND_DESC_ID_V2_LEN_BASE32);
      tor_assert(!payload);
      httpcommand = "GET";
      tor_asprintf(&url, "/tor/rendezvous2/%s", resource);
      break;
    case DIR_PURPOSE_UPLOAD_RENDDESC_V2:
      tor_assert(!resource);
      tor_assert(payload);
      httpcommand = "POST";
      url = tor_strdup("/tor/rendezvous2/publish");
      break;
    default:
      tor_assert(0);
      return;
  }

  /* warn in the non-tunneled case */
  if (direct && (strlen(proxystring) + strlen(url) >= 4096)) {
    log_warn(LD_BUG,
             "Squid does not like URLs longer than 4095 bytes, and this "
             "one is %d bytes long: %s%s",
             (int)(strlen(proxystring) + strlen(url)), proxystring, url);
  }

  tor_snprintf(request, sizeof(request), "%s %s", httpcommand, proxystring);
  connection_write_to_buf(request, strlen(request), TO_CONN(conn));
  connection_write_to_buf(url, strlen(url), TO_CONN(conn));
  tor_free(url);

  if (!strcmp(httpcommand, "POST") || payload) {
    smartlist_add_asprintf(headers, "Content-Length: %lu\r\n",
                 payload ? (unsigned long)payload_len : 0);
  }

  {
    char *header = smartlist_join_strings(headers, "", 0, NULL);
    tor_snprintf(request, sizeof(request), " HTTP/1.0\r\nHost: %s\r\n%s\r\n",
                 hoststring, header);
    tor_free(header);
  }

  connection_write_to_buf(request, strlen(request), TO_CONN(conn));

  if (payload) {
    /* then send the payload afterwards too */
    connection_write_to_buf(payload, payload_len, TO_CONN(conn));
  }

  SMARTLIST_FOREACH(headers, char *, h, tor_free(h));
  smartlist_free(headers);
}

/** Parse an HTTP request string <b>headers</b> of the form
 * \verbatim
 * "\%s [http[s]://]\%s HTTP/1..."
 * \endverbatim
 * If it's well-formed, strdup the second \%s into *<b>url</b>, and
 * nul-terminate it. If the url doesn't start with "/tor/", rewrite it
 * so it does. Return 0.
 * Otherwise, return -1.
 */
STATIC int
parse_http_url(const char *headers, char **url)
{
  char *s, *start, *tmp;

  s = (char *)eat_whitespace_no_nl(headers);
  if (!*s) return -1;
  s = (char *)find_whitespace(s); /* get past GET/POST */
  if (!*s) return -1;
  s = (char *)eat_whitespace_no_nl(s);
  if (!*s) return -1;
  start = s; /* this is it, assuming it's valid */
  s = (char *)find_whitespace(start);
  if (!*s) return -1;

  /* tolerate the http[s] proxy style of putting the hostname in the url */
  if (s-start >= 4 && !strcmpstart(start,"http")) {
    tmp = start + 4;
    if (*tmp == 's')
      tmp++;
    if (s-tmp >= 3 && !strcmpstart(tmp,"://")) {
      tmp = strchr(tmp+3, '/');
      if (tmp && tmp < s) {
        log_debug(LD_DIR,"Skipping over 'http[s]://hostname/' string");
        start = tmp;
      }
    }
  }

  /* Check if the header is well formed (next sequence
   * should be HTTP/1.X\r\n). Assumes we're supporting 1.0? */
  {
    unsigned minor_ver;
    char ch;
    char *e = (char *)eat_whitespace_no_nl(s);
    if (2 != tor_sscanf(e, "HTTP/1.%u%c", &minor_ver, &ch)) {
      return -1;
    }
    if (ch != '\r')
      return -1;
  }

  if (s-start < 5 || strcmpstart(start,"/tor/")) { /* need to rewrite it */
    *url = tor_malloc(s - start + 5);
    strlcpy(*url,"/tor", s-start+5);
    strlcat((*url)+4, start, s-start+1);
  } else {
    *url = tor_strndup(start, s-start);
  }
  return 0;
}

/** Return a copy of the first HTTP header in <b>headers</b> whose key is
 * <b>which</b>.  The key should be given with a terminating colon and space;
 * this function copies everything after, up to but not including the
 * following \\r\\n. */
static char *
http_get_header(const char *headers, const char *which)
{
  const char *cp = headers;
  while (cp) {
    if (!strcasecmpstart(cp, which)) {
      char *eos;
      cp += strlen(which);
      if ((eos = strchr(cp,'\r')))
        return tor_strndup(cp, eos-cp);
      else
        return tor_strdup(cp);
    }
    cp = strchr(cp, '\n');
    if (cp)
      ++cp;
  }
  return NULL;
}

/** If <b>headers</b> indicates that a proxy was involved, then rewrite
 * <b>conn</b>-\>address to describe our best guess of the address that
 * originated this HTTP request. */
static void
http_set_address_origin(const char *headers, connection_t *conn)
{
  char *fwd;

  fwd = http_get_header(headers, "Forwarded-For: ");
  if (!fwd)
    fwd = http_get_header(headers, "X-Forwarded-For: ");
  if (fwd) {
    tor_addr_t toraddr;
    if (tor_addr_parse(&toraddr,fwd) == -1 ||
        tor_addr_is_internal(&toraddr,0)) {
      log_debug(LD_DIR, "Ignoring local/internal IP %s", escaped(fwd));
      tor_free(fwd);
      return;
    }

    tor_free(conn->address);
    conn->address = tor_strdup(fwd);
    tor_free(fwd);
  }
}

/** Parse an HTTP response string <b>headers</b> of the form
 * \verbatim
 * "HTTP/1.\%d \%d\%s\r\n...".
 * \endverbatim
 *
 * If it's well-formed, assign the status code to *<b>code</b> and
 * return 0.  Otherwise, return -1.
 *
 * On success: If <b>date</b> is provided, set *date to the Date
 * header in the http headers, or 0 if no such header is found.  If
 * <b>compression</b> is provided, set *<b>compression</b> to the
 * compression method given in the Content-Encoding header, or 0 if no
 * such header is found, or -1 if the value of the header is not
 * recognized.  If <b>reason</b> is provided, strdup the reason string
 * into it.
 */
int
parse_http_response(const char *headers, int *code, time_t *date,
                    compress_method_t *compression, char **reason)
{
  unsigned n1, n2;
  char datestr[RFC1123_TIME_LEN+1];
  smartlist_t *parsed_headers;
  tor_assert(headers);
  tor_assert(code);

  while (TOR_ISSPACE(*headers)) headers++; /* tolerate leading whitespace */

  if (tor_sscanf(headers, "HTTP/1.%u %u", &n1, &n2) < 2 ||
      (n1 != 0 && n1 != 1) ||
      (n2 < 100 || n2 >= 600)) {
    log_warn(LD_HTTP,"Failed to parse header %s",escaped(headers));
    return -1;
  }
  *code = n2;

  parsed_headers = smartlist_new();
  smartlist_split_string(parsed_headers, headers, "\n",
                         SPLIT_SKIP_SPACE|SPLIT_IGNORE_BLANK, -1);
  if (reason) {
    smartlist_t *status_line_elements = smartlist_new();
    tor_assert(smartlist_len(parsed_headers));
    smartlist_split_string(status_line_elements,
                           smartlist_get(parsed_headers, 0),
                           " ", SPLIT_SKIP_SPACE|SPLIT_IGNORE_BLANK, 3);
    tor_assert(smartlist_len(status_line_elements) <= 3);
    if (smartlist_len(status_line_elements) == 3) {
      *reason = smartlist_get(status_line_elements, 2);
      smartlist_set(status_line_elements, 2, NULL); /* Prevent free */
    }
    SMARTLIST_FOREACH(status_line_elements, char *, cp, tor_free(cp));
    smartlist_free(status_line_elements);
  }
  if (date) {
    *date = 0;
    SMARTLIST_FOREACH(parsed_headers, const char *, s,
      if (!strcmpstart(s, "Date: ")) {
        strlcpy(datestr, s+6, sizeof(datestr));
        /* This will do nothing on failure, so we don't need to check
           the result.   We shouldn't warn, since there are many other valid
           date formats besides the one we use. */
        parse_rfc1123_time(datestr, date);
        break;
      });
  }
  if (compression) {
    const char *enc = NULL;
    SMARTLIST_FOREACH(parsed_headers, const char *, s,
      if (!strcmpstart(s, "Content-Encoding: ")) {
        enc = s+18; break;
      });
    if (!enc || !strcmp(enc, "identity")) {
      *compression = NO_METHOD;
    } else if (!strcmp(enc, "deflate") || !strcmp(enc, "x-deflate")) {
      *compression = ZLIB_METHOD;
    } else if (!strcmp(enc, "gzip") || !strcmp(enc, "x-gzip")) {
      *compression = GZIP_METHOD;
    } else {
      log_info(LD_HTTP, "Unrecognized content encoding: %s. Trying to deal.",
               escaped(enc));
      *compression = UNKNOWN_METHOD;
    }
  }
  SMARTLIST_FOREACH(parsed_headers, char *, s, tor_free(s));
  smartlist_free(parsed_headers);

  return 0;
}

/** Return true iff <b>body</b> doesn't start with a plausible router or
 * network-status or microdescriptor opening.  This is a sign of possible
 * compression. */
static int
body_is_plausible(const char *body, size_t len, int purpose)
{
  int i;
  if (len == 0)
    return 1; /* empty bodies don't need decompression */
  if (len < 32)
    return 0;
  if (purpose == DIR_PURPOSE_FETCH_MICRODESC) {
    return (!strcmpstart(body,"onion-key"));
  }
  if (1) {
    if (!strcmpstart(body,"router") ||
        !strcmpstart(body,"network-status"))
      return 1;
    for (i=0;i<32;++i) {
      if (!TOR_ISPRINT(body[i]) && !TOR_ISSPACE(body[i]))
        return 0;
    }
  }
  return 1;
}

/** Called when we've just fetched a bunch of router descriptors in
 * <b>body</b>.  The list <b>which</b>, if present, holds digests for
 * descriptors we requested: descriptor digests if <b>descriptor_digests</b>
 * is true, or identity digests otherwise.  Parse the descriptors, validate
 * them, and annotate them as having purpose <b>purpose</b> and as having been
 * downloaded from <b>source</b>.
 *
 * Return the number of routers actually added. */
static int
load_downloaded_routers(const char *body, smartlist_t *which,
                        int descriptor_digests,
                        int router_purpose,
                        const char *source)
{
  char buf[256];
  char time_buf[ISO_TIME_LEN+1];
  int added = 0;
  int general = router_purpose == ROUTER_PURPOSE_GENERAL;
  format_iso_time(time_buf, time(NULL));
  tor_assert(source);

  if (tor_snprintf(buf, sizeof(buf),
                   "@downloaded-at %s\n"
                   "@source %s\n"
                   "%s%s%s", time_buf, escaped(source),
                   !general ? "@purpose " : "",
                   !general ? router_purpose_to_string(router_purpose) : "",
                   !general ? "\n" : "")<0)
    return added;

  added = router_load_routers_from_string(body, NULL, SAVED_NOWHERE, which,
                                  descriptor_digests, buf);
  if (general)
    control_event_bootstrap(BOOTSTRAP_STATUS_LOADING_DESCRIPTORS,
                            count_loading_descriptors_progress());
  return added;
}

/** We are a client, and we've finished reading the server's
 * response. Parse it and act appropriately.
 *
 * If we're still happy with using this directory server in the future, return
 * 0. Otherwise return -1; and the caller should consider trying the request
 * again.
 *
 * The caller will take care of marking the connection for close.
 */
static int
connection_dir_client_reached_eof(dir_connection_t *conn)
{
  char *body;
  char *headers;
  char *reason = NULL;
  size_t body_len = 0, orig_len = 0;
  int status_code;
  time_t date_header = 0;
  long apparent_skew;
  compress_method_t compression;
  int plausible;
  int skewed = 0;
  int allow_partial = (conn->base_.purpose == DIR_PURPOSE_FETCH_SERVERDESC ||
                       conn->base_.purpose == DIR_PURPOSE_FETCH_EXTRAINFO ||
                       conn->base_.purpose == DIR_PURPOSE_FETCH_MICRODESC);
  int was_compressed = 0;
  time_t now = time(NULL);
  int src_code;

  switch (connection_fetch_from_buf_http(TO_CONN(conn),
                              &headers, MAX_HEADERS_SIZE,
                              &body, &body_len, MAX_DIR_DL_SIZE,
                              allow_partial)) {
    case -1: /* overflow */
      log_warn(LD_PROTOCOL,
               "'fetch' response too large (server '%s:%d'). Closing.",
               conn->base_.address, conn->base_.port);
      return -1;
    case 0:
      log_info(LD_HTTP,
               "'fetch' response not all here, but we're at eof. Closing.");
      return -1;
    /* case 1, fall through */
  }
  orig_len = body_len;

  if (parse_http_response(headers, &status_code, &date_header,
                          &compression, &reason) < 0) {
    log_warn(LD_HTTP,"Unparseable headers (server '%s:%d'). Closing.",
             conn->base_.address, conn->base_.port);
    tor_free(body); tor_free(headers);
    return -1;
  }
  if (!reason) reason = tor_strdup("[no reason given]");

  log_debug(LD_DIR,
            "Received response from directory server '%s:%d': %d %s "
            "(purpose: %d)",
            conn->base_.address, conn->base_.port, status_code,
            escaped(reason),
            conn->base_.purpose);

  /* now check if it's got any hints for us about our IP address. */
  if (conn->dirconn_direct) {
    char *guess = http_get_header(headers, X_ADDRESS_HEADER);
    if (guess) {
      router_new_address_suggestion(guess, conn);
      tor_free(guess);
    }
  }

  if (date_header > 0) {
    /* The date header was written very soon after we sent our request,
     * so compute the skew as the difference between sending the request
     * and the date header.  (We used to check now-date_header, but that's
     * inaccurate if we spend a lot of time downloading.)
     */
    apparent_skew = conn->base_.timestamp_lastwritten - date_header;
    if (labs(apparent_skew)>ALLOW_DIRECTORY_TIME_SKEW) {
      int trusted = router_digest_is_trusted_dir(conn->identity_digest);
      clock_skew_warning(TO_CONN(conn), apparent_skew, trusted, LD_HTTP,
                         "directory", "DIRSERV");
      skewed = 1; /* don't check the recommended-versions line */
    } else {
      log_debug(LD_HTTP, "Time on received directory is within tolerance; "
                "we are %ld seconds skewed.  (That's okay.)", apparent_skew);
    }
  }
  (void) skewed; /* skewed isn't used yet. */

  if (status_code == 503) {
    routerstatus_t *rs;
    dir_server_t *ds;
    const char *id_digest = conn->identity_digest;
    log_info(LD_DIR,"Received http status code %d (%s) from server "
             "'%s:%d'. I'll try again soon.",
             status_code, escaped(reason), conn->base_.address,
             conn->base_.port);
    if ((rs = router_get_mutable_consensus_status_by_id(id_digest)))
      rs->last_dir_503_at = now;
    if ((ds = router_get_fallback_dirserver_by_digest(id_digest)))
      ds->fake_status.last_dir_503_at = now;

    tor_free(body); tor_free(headers); tor_free(reason);
    return -1;
  }

  plausible = body_is_plausible(body, body_len, conn->base_.purpose);
  if (compression != NO_METHOD || !plausible) {
    char *new_body = NULL;
    size_t new_len = 0;
    compress_method_t guessed = detect_compression_method(body, body_len);
    if (compression == UNKNOWN_METHOD || guessed != compression) {
      /* Tell the user if we don't believe what we're told about compression.*/
      const char *description1, *description2;
      if (compression == ZLIB_METHOD)
        description1 = "as deflated";
      else if (compression == GZIP_METHOD)
        description1 = "as gzipped";
      else if (compression == NO_METHOD)
        description1 = "as uncompressed";
      else
        description1 = "with an unknown Content-Encoding";
      if (guessed == ZLIB_METHOD)
        description2 = "deflated";
      else if (guessed == GZIP_METHOD)
        description2 = "gzipped";
      else if (!plausible)
        description2 = "confusing binary junk";
      else
        description2 = "uncompressed";

      log_info(LD_HTTP, "HTTP body from server '%s:%d' was labeled %s, "
               "but it seems to be %s.%s",
               conn->base_.address, conn->base_.port, description1,
               description2,
               (compression>0 && guessed>0)?"  Trying both.":"");
    }
    /* Try declared compression first if we can. */
    if (compression == GZIP_METHOD  || compression == ZLIB_METHOD)
      tor_gzip_uncompress(&new_body, &new_len, body, body_len, compression,
                          !allow_partial, LOG_PROTOCOL_WARN);
    /* Okay, if that didn't work, and we think that it was compressed
     * differently, try that. */
    if (!new_body &&
        (guessed == GZIP_METHOD || guessed == ZLIB_METHOD) &&
        compression != guessed)
      tor_gzip_uncompress(&new_body, &new_len, body, body_len, guessed,
                          !allow_partial, LOG_PROTOCOL_WARN);
    /* If we're pretty sure that we have a compressed directory, and
     * we didn't manage to uncompress it, then warn and bail. */
    if (!plausible && !new_body) {
      log_fn(LOG_PROTOCOL_WARN, LD_HTTP,
             "Unable to decompress HTTP body (server '%s:%d').",
             conn->base_.address, conn->base_.port);
      tor_free(body); tor_free(headers); tor_free(reason);
      return -1;
    }
    if (new_body) {
      tor_free(body);
      body = new_body;
      body_len = new_len;
      was_compressed = 1;
    }
  }

  if (conn->base_.purpose == DIR_PURPOSE_FETCH_CONSENSUS) {
    int r;
    const char *flavname = conn->requested_resource;
    if (status_code != 200) {
      int severity = (status_code == 304) ? LOG_INFO : LOG_WARN;
      tor_log(severity, LD_DIR,
          "Received http status code %d (%s) from server "
          "'%s:%d' while fetching consensus directory.",
           status_code, escaped(reason), conn->base_.address,
           conn->base_.port);
      tor_free(body); tor_free(headers); tor_free(reason);
      networkstatus_consensus_download_failed(status_code, flavname);
      return -1;
    }
    log_info(LD_DIR,"Received consensus directory (size %d) from server "
             "'%s:%d'", (int)body_len, conn->base_.address, conn->base_.port);
    if ((r=networkstatus_set_current_consensus(body, flavname, 0))<0) {
      log_fn(r<-1?LOG_WARN:LOG_INFO, LD_DIR,
             "Unable to load %s consensus directory downloaded from "
             "server '%s:%d'. I'll try again soon.",
             flavname, conn->base_.address, conn->base_.port);
      tor_free(body); tor_free(headers); tor_free(reason);
      networkstatus_consensus_download_failed(0, flavname);
      return -1;
    }
    /* launches router downloads as needed */
    routers_update_all_from_networkstatus(now, 3);
    update_microdescs_from_networkstatus(now);
    update_microdesc_downloads(now);
    directory_info_has_arrived(now, 0);
    log_info(LD_DIR, "Successfully loaded consensus.");
  }

  if (conn->base_.purpose == DIR_PURPOSE_FETCH_CERTIFICATE) {
    if (status_code != 200) {
      log_warn(LD_DIR,
          "Received http status code %d (%s) from server "
          "'%s:%d' while fetching \"/tor/keys/%s\".",
           status_code, escaped(reason), conn->base_.address,
           conn->base_.port, conn->requested_resource);
      connection_dir_download_cert_failed(conn, status_code);
      tor_free(body); tor_free(headers); tor_free(reason);
      return -1;
    }
    log_info(LD_DIR,"Received authority certificates (size %d) from server "
             "'%s:%d'", (int)body_len, conn->base_.address, conn->base_.port);

    /*
     * Tell trusted_dirs_load_certs_from_string() whether it was by fp
     * or fp-sk pair.
     */
    src_code = -1;
    if (!strcmpstart(conn->requested_resource, "fp/")) {
      src_code = TRUSTED_DIRS_CERTS_SRC_DL_BY_ID_DIGEST;
    } else if (!strcmpstart(conn->requested_resource, "fp-sk/")) {
      src_code = TRUSTED_DIRS_CERTS_SRC_DL_BY_ID_SK_DIGEST;
    }

    if (src_code != -1) {
      if (trusted_dirs_load_certs_from_string(body, src_code, 1)<0) {
        log_warn(LD_DIR, "Unable to parse fetched certificates");
        /* if we fetched more than one and only some failed, the successful
         * ones got flushed to disk so it's safe to call this on them */
        connection_dir_download_cert_failed(conn, status_code);
      } else {
        directory_info_has_arrived(now, 0);
        log_info(LD_DIR, "Successfully loaded certificates from fetch.");
      }
    } else {
      log_warn(LD_DIR,
               "Couldn't figure out what to do with fetched certificates for "
               "unknown resource %s",
               conn->requested_resource);
      connection_dir_download_cert_failed(conn, status_code);
    }
  }
  if (conn->base_.purpose == DIR_PURPOSE_FETCH_STATUS_VOTE) {
    const char *msg;
    int st;
    log_info(LD_DIR,"Got votes (size %d) from server %s:%d",
             (int)body_len, conn->base_.address, conn->base_.port);
    if (status_code != 200) {
      log_warn(LD_DIR,
             "Received http status code %d (%s) from server "
             "'%s:%d' while fetching \"/tor/status-vote/next/%s.z\".",
             status_code, escaped(reason), conn->base_.address,
             conn->base_.port, conn->requested_resource);
      tor_free(body); tor_free(headers); tor_free(reason);
      return -1;
    }
    dirvote_add_vote(body, &msg, &st);
    if (st > 299) {
      log_warn(LD_DIR, "Error adding retrieved vote: %s", msg);
    } else {
      log_info(LD_DIR, "Added vote(s) successfully [msg: %s]", msg);
    }
  }
  if (conn->base_.purpose == DIR_PURPOSE_FETCH_DETACHED_SIGNATURES) {
    const char *msg = NULL;
    log_info(LD_DIR,"Got detached signatures (size %d) from server %s:%d",
             (int)body_len, conn->base_.address, conn->base_.port);
    if (status_code != 200) {
      log_warn(LD_DIR,
        "Received http status code %d (%s) from server '%s:%d' while fetching "
        "\"/tor/status-vote/next/consensus-signatures.z\".",
             status_code, escaped(reason), conn->base_.address,
             conn->base_.port);
      tor_free(body); tor_free(headers); tor_free(reason);
      return -1;
    }
    if (dirvote_add_signatures(body, conn->base_.address, &msg)<0) {
      log_warn(LD_DIR, "Problem adding detached signatures from %s:%d: %s",
               conn->base_.address, conn->base_.port, msg?msg:"???");
    }
  }

  if (conn->base_.purpose == DIR_PURPOSE_FETCH_SERVERDESC ||
      conn->base_.purpose == DIR_PURPOSE_FETCH_EXTRAINFO) {
    int was_ei = conn->base_.purpose == DIR_PURPOSE_FETCH_EXTRAINFO;
    smartlist_t *which = NULL;
    int n_asked_for = 0;
    int descriptor_digests = conn->requested_resource &&
                             !strcmpstart(conn->requested_resource,"d/");
    log_info(LD_DIR,"Received %s (size %d) from server '%s:%d'",
             was_ei ? "extra server info" : "server info",
             (int)body_len, conn->base_.address, conn->base_.port);
    if (conn->requested_resource &&
        (!strcmpstart(conn->requested_resource,"d/") ||
         !strcmpstart(conn->requested_resource,"fp/"))) {
      which = smartlist_new();
      dir_split_resource_into_fingerprints(conn->requested_resource +
                                             (descriptor_digests ? 2 : 3),
                                           which, NULL, 0);
      n_asked_for = smartlist_len(which);
    }
    if (status_code != 200) {
      int dir_okay = status_code == 404 ||
        (status_code == 400 && !strcmp(reason, "Servers unavailable."));
      /* 404 means that it didn't have them; no big deal.
       * Older (pre-0.1.1.8) servers said 400 Servers unavailable instead. */
      log_fn(dir_okay ? LOG_INFO : LOG_WARN, LD_DIR,
             "Received http status code %d (%s) from server '%s:%d' "
             "while fetching \"/tor/server/%s\". I'll try again soon.",
             status_code, escaped(reason), conn->base_.address,
             conn->base_.port, conn->requested_resource);
      if (!which) {
        connection_dir_download_routerdesc_failed(conn);
      } else {
        dir_routerdesc_download_failed(which, status_code,
                                       conn->router_purpose,
                                       was_ei, descriptor_digests);
        SMARTLIST_FOREACH(which, char *, cp, tor_free(cp));
        smartlist_free(which);
      }
      tor_free(body); tor_free(headers); tor_free(reason);
      return dir_okay ? 0 : -1;
    }
    /* Learn the routers, assuming we requested by fingerprint or "all"
     * or "authority".
     *
     * We use "authority" to fetch our own descriptor for
     * testing, and to fetch bridge descriptors for bootstrapping. Ignore
     * the output of "authority" requests unless we are using bridges,
     * since otherwise they'll be the response from reachability tests,
     * and we don't really want to add that to our routerlist. */
    if (which || (conn->requested_resource &&
                  (!strcmpstart(conn->requested_resource, "all") ||
                   (!strcmpstart(conn->requested_resource, "authority") &&
                    get_options()->UseBridges)))) {
      /* as we learn from them, we remove them from 'which' */
      if (was_ei) {
        router_load_extrainfo_from_string(body, NULL, SAVED_NOWHERE, which,
                                          descriptor_digests);
      } else {
        //router_load_routers_from_string(body, NULL, SAVED_NOWHERE, which,
        //                       descriptor_digests, conn->router_purpose);
        if (load_downloaded_routers(body, which, descriptor_digests,
                                conn->router_purpose,
                                conn->base_.address))
          directory_info_has_arrived(now, 0);
      }
    }
    if (which) { /* mark remaining ones as failed */
      log_info(LD_DIR, "Received %d/%d %s requested from %s:%d",
               n_asked_for-smartlist_len(which), n_asked_for,
               was_ei ? "extra-info documents" : "router descriptors",
               conn->base_.address, (int)conn->base_.port);
      if (smartlist_len(which)) {
        dir_routerdesc_download_failed(which, status_code,
                                       conn->router_purpose,
                                       was_ei, descriptor_digests);
      }
      SMARTLIST_FOREACH(which, char *, cp, tor_free(cp));
      smartlist_free(which);
    }
    if (directory_conn_is_self_reachability_test(conn))
      router_dirport_found_reachable();
  }
  if (conn->base_.purpose == DIR_PURPOSE_FETCH_MICRODESC) {
    smartlist_t *which = NULL;
    log_info(LD_DIR,"Received answer to microdescriptor request (status %d, "
             "size %d) from server '%s:%d'",
             status_code, (int)body_len, conn->base_.address,
             conn->base_.port);
    tor_assert(conn->requested_resource &&
               !strcmpstart(conn->requested_resource, "d/"));
    which = smartlist_new();
    dir_split_resource_into_fingerprints(conn->requested_resource+2,
                                         which, NULL,
                                         DSR_DIGEST256|DSR_BASE64);
    if (status_code != 200) {
      log_info(LD_DIR, "Received status code %d (%s) from server "
               "'%s:%d' while fetching \"/tor/micro/%s\".  I'll try again "
               "soon.",
               status_code, escaped(reason), conn->base_.address,
               (int)conn->base_.port, conn->requested_resource);
      dir_microdesc_download_failed(which, status_code);
      SMARTLIST_FOREACH(which, char *, cp, tor_free(cp));
      smartlist_free(which);
      tor_free(body); tor_free(headers); tor_free(reason);
      return 0;
    } else {
      smartlist_t *mds;
      mds = microdescs_add_to_cache(get_microdesc_cache(),
                                    body, body+body_len, SAVED_NOWHERE, 0,
                                    now, which);
      if (smartlist_len(which)) {
        /* Mark remaining ones as failed. */
        dir_microdesc_download_failed(which, status_code);
      }
      control_event_bootstrap(BOOTSTRAP_STATUS_LOADING_DESCRIPTORS,
                              count_loading_descriptors_progress());
      SMARTLIST_FOREACH(which, char *, cp, tor_free(cp));
      smartlist_free(which);
      smartlist_free(mds);
    }
  }

  if (conn->base_.purpose == DIR_PURPOSE_UPLOAD_DIR) {
    switch (status_code) {
      case 200: {
          dir_server_t *ds =
            router_get_trusteddirserver_by_digest(conn->identity_digest);
          char *rejected_hdr = http_get_header(headers,
                                               "X-Descriptor-Not-New: ");
          if (rejected_hdr) {
            if (!strcmp(rejected_hdr, "Yes")) {
              log_info(LD_GENERAL,
                       "Authority '%s' declined our descriptor (not new)",
                       ds->nickname);
              /* XXXX use this information; be sure to upload next one
               * sooner. -NM */
              /* XXXX023 On further thought, the task above implies that we're
               * basing our regenerate-descriptor time on when we uploaded the
               * last descriptor, not on the published time of the last
               * descriptor.  If those are different, that's a bad thing to
               * do. -NM */
            }
            tor_free(rejected_hdr);
          }
          log_info(LD_GENERAL,"eof (status 200) after uploading server "
                   "descriptor: finished.");
          control_event_server_status(
                      LOG_NOTICE, "ACCEPTED_SERVER_DESCRIPTOR DIRAUTH=%s:%d",
                      conn->base_.address, conn->base_.port);

          ds->has_accepted_serverdesc = 1;
          if (directories_have_accepted_server_descriptor())
            control_event_server_status(LOG_NOTICE, "GOOD_SERVER_DESCRIPTOR");
        }
        break;
      case 400:
        log_warn(LD_GENERAL,"http status 400 (%s) response from "
                 "dirserver '%s:%d'. Please correct.",
                 escaped(reason), conn->base_.address, conn->base_.port);
        control_event_server_status(LOG_WARN,
                      "BAD_SERVER_DESCRIPTOR DIRAUTH=%s:%d REASON=\"%s\"",
                      conn->base_.address, conn->base_.port, escaped(reason));
        break;
      default:
        log_warn(LD_GENERAL,
             "http status %d (%s) reason unexpected while uploading "
             "descriptor to server '%s:%d').",
             status_code, escaped(reason), conn->base_.address,
             conn->base_.port);
        break;
    }
    /* return 0 in all cases, since we don't want to mark any
     * dirservers down just because they don't like us. */
  }

  if (conn->base_.purpose == DIR_PURPOSE_UPLOAD_VOTE) {
    switch (status_code) {
      case 200: {
        log_notice(LD_DIR,"Uploaded a vote to dirserver %s:%d",
                   conn->base_.address, conn->base_.port);
        }
        break;
      case 400:
        log_warn(LD_DIR,"http status 400 (%s) response after uploading "
                 "vote to dirserver '%s:%d'. Please correct.",
                 escaped(reason), conn->base_.address, conn->base_.port);
        break;
      default:
        log_warn(LD_GENERAL,
             "http status %d (%s) reason unexpected while uploading "
             "vote to server '%s:%d').",
             status_code, escaped(reason), conn->base_.address,
             conn->base_.port);
        break;
    }
    /* return 0 in all cases, since we don't want to mark any
     * dirservers down just because they don't like us. */
  }

  if (conn->base_.purpose == DIR_PURPOSE_UPLOAD_SIGNATURES) {
    switch (status_code) {
      case 200: {
        log_notice(LD_DIR,"Uploaded signature(s) to dirserver %s:%d",
                   conn->base_.address, conn->base_.port);
        }
        break;
      case 400:
        log_warn(LD_DIR,"http status 400 (%s) response after uploading "
                 "signatures to dirserver '%s:%d'. Please correct.",
                 escaped(reason), conn->base_.address, conn->base_.port);
        break;
      default:
        log_warn(LD_GENERAL,
             "http status %d (%s) reason unexpected while uploading "
             "signatures to server '%s:%d').",
             status_code, escaped(reason), conn->base_.address,
             conn->base_.port);
        break;
    }
    /* return 0 in all cases, since we don't want to mark any
     * dirservers down just because they don't like us. */
  }

  if (conn->base_.purpose == DIR_PURPOSE_FETCH_RENDDESC_V2) {
    #define SEND_HS_DESC_FAILED_EVENT(reason) ( \
      control_event_hs_descriptor_failed(conn->rend_data, \
                                         conn->identity_digest, \
                                         reason) )
    #define SEND_HS_DESC_FAILED_CONTENT() ( \
      control_event_hs_descriptor_content(conn->rend_data->onion_address, \
                                          conn->requested_resource, \
                                          conn->identity_digest, \
                                          NULL) )
    tor_assert(conn->rend_data);
    log_info(LD_REND,"Received rendezvous descriptor (size %d, status %d "
             "(%s))",
             (int)body_len, status_code, escaped(reason));
    switch (status_code) {
      case 200:
      {
        rend_cache_entry_t *entry = NULL;

        switch (rend_cache_store_v2_desc_as_client(body,
                                  conn->requested_resource, conn->rend_data,
                                  &entry)) {
          case RCS_BADDESC:
          case RCS_NOTDIR: /* Impossible */
            log_warn(LD_REND,"Fetching v2 rendezvous descriptor failed. "
                     "Retrying at another directory.");
            /* We'll retry when connection_about_to_close_connection()
             * cleans this dir conn up. */
            SEND_HS_DESC_FAILED_EVENT("BAD_DESC");
            SEND_HS_DESC_FAILED_CONTENT();
            break;
          case RCS_OKAY:
          default:
          {
            char service_id[REND_SERVICE_ID_LEN_BASE32 + 1];
            /* Should never be NULL here for an OKAY returned code. */
            tor_assert(entry);
            rend_get_service_id(entry->parsed->pk, service_id);

            /* success. notify pending connections about this. */
            log_info(LD_REND, "Successfully fetched v2 rendezvous "
                     "descriptor.");
            control_event_hs_descriptor_received(service_id,
                                                 conn->rend_data,
                                                 conn->identity_digest);
            control_event_hs_descriptor_content(service_id,
                                                conn->requested_resource,
                                                conn->identity_digest,
                                                body);
            conn->base_.purpose = DIR_PURPOSE_HAS_FETCHED_RENDDESC_V2;
            rend_client_desc_trynow(service_id);
            memwipe(service_id, 0, sizeof(service_id));
            break;
          }
        }
        break;
      }
      case 404:
        /* Not there. We'll retry when
         * connection_about_to_close_connection() cleans this conn up. */
        log_info(LD_REND,"Fetching v2 rendezvous descriptor failed: "
                         "Retrying at another directory.");
        SEND_HS_DESC_FAILED_EVENT("NOT_FOUND");
        SEND_HS_DESC_FAILED_CONTENT();
        break;
      case 400:
        log_warn(LD_REND, "Fetching v2 rendezvous descriptor failed: "
                 "http status 400 (%s). Dirserver didn't like our "
                 "v2 rendezvous query? Retrying at another directory.",
                 escaped(reason));
        SEND_HS_DESC_FAILED_EVENT("QUERY_REJECTED");
        SEND_HS_DESC_FAILED_CONTENT();
        break;
      default:
        log_warn(LD_REND, "Fetching v2 rendezvous descriptor failed: "
                 "http status %d (%s) response unexpected while "
                 "fetching v2 hidden service descriptor (server '%s:%d'). "
                 "Retrying at another directory.",
                 status_code, escaped(reason), conn->base_.address,
                 conn->base_.port);
        SEND_HS_DESC_FAILED_EVENT("UNEXPECTED");
        SEND_HS_DESC_FAILED_CONTENT();
        break;
    }
  }

  if (conn->base_.purpose == DIR_PURPOSE_UPLOAD_RENDDESC_V2) {
    #define SEND_HS_DESC_UPLOAD_FAILED_EVENT(reason) ( \
      control_event_hs_descriptor_upload_failed(conn->identity_digest, \
                                                reason) )
    log_info(LD_REND,"Uploaded rendezvous descriptor (status %d "
             "(%s))",
             status_code, escaped(reason));
    switch (status_code) {
      case 200:
        log_info(LD_REND,
                 "Uploading rendezvous descriptor: finished with status "
                 "200 (%s)", escaped(reason));
        control_event_hs_descriptor_uploaded(conn->identity_digest);
        rend_service_desc_has_uploaded(conn->rend_data);
        break;
      case 400:
        log_warn(LD_REND,"http status 400 (%s) response from dirserver "
                 "'%s:%d'. Malformed rendezvous descriptor?",
                 escaped(reason), conn->base_.address, conn->base_.port);
        SEND_HS_DESC_UPLOAD_FAILED_EVENT("UPLOAD_REJECTED");
        break;
      default:
        log_warn(LD_REND,"http status %d (%s) response unexpected (server "
                 "'%s:%d').",
                 status_code, escaped(reason), conn->base_.address,
                 conn->base_.port);
        SEND_HS_DESC_UPLOAD_FAILED_EVENT("UNEXPECTED");
        break;
    }
  }
  note_client_request(conn->base_.purpose, was_compressed, orig_len);
  tor_free(body); tor_free(headers); tor_free(reason);
  return 0;
}

/** Called when a directory connection reaches EOF. */
int
connection_dir_reached_eof(dir_connection_t *conn)
{
  int retval;
  if (conn->base_.state != DIR_CONN_STATE_CLIENT_READING) {
    log_info(LD_HTTP,"conn reached eof, not reading. [state=%d] Closing.",
             conn->base_.state);
    connection_close_immediate(TO_CONN(conn)); /* error: give up on flushing */
    connection_mark_for_close(TO_CONN(conn));
    return -1;
  }

  retval = connection_dir_client_reached_eof(conn);
  if (retval == 0) /* success */
    conn->base_.state = DIR_CONN_STATE_CLIENT_FINISHED;
  connection_mark_for_close(TO_CONN(conn));
  return retval;
}

/** If any directory object is arriving, and it's over 10MB large, we're
 * getting DoS'd.  (As of 0.1.2.x, raw directories are about 1MB, and we never
 * ask for more than 96 router descriptors at a time.)
 */
#define MAX_DIRECTORY_OBJECT_SIZE (10*(1<<20))

#define MAX_VOTE_DL_SIZE (MAX_DIRECTORY_OBJECT_SIZE * 5)

/** Read handler for directory connections.  (That's connections <em>to</em>
 * directory servers and connections <em>at</em> directory servers.)
 */
int
connection_dir_process_inbuf(dir_connection_t *conn)
{
  size_t max_size;
  tor_assert(conn);
  tor_assert(conn->base_.type == CONN_TYPE_DIR);

  /* Directory clients write, then read data until they receive EOF;
   * directory servers read data until they get an HTTP command, then
   * write their response (when it's finished flushing, they mark for
   * close).
   */

  /* If we're on the dirserver side, look for a command. */
  if (conn->base_.state == DIR_CONN_STATE_SERVER_COMMAND_WAIT) {
    if (directory_handle_command(conn) < 0) {
      connection_mark_for_close(TO_CONN(conn));
      return -1;
    }
    return 0;
  }

  max_size =
    (TO_CONN(conn)->purpose == DIR_PURPOSE_FETCH_STATUS_VOTE) ?
    MAX_VOTE_DL_SIZE : MAX_DIRECTORY_OBJECT_SIZE;

  if (connection_get_inbuf_len(TO_CONN(conn)) > max_size) {
    log_warn(LD_HTTP,
             "Too much data received from directory connection (%s): "
             "denial of service attempt, or you need to upgrade?",
             conn->base_.address);
    connection_mark_for_close(TO_CONN(conn));
    return -1;
  }

  if (!conn->base_.inbuf_reached_eof)
    log_debug(LD_HTTP,"Got data, not eof. Leaving on inbuf.");
  return 0;
}

/** Called when we're about to finally unlink and free a directory connection:
 * perform necessary accounting and cleanup */
void
connection_dir_about_to_close(dir_connection_t *dir_conn)
{
  connection_t *conn = TO_CONN(dir_conn);

  if (conn->state < DIR_CONN_STATE_CLIENT_FINISHED) {
    /* It's a directory connection and connecting or fetching
     * failed: forget about this router, and maybe try again. */
    connection_dir_request_failed(dir_conn);
  }
  /* If we were trying to fetch a v2 rend desc and did not succeed,
   * retry as needed. (If a fetch is successful, the connection state
   * is changed to DIR_PURPOSE_HAS_FETCHED_RENDDESC_V2 to mark that
   * refetching is unnecessary.) */
  if (conn->purpose == DIR_PURPOSE_FETCH_RENDDESC_V2 &&
      dir_conn->rend_data &&
      strlen(dir_conn->rend_data->onion_address) == REND_SERVICE_ID_LEN_BASE32)
    rend_client_refetch_v2_renddesc(dir_conn->rend_data);
}

/** Create an http response for the client <b>conn</b> out of
 * <b>status</b> and <b>reason_phrase</b>. Write it to <b>conn</b>.
 */
static void
write_http_status_line(dir_connection_t *conn, int status,
                       const char *reason_phrase)
{
  char buf[256];
  if (tor_snprintf(buf, sizeof(buf), "HTTP/1.0 %d %s\r\n\r\n",
      status, reason_phrase ? reason_phrase : "OK") < 0) {
    log_warn(LD_BUG,"status line too long.");
    return;
  }
  log_debug(LD_DIRSERV,"Wrote status 'HTTP/1.0 %d %s'", status, reason_phrase);
  connection_write_to_buf(buf, strlen(buf), TO_CONN(conn));
}

/** Write the header for an HTTP/1.0 response onto <b>conn</b>-\>outbuf,
 * with <b>type</b> as the Content-Type.
 *
 * If <b>length</b> is nonnegative, it is the Content-Length.
 * If <b>encoding</b> is provided, it is the Content-Encoding.
 * If <b>cache_lifetime</b> is greater than 0, the content may be cached for
 * up to cache_lifetime seconds.  Otherwise, the content may not be cached. */
static void
write_http_response_header_impl(dir_connection_t *conn, ssize_t length,
                           const char *type, const char *encoding,
                           const char *extra_headers,
                           long cache_lifetime)
{
  char date[RFC1123_TIME_LEN+1];
  char tmp[1024];
  char *cp;
  time_t now = time(NULL);

  tor_assert(conn);

  format_rfc1123_time(date, now);
  cp = tmp;
  tor_snprintf(cp, sizeof(tmp),
               "HTTP/1.0 200 OK\r\nDate: %s\r\n",
               date);
  cp += strlen(tmp);
  if (type) {
    tor_snprintf(cp, sizeof(tmp)-(cp-tmp), "Content-Type: %s\r\n", type);
    cp += strlen(cp);
  }
  if (!is_local_addr(&conn->base_.addr)) {
    /* Don't report the source address for a nearby/private connection.
     * Otherwise we tend to mis-report in cases where incoming ports are
     * being forwarded to a Tor server running behind the firewall. */
    tor_snprintf(cp, sizeof(tmp)-(cp-tmp),
                 X_ADDRESS_HEADER "%s\r\n", conn->base_.address);
    cp += strlen(cp);
  }
  if (encoding) {
    tor_snprintf(cp, sizeof(tmp)-(cp-tmp),
                 "Content-Encoding: %s\r\n", encoding);
    cp += strlen(cp);
  }
  if (length >= 0) {
    tor_snprintf(cp, sizeof(tmp)-(cp-tmp),
                 "Content-Length: %ld\r\n", (long)length);
    cp += strlen(cp);
  }
  if (cache_lifetime > 0) {
    char expbuf[RFC1123_TIME_LEN+1];
    format_rfc1123_time(expbuf, (time_t)(now + cache_lifetime));
    /* We could say 'Cache-control: max-age=%d' here if we start doing
     * http/1.1 */
    tor_snprintf(cp, sizeof(tmp)-(cp-tmp),
                 "Expires: %s\r\n", expbuf);
    cp += strlen(cp);
  } else if (cache_lifetime == 0) {
    /* We could say 'Cache-control: no-cache' here if we start doing
     * http/1.1 */
    strlcpy(cp, "Pragma: no-cache\r\n", sizeof(tmp)-(cp-tmp));
    cp += strlen(cp);
  }
  if (extra_headers) {
    strlcpy(cp, extra_headers, sizeof(tmp)-(cp-tmp));
    cp += strlen(cp);
  }
  if (sizeof(tmp)-(cp-tmp) > 3)
    memcpy(cp, "\r\n", 3);
  else
    tor_assert(0);
  connection_write_to_buf(tmp, strlen(tmp), TO_CONN(conn));
}

/** As write_http_response_header_impl, but sets encoding and content-typed
 * based on whether the response will be <b>compressed</b> or not. */
static void
write_http_response_header(dir_connection_t *conn, ssize_t length,
                           int compressed, long cache_lifetime)
{
  write_http_response_header_impl(conn, length,
                          compressed?"application/octet-stream":"text/plain",
                          compressed?"deflate":"identity",
                             NULL,
                             cache_lifetime);
}

#if defined(INSTRUMENT_DOWNLOADS) || defined(RUNNING_DOXYGEN)
/* DOCDOC */
typedef struct request_t {
  uint64_t bytes; /**< How many bytes have we transferred? */
  uint64_t count; /**< How many requests have we made? */
} request_t;

/** Map used to keep track of how much data we've up/downloaded in what kind
 * of request.  Maps from request type to pointer to request_t. */
static strmap_t *request_map = NULL;

/** Record that a client request of <b>purpose</b> was made, and that
 * <b>bytes</b> bytes of possibly <b>compressed</b> data were sent/received.
 * Used to keep track of how much we've up/downloaded in what kind of
 * request. */
static void
note_client_request(int purpose, int compressed, size_t bytes)
{
  char *key;
  const char *kind = NULL;
  switch (purpose) {
    case DIR_PURPOSE_FETCH_CONSENSUS:     kind = "dl/consensus"; break;
    case DIR_PURPOSE_FETCH_CERTIFICATE:   kind = "dl/cert"; break;
    case DIR_PURPOSE_FETCH_STATUS_VOTE:   kind = "dl/vote"; break;
    case DIR_PURPOSE_FETCH_DETACHED_SIGNATURES: kind = "dl/detached_sig";
         break;
    case DIR_PURPOSE_FETCH_SERVERDESC:    kind = "dl/server"; break;
    case DIR_PURPOSE_FETCH_EXTRAINFO:     kind = "dl/extra"; break;
    case DIR_PURPOSE_UPLOAD_DIR:          kind = "dl/ul-dir"; break;
    case DIR_PURPOSE_UPLOAD_VOTE:         kind = "dl/ul-vote"; break;
    case DIR_PURPOSE_UPLOAD_SIGNATURES:   kind = "dl/ul-sig"; break;
    case DIR_PURPOSE_FETCH_RENDDESC_V2:   kind = "dl/rend2"; break;
    case DIR_PURPOSE_UPLOAD_RENDDESC_V2:  kind = "dl/ul-rend2"; break;
  }
  if (kind) {
    tor_asprintf(&key, "%s%s", kind, compressed?".z":"");
  } else {
    tor_asprintf(&key, "unknown purpose (%d)%s",
                 purpose, compressed?".z":"");
  }
  note_request(key, bytes);
  tor_free(key);
}

/** Helper: initialize the request map to instrument downloads. */
static void
ensure_request_map_initialized(void)
{
  if (!request_map)
    request_map = strmap_new();
}

/** Called when we just transmitted or received <b>bytes</b> worth of data
 * because of a request of type <b>key</b> (an arbitrary identifier): adds
 * <b>bytes</b> to the total associated with key. */
void
note_request(const char *key, size_t bytes)
{
  request_t *r;
  ensure_request_map_initialized();

  r = strmap_get(request_map, key);
  if (!r) {
    r = tor_malloc_zero(sizeof(request_t));
    strmap_set(request_map, key, r);
  }
  r->bytes += bytes;
  r->count++;
}

/** Return a newly allocated string holding a summary of bytes used per
 * request type. */
char *
directory_dump_request_log(void)
{
  smartlist_t *lines;
  char *result;
  strmap_iter_t *iter;

  ensure_request_map_initialized();

  lines = smartlist_new();

  for (iter = strmap_iter_init(request_map);
       !strmap_iter_done(iter);
       iter = strmap_iter_next(request_map, iter)) {
    const char *key;
    void *val;
    request_t *r;
    strmap_iter_get(iter, &key, &val);
    r = val;
    smartlist_add_asprintf(lines, "%s  "U64_FORMAT"  "U64_FORMAT"\n",
                 key, U64_PRINTF_ARG(r->bytes), U64_PRINTF_ARG(r->count));
  }
  smartlist_sort_strings(lines);
  result = smartlist_join_strings(lines, "", 0, NULL);
  SMARTLIST_FOREACH(lines, char *, cp, tor_free(cp));
  smartlist_free(lines);
  return result;
}
#else
static void
note_client_request(int purpose, int compressed, size_t bytes)
{
  (void)purpose;
  (void)compressed;
  (void)bytes;
}

void
note_request(const char *key, size_t bytes)
{
  (void)key;
  (void)bytes;
}

char *
directory_dump_request_log(void)
{
  return tor_strdup("Not supported.");
}
#endif

/** Decide whether a client would accept the consensus we have.
 *
 * Clients can say they only want a consensus if it's signed by more
 * than half the authorities in a list.  They pass this list in
 * the url as "...consensus/<b>fpr</b>+<b>fpr</b>+<b>fpr</b>".
 *
 * <b>fpr</b> may be an abbreviated fingerprint, i.e. only a left substring
 * of the full authority identity digest. (Only strings of even length,
 * i.e. encodings of full bytes, are handled correctly.  In the case
 * of an odd number of hex digits the last one is silently ignored.)
 *
 * Returns 1 if more than half of the requested authorities signed the
 * consensus, 0 otherwise.
 */
int
client_likes_consensus(networkstatus_t *v, const char *want_url)
{
  smartlist_t *want_authorities = smartlist_new();
  int need_at_least;
  int have = 0;

  dir_split_resource_into_fingerprints(want_url, want_authorities, NULL, 0);
  need_at_least = smartlist_len(want_authorities)/2+1;
  SMARTLIST_FOREACH_BEGIN(want_authorities, const char *, d) {
    char want_digest[DIGEST_LEN];
    size_t want_len = strlen(d)/2;
    if (want_len > DIGEST_LEN)
      want_len = DIGEST_LEN;

    if (base16_decode(want_digest, DIGEST_LEN, d, want_len*2) < 0) {
      log_fn(LOG_PROTOCOL_WARN, LD_DIR,
             "Failed to decode requested authority digest %s.", escaped(d));
      continue;
    };

    SMARTLIST_FOREACH_BEGIN(v->voters, networkstatus_voter_info_t *, vi) {
      if (smartlist_len(vi->sigs) &&
          tor_memeq(vi->identity_digest, want_digest, want_len)) {
        have++;
        break;
      };
    } SMARTLIST_FOREACH_END(vi);

    /* early exit, if we already have enough */
    if (have >= need_at_least)
      break;
  } SMARTLIST_FOREACH_END(d);

  SMARTLIST_FOREACH(want_authorities, char *, d, tor_free(d));
  smartlist_free(want_authorities);
  return (have >= need_at_least);
}

/** Return the compression level we should use for sending a compressed
 * response of size <b>n_bytes</b>. */
STATIC zlib_compression_level_t
choose_compression_level(ssize_t n_bytes)
{
  if (! have_been_under_memory_pressure()) {
    return HIGH_COMPRESSION; /* we have plenty of RAM. */
  } else if (n_bytes < 0) {
    return HIGH_COMPRESSION; /* unknown; might be big. */
  } else if (n_bytes < 1024) {
    return LOW_COMPRESSION;
  } else if (n_bytes < 2048) {
    return MEDIUM_COMPRESSION;
  } else {
    return HIGH_COMPRESSION;
  }
}

/** Helper function: called when a dirserver gets a complete HTTP GET
 * request.  Look for a request for a directory or for a rendezvous
 * service descriptor.  On finding one, write a response into
 * conn-\>outbuf.  If the request is unrecognized, send a 400.
 * Always return 0. */
STATIC int
directory_handle_command_get(dir_connection_t *conn, const char *headers,
                             const char *req_body, size_t req_body_len)
{
  size_t dlen;
  char *url, *url_mem, *header;
  const or_options_t *options = get_options();
  time_t if_modified_since = 0;
  int compressed;
  size_t url_len;

  /* We ignore the body of a GET request. */
  (void)req_body;
  (void)req_body_len;

  log_debug(LD_DIRSERV,"Received GET command.");

  conn->base_.state = DIR_CONN_STATE_SERVER_WRITING;

  if (parse_http_url(headers, &url) < 0) {
    write_http_status_line(conn, 400, "Bad request");
    return 0;
  }
  if ((header = http_get_header(headers, "If-Modified-Since: "))) {
    struct tm tm;
    if (parse_http_time(header, &tm) == 0) {
      if (tor_timegm(&tm, &if_modified_since)<0) {
        if_modified_since = 0;
      } else {
        log_debug(LD_DIRSERV, "If-Modified-Since is '%s'.", escaped(header));
      }
    }
    /* The correct behavior on a malformed If-Modified-Since header is to
     * act as if no If-Modified-Since header had been given. */
    tor_free(header);
  }
  log_debug(LD_DIRSERV,"rewritten url as '%s'.", escaped(url));

  url_mem = url;
  url_len = strlen(url);
  compressed = url_len > 2 && !strcmp(url+url_len-2, ".z");
  if (compressed) {
    url[url_len-2] = '\0';
    url_len -= 2;
  }

  if (!strcmp(url,"/tor/")) {
    const char *frontpage = get_dirportfrontpage();

    if (frontpage) {
      dlen = strlen(frontpage);
      /* Let's return a disclaimer page (users shouldn't use V1 anymore,
         and caches don't fetch '/', so this is safe). */

      /* [We don't check for write_bucket_low here, since we want to serve
       *  this page no matter what.] */
      note_request(url, dlen);
      write_http_response_header_impl(conn, dlen, "text/html", "identity",
                                      NULL, DIRPORTFRONTPAGE_CACHE_LIFETIME);
      connection_write_to_buf(frontpage, dlen, TO_CONN(conn));
      goto done;
    }
    /* if no disclaimer file, fall through and continue */
  }

  if (!strcmpstart(url, "/tor/status-vote/current/consensus")) {
    /* v3 network status fetch. */
    smartlist_t *dir_fps = smartlist_new();
    const char *request_type = NULL;
    long lifetime = NETWORKSTATUS_CACHE_LIFETIME;

    if (1) {
      networkstatus_t *v;
      time_t now = time(NULL);
      const char *want_fps = NULL;
      char *flavor = NULL;
      int flav = FLAV_NS;
      #define CONSENSUS_URL_PREFIX "/tor/status-vote/current/consensus/"
      #define CONSENSUS_FLAVORED_PREFIX "/tor/status-vote/current/consensus-"
      /* figure out the flavor if any, and who we wanted to sign the thing */
      if (!strcmpstart(url, CONSENSUS_FLAVORED_PREFIX)) {
        const char *f, *cp;
        f = url + strlen(CONSENSUS_FLAVORED_PREFIX);
        cp = strchr(f, '/');
        if (cp) {
          want_fps = cp+1;
          flavor = tor_strndup(f, cp-f);
        } else {
          flavor = tor_strdup(f);
        }
        flav = networkstatus_parse_flavor_name(flavor);
        if (flav < 0)
          flav = FLAV_NS;
      } else {
        if (!strcmpstart(url, CONSENSUS_URL_PREFIX))
          want_fps = url+strlen(CONSENSUS_URL_PREFIX);
      }

      v = networkstatus_get_latest_consensus_by_flavor(flav);

      if (v && want_fps &&
          !client_likes_consensus(v, want_fps)) {
        write_http_status_line(conn, 404, "Consensus not signed by sufficient "
                                          "number of requested authorities");
        smartlist_free(dir_fps);
        geoip_note_ns_response(GEOIP_REJECT_NOT_ENOUGH_SIGS);
        tor_free(flavor);
        goto done;
      }

      {
        char *fp = tor_malloc_zero(DIGEST_LEN);
        if (flavor)
          strlcpy(fp, flavor, DIGEST_LEN);
        tor_free(flavor);
        smartlist_add(dir_fps, fp);
      }
      request_type = compressed?"v3.z":"v3";
      lifetime = (v && v->fresh_until > now) ? v->fresh_until - now : 0;
    }

    if (!smartlist_len(dir_fps)) { /* we failed to create/cache cp */
      write_http_status_line(conn, 503, "Network status object unavailable");
      smartlist_free(dir_fps);
      geoip_note_ns_response(GEOIP_REJECT_UNAVAILABLE);
      goto done;
    }

    if (!dirserv_remove_old_statuses(dir_fps, if_modified_since)) {
      write_http_status_line(conn, 404, "Not found");
      SMARTLIST_FOREACH(dir_fps, char *, cp, tor_free(cp));
      smartlist_free(dir_fps);
      geoip_note_ns_response(GEOIP_REJECT_NOT_FOUND);
      goto done;
    } else if (!smartlist_len(dir_fps)) {
      write_http_status_line(conn, 304, "Not modified");
      SMARTLIST_FOREACH(dir_fps, char *, cp, tor_free(cp));
      smartlist_free(dir_fps);
      geoip_note_ns_response(GEOIP_REJECT_NOT_MODIFIED);
      goto done;
    }

    dlen = dirserv_estimate_data_size(dir_fps, 0, compressed);
    if (global_write_bucket_low(TO_CONN(conn), dlen, 2)) {
      log_debug(LD_DIRSERV,
               "Client asked for network status lists, but we've been "
               "writing too many bytes lately. Sending 503 Dir busy.");
      write_http_status_line(conn, 503, "Directory busy, try again later");
      SMARTLIST_FOREACH(dir_fps, char *, fp, tor_free(fp));
      smartlist_free(dir_fps);

      geoip_note_ns_response(GEOIP_REJECT_BUSY);
      goto done;
    }

    if (1) {
      struct in_addr in;
      tor_addr_t addr;
      if (tor_inet_aton((TO_CONN(conn))->address, &in)) {
        tor_addr_from_ipv4h(&addr, ntohl(in.s_addr));
        geoip_note_client_seen(GEOIP_CLIENT_NETWORKSTATUS,
                               &addr, NULL,
                               time(NULL));
        geoip_note_ns_response(GEOIP_SUCCESS);
        /* Note that a request for a network status has started, so that we
         * can measure the download time later on. */
        if (conn->dirreq_id)
          geoip_start_dirreq(conn->dirreq_id, dlen, DIRREQ_TUNNELED);
        else
          geoip_start_dirreq(TO_CONN(conn)->global_identifier, dlen,
                             DIRREQ_DIRECT);
      }
    }

    // note_request(request_type,dlen);
    (void) request_type;
    write_http_response_header(conn, -1, compressed,
                               smartlist_len(dir_fps) == 1 ? lifetime : 0);
    conn->fingerprint_stack = dir_fps;
    if (! compressed)
      conn->zlib_state = tor_zlib_new(0, ZLIB_METHOD, HIGH_COMPRESSION);

    /* Prime the connection with some data. */
    conn->dir_spool_src = DIR_SPOOL_NETWORKSTATUS;
    connection_dirserv_flushed_some(conn);
    goto done;
  }

  if (!strcmpstart(url,"/tor/status-vote/current/") ||
      !strcmpstart(url,"/tor/status-vote/next/")) {
    /* XXXX If-modified-since is only implemented for the current
     * consensus: that's probably fine, since it's the only vote document
     * people fetch much. */
    int current;
    ssize_t body_len = 0;
    ssize_t estimated_len = 0;
    smartlist_t *items = smartlist_new();
    smartlist_t *dir_items = smartlist_new();
    int lifetime = 60; /* XXXX023 should actually use vote intervals. */
    url += strlen("/tor/status-vote/");
    current = !strcmpstart(url, "current/");
    url = strchr(url, '/');
    tor_assert(url);
    ++url;
    if (!strcmp(url, "consensus")) {
      const char *item;
      tor_assert(!current); /* we handle current consensus specially above,
                             * since it wants to be spooled. */
      if ((item = dirvote_get_pending_consensus(FLAV_NS)))
        smartlist_add(items, (char*)item);
    } else if (!current && !strcmp(url, "consensus-signatures")) {
      /* XXXX the spec says that we should implement
       * current/consensus-signatures too.  It doesn't seem to be needed,
       * though. */
      const char *item;
      if ((item=dirvote_get_pending_detached_signatures()))
        smartlist_add(items, (char*)item);
    } else if (!strcmp(url, "authority")) {
      const cached_dir_t *d;
      int flags = DGV_BY_ID |
        (current ? DGV_INCLUDE_PREVIOUS : DGV_INCLUDE_PENDING);
      if ((d=dirvote_get_vote(NULL, flags)))
        smartlist_add(dir_items, (cached_dir_t*)d);
    } else {
      const cached_dir_t *d;
      smartlist_t *fps = smartlist_new();
      int flags;
      if (!strcmpstart(url, "d/")) {
        url += 2;
        flags = DGV_INCLUDE_PENDING | DGV_INCLUDE_PREVIOUS;
      } else {
        flags = DGV_BY_ID |
          (current ? DGV_INCLUDE_PREVIOUS : DGV_INCLUDE_PENDING);
      }
      dir_split_resource_into_fingerprints(url, fps, NULL,
                                           DSR_HEX|DSR_SORT_UNIQ);
      SMARTLIST_FOREACH(fps, char *, fp, {
          if ((d = dirvote_get_vote(fp, flags)))
            smartlist_add(dir_items, (cached_dir_t*)d);
          tor_free(fp);
        });
      smartlist_free(fps);
    }
    if (!smartlist_len(dir_items) && !smartlist_len(items)) {
      write_http_status_line(conn, 404, "Not found");
      goto vote_done;
    }
    SMARTLIST_FOREACH(dir_items, cached_dir_t *, d,
                      body_len += compressed ? d->dir_z_len : d->dir_len);
    estimated_len += body_len;
    SMARTLIST_FOREACH(items, const char *, item, {
        size_t ln = strlen(item);
        if (compressed) {
          estimated_len += ln/2;
        } else {
          body_len += ln; estimated_len += ln;
        }
      });

    if (global_write_bucket_low(TO_CONN(conn), estimated_len, 2)) {
      write_http_status_line(conn, 503, "Directory busy, try again later");
      goto vote_done;
    }
    write_http_response_header(conn, body_len ? body_len : -1, compressed,
                 lifetime);

    if (smartlist_len(items)) {
      if (compressed) {
        conn->zlib_state = tor_zlib_new(1, ZLIB_METHOD,
                                    choose_compression_level(estimated_len));
        SMARTLIST_FOREACH(items, const char *, c,
                 connection_write_to_buf_zlib(c, strlen(c), conn, 0));
        connection_write_to_buf_zlib("", 0, conn, 1);
      } else {
        SMARTLIST_FOREACH(items, const char *, c,
                         connection_write_to_buf(c, strlen(c), TO_CONN(conn)));
      }
    } else {
      SMARTLIST_FOREACH(dir_items, cached_dir_t *, d,
          connection_write_to_buf(compressed ? d->dir_z : d->dir,
                                  compressed ? d->dir_z_len : d->dir_len,
                                  TO_CONN(conn)));
    }
  vote_done:
    smartlist_free(items);
    smartlist_free(dir_items);
    goto done;
  }

  if (!strcmpstart(url, "/tor/micro/d/")) {
    smartlist_t *fps = smartlist_new();

    dir_split_resource_into_fingerprints(url+strlen("/tor/micro/d/"),
                                      fps, NULL,
                                      DSR_DIGEST256|DSR_BASE64|DSR_SORT_UNIQ);

    if (!dirserv_have_any_microdesc(fps)) {
      write_http_status_line(conn, 404, "Not found");
      SMARTLIST_FOREACH(fps, char *, fp, tor_free(fp));
      smartlist_free(fps);
      goto done;
    }
    dlen = dirserv_estimate_microdesc_size(fps, compressed);
    if (global_write_bucket_low(TO_CONN(conn), dlen, 2)) {
      log_info(LD_DIRSERV,
               "Client asked for server descriptors, but we've been "
               "writing too many bytes lately. Sending 503 Dir busy.");
      write_http_status_line(conn, 503, "Directory busy, try again later");
      SMARTLIST_FOREACH(fps, char *, fp, tor_free(fp));
      smartlist_free(fps);
      goto done;
    }

    write_http_response_header(conn, -1, compressed, MICRODESC_CACHE_LIFETIME);
    conn->dir_spool_src = DIR_SPOOL_MICRODESC;
    conn->fingerprint_stack = fps;

    if (compressed)
      conn->zlib_state = tor_zlib_new(1, ZLIB_METHOD,
                                      choose_compression_level(dlen));

    connection_dirserv_flushed_some(conn);
    goto done;
  }

  if (!strcmpstart(url,"/tor/server/") ||
      (!options->BridgeAuthoritativeDir &&
       !options->BridgeRelay && !strcmpstart(url,"/tor/extra/"))) {
    int res;
    const char *msg;
    const char *request_type = NULL;
    int cache_lifetime = 0;
    int is_extra = !strcmpstart(url,"/tor/extra/");
    url += is_extra ? strlen("/tor/extra/") : strlen("/tor/server/");
    conn->fingerprint_stack = smartlist_new();
    res = dirserv_get_routerdesc_fingerprints(conn->fingerprint_stack, url,
                                          &msg,
                                          !connection_dir_is_encrypted(conn),
                                          is_extra);

    if (!strcmpstart(url, "fp/")) {
      request_type = compressed?"/tor/server/fp.z":"/tor/server/fp";
      if (smartlist_len(conn->fingerprint_stack) == 1)
        cache_lifetime = ROUTERDESC_CACHE_LIFETIME;
    } else if (!strcmpstart(url, "authority")) {
      request_type = compressed?"/tor/server/authority.z":
        "/tor/server/authority";
      cache_lifetime = ROUTERDESC_CACHE_LIFETIME;
    } else if (!strcmpstart(url, "all")) {
      request_type = compressed?"/tor/server/all.z":"/tor/server/all";
      cache_lifetime = FULL_DIR_CACHE_LIFETIME;
    } else if (!strcmpstart(url, "d/")) {
      request_type = compressed?"/tor/server/d.z":"/tor/server/d";
      if (smartlist_len(conn->fingerprint_stack) == 1)
        cache_lifetime = ROUTERDESC_BY_DIGEST_CACHE_LIFETIME;
    } else {
      request_type = "/tor/server/?";
    }
    (void) request_type; /* usable for note_request. */
    if (!strcmpstart(url, "d/"))
      conn->dir_spool_src =
        is_extra ? DIR_SPOOL_EXTRA_BY_DIGEST : DIR_SPOOL_SERVER_BY_DIGEST;
    else
      conn->dir_spool_src =
        is_extra ? DIR_SPOOL_EXTRA_BY_FP : DIR_SPOOL_SERVER_BY_FP;

    if (!dirserv_have_any_serverdesc(conn->fingerprint_stack,
                                     conn->dir_spool_src)) {
      res = -1;
      msg = "Not found";
    }

    if (res < 0)
      write_http_status_line(conn, 404, msg);
    else {
      dlen = dirserv_estimate_data_size(conn->fingerprint_stack,
                                        1, compressed);
      if (global_write_bucket_low(TO_CONN(conn), dlen, 2)) {
        log_info(LD_DIRSERV,
                 "Client asked for server descriptors, but we've been "
                 "writing too many bytes lately. Sending 503 Dir busy.");
        write_http_status_line(conn, 503, "Directory busy, try again later");
        conn->dir_spool_src = DIR_SPOOL_NONE;
        goto done;
      }
      write_http_response_header(conn, -1, compressed, cache_lifetime);
      if (compressed)
        conn->zlib_state = tor_zlib_new(1, ZLIB_METHOD,
                                        choose_compression_level(dlen));
      /* Prime the connection with some data. */
      connection_dirserv_flushed_some(conn);
    }
    goto done;
  }

  if (!strcmpstart(url,"/tor/keys/")) {
    smartlist_t *certs = smartlist_new();
    ssize_t len = -1;
    if (!strcmp(url, "/tor/keys/all")) {
      authority_cert_get_all(certs);
    } else if (!strcmp(url, "/tor/keys/authority")) {
      authority_cert_t *cert = get_my_v3_authority_cert();
      if (cert)
        smartlist_add(certs, cert);
    } else if (!strcmpstart(url, "/tor/keys/fp/")) {
      smartlist_t *fps = smartlist_new();
      dir_split_resource_into_fingerprints(url+strlen("/tor/keys/fp/"),
                                           fps, NULL,
                                           DSR_HEX|DSR_SORT_UNIQ);
      SMARTLIST_FOREACH(fps, char *, d, {
          authority_cert_t *c = authority_cert_get_newest_by_id(d);
          if (c) smartlist_add(certs, c);
          tor_free(d);
      });
      smartlist_free(fps);
    } else if (!strcmpstart(url, "/tor/keys/sk/")) {
      smartlist_t *fps = smartlist_new();
      dir_split_resource_into_fingerprints(url+strlen("/tor/keys/sk/"),
                                           fps, NULL,
                                           DSR_HEX|DSR_SORT_UNIQ);
      SMARTLIST_FOREACH(fps, char *, d, {
          authority_cert_t *c = authority_cert_get_by_sk_digest(d);
          if (c) smartlist_add(certs, c);
          tor_free(d);
      });
      smartlist_free(fps);
    } else if (!strcmpstart(url, "/tor/keys/fp-sk/")) {
      smartlist_t *fp_sks = smartlist_new();
      dir_split_resource_into_fingerprint_pairs(url+strlen("/tor/keys/fp-sk/"),
                                                fp_sks);
      SMARTLIST_FOREACH(fp_sks, fp_pair_t *, pair, {
          authority_cert_t *c = authority_cert_get_by_digests(pair->first,
                                                              pair->second);
          if (c) smartlist_add(certs, c);
          tor_free(pair);
      });
      smartlist_free(fp_sks);
    } else {
      write_http_status_line(conn, 400, "Bad request");
      goto keys_done;
    }
    if (!smartlist_len(certs)) {
      write_http_status_line(conn, 404, "Not found");
      goto keys_done;
    }
    SMARTLIST_FOREACH(certs, authority_cert_t *, c,
      if (c->cache_info.published_on < if_modified_since)
        SMARTLIST_DEL_CURRENT(certs, c));
    if (!smartlist_len(certs)) {
      write_http_status_line(conn, 304, "Not modified");
      goto keys_done;
    }
    len = 0;
    SMARTLIST_FOREACH(certs, authority_cert_t *, c,
                      len += c->cache_info.signed_descriptor_len);

    if (global_write_bucket_low(TO_CONN(conn), compressed?len/2:len, 2)) {
      write_http_status_line(conn, 503, "Directory busy, try again later");
      goto keys_done;
    }

    write_http_response_header(conn, compressed?-1:len, compressed, 60*60);
    if (compressed) {
      conn->zlib_state = tor_zlib_new(1, ZLIB_METHOD,
                                      choose_compression_level(len));
      SMARTLIST_FOREACH(certs, authority_cert_t *, c,
            connection_write_to_buf_zlib(c->cache_info.signed_descriptor_body,
                                         c->cache_info.signed_descriptor_len,
                                         conn, 0));
      connection_write_to_buf_zlib("", 0, conn, 1);
    } else {
      SMARTLIST_FOREACH(certs, authority_cert_t *, c,
            connection_write_to_buf(c->cache_info.signed_descriptor_body,
                                    c->cache_info.signed_descriptor_len,
                                    TO_CONN(conn)));
    }
  keys_done:
    smartlist_free(certs);
    goto done;
  }

  if (connection_dir_is_encrypted(conn) &&
       !strcmpstart(url,"/tor/rendezvous2/")) {
    /* Handle v2 rendezvous descriptor fetch request. */
    const char *descp;
    const char *query = url + strlen("/tor/rendezvous2/");
    if (rend_valid_descriptor_id(query)) {
      log_info(LD_REND, "Got a v2 rendezvous descriptor request for ID '%s'",
               safe_str(escaped(query)));
      switch (rend_cache_lookup_v2_desc_as_dir(query, &descp)) {
        case 1: /* valid */
          write_http_response_header(conn, strlen(descp), 0, 0);
          connection_write_to_buf(descp, strlen(descp), TO_CONN(conn));
          break;
        case 0: /* well-formed but not present */
          write_http_status_line(conn, 404, "Not found");
          break;
        case -1: /* not well-formed */
          write_http_status_line(conn, 400, "Bad request");
          break;
      }
    } else { /* not well-formed */
      write_http_status_line(conn, 400, "Bad request");
    }
    goto done;
  }

  if (options->BridgeAuthoritativeDir &&
      options->BridgePassword_AuthDigest_ &&
      connection_dir_is_encrypted(conn) &&
      !strcmp(url,"/tor/networkstatus-bridges")) {
    char *status;
    char digest[DIGEST256_LEN];

    header = http_get_header(headers, "Authorization: Basic ");
    if (header)
      crypto_digest256(digest, header, strlen(header), DIGEST_SHA256);

    /* now make sure the password is there and right */
    if (!header ||
        tor_memneq(digest,
                   options->BridgePassword_AuthDigest_, DIGEST256_LEN)) {
      write_http_status_line(conn, 404, "Not found");
      tor_free(header);
      goto done;
    }
    tor_free(header);

    /* all happy now. send an answer. */
    status = networkstatus_getinfo_by_purpose("bridge", time(NULL));
    dlen = strlen(status);
    write_http_response_header(conn, dlen, 0, 0);
    connection_write_to_buf(status, dlen, TO_CONN(conn));
    tor_free(status);
    goto done;
  }

  if (!strcmpstart(url,"/tor/bytes.txt")) {
    char *bytes = directory_dump_request_log();
    size_t len = strlen(bytes);
    write_http_response_header(conn, len, 0, 0);
    connection_write_to_buf(bytes, len, TO_CONN(conn));
    tor_free(bytes);
    goto done;
  }

  if (!strcmp(url,"/tor/robots.txt")) { /* /robots.txt will have been
                                           rewritten to /tor/robots.txt */
    char robots[] = "User-agent: *\r\nDisallow: /\r\n";
    size_t len = strlen(robots);
    write_http_response_header(conn, len, 0, ROBOTS_CACHE_LIFETIME);
    connection_write_to_buf(robots, len, TO_CONN(conn));
    goto done;
  }

#if defined(EXPORTMALLINFO) && defined(HAVE_MALLOC_H) && defined(HAVE_MALLINFO)
#define ADD_MALLINFO_LINE(x) do {                               \
    smartlist_add_asprintf(lines, "%s %d\n", #x, mi.x);        \
  }while(0);

  if (!strcmp(url,"/tor/mallinfo.txt") &&
      (tor_addr_eq_ipv4h(&conn->base_.addr, 0x7f000001ul))) {
    char *result;
    size_t len;
    struct mallinfo mi;
    smartlist_t *lines;

    memset(&mi, 0, sizeof(mi));
    mi = mallinfo();
    lines = smartlist_new();

    ADD_MALLINFO_LINE(arena)
    ADD_MALLINFO_LINE(ordblks)
    ADD_MALLINFO_LINE(smblks)
    ADD_MALLINFO_LINE(hblks)
    ADD_MALLINFO_LINE(hblkhd)
    ADD_MALLINFO_LINE(usmblks)
    ADD_MALLINFO_LINE(fsmblks)
    ADD_MALLINFO_LINE(uordblks)
    ADD_MALLINFO_LINE(fordblks)
    ADD_MALLINFO_LINE(keepcost)

    result = smartlist_join_strings(lines, "", 0, NULL);
    SMARTLIST_FOREACH(lines, char *, cp, tor_free(cp));
    smartlist_free(lines);

    len = strlen(result);
    write_http_response_header(conn, len, 0, 0);
    connection_write_to_buf(result, len, TO_CONN(conn));
    tor_free(result);
    goto done;
  }
#endif

  /* we didn't recognize the url */
  write_http_status_line(conn, 404, "Not found");

 done:
  tor_free(url_mem);
  return 0;
}

/** Helper function: called when a dirserver gets a complete HTTP POST
 * request.  Look for an uploaded server descriptor or rendezvous
 * service descriptor.  On finding one, process it and write a
 * response into conn-\>outbuf.  If the request is unrecognized, send a
 * 400.  Always return 0. */
static int
directory_handle_command_post(dir_connection_t *conn, const char *headers,
                              const char *body, size_t body_len)
{
  char *url = NULL;
  const or_options_t *options = get_options();

  log_debug(LD_DIRSERV,"Received POST command.");

  conn->base_.state = DIR_CONN_STATE_SERVER_WRITING;

  if (parse_http_url(headers, &url) < 0) {
    write_http_status_line(conn, 400, "Bad request");
    return 0;
  }
  log_debug(LD_DIRSERV,"rewritten url as '%s'.", escaped(url));

  /* Handle v2 rendezvous service publish request. */
  if (connection_dir_is_encrypted(conn) &&
      !strcmpstart(url,"/tor/rendezvous2/publish")) {
    switch (rend_cache_store_v2_desc_as_dir(body)) {
      case RCS_NOTDIR:
        log_info(LD_REND, "Rejected v2 rend descriptor (length %d) from %s "
                 "since we're not currently a hidden service directory.",
                 (int)body_len, conn->base_.address);
        write_http_status_line(conn, 503, "Currently not acting as v2 "
                               "hidden service directory");
        break;
      case RCS_BADDESC:
        log_warn(LD_REND, "Rejected v2 rend descriptor (length %d) from %s.",
                 (int)body_len, conn->base_.address);
        write_http_status_line(conn, 400,
                               "Invalid v2 service descriptor rejected");
        break;
      case RCS_OKAY:
      default:
        write_http_status_line(conn, 200, "Service descriptor (v2) stored");
        log_info(LD_REND, "Handled v2 rendezvous descriptor post: accepted");
    }
    goto done;
  }

  if (!authdir_mode(options)) {
    /* we just provide cached directories; we don't want to
     * receive anything. */
    write_http_status_line(conn, 400, "Nonauthoritative directory does not "
                           "accept posted server descriptors");
    goto done;
  }

  if (authdir_mode_handles_descs(options, -1) &&
      !strcmp(url,"/tor/")) { /* server descriptor post */
    const char *msg = "[None]";
    uint8_t purpose = authdir_mode_bridge(options) ?
                      ROUTER_PURPOSE_BRIDGE : ROUTER_PURPOSE_GENERAL;
    was_router_added_t r = dirserv_add_multiple_descriptors(body, purpose,
                                             conn->base_.address, &msg);
    tor_assert(msg);

    if (r == ROUTER_ADDED_NOTIFY_GENERATOR) {
      /* Accepted with a message. */
      log_info(LD_DIRSERV,
               "Problematic router descriptor or extra-info from %s "
               "(\"%s\").",
               conn->base_.address, msg);
      write_http_status_line(conn, 400, msg);
    } else if (r == ROUTER_ADDED_SUCCESSFULLY) {
      write_http_status_line(conn, 200, msg);
    } else if (WRA_WAS_OUTDATED(r)) {
      write_http_response_header_impl(conn, -1, NULL, NULL,
                                      "X-Descriptor-Not-New: Yes\r\n", -1);
    } else {
      log_info(LD_DIRSERV,
               "Rejected router descriptor or extra-info from %s "
               "(\"%s\").",
               conn->base_.address, msg);
      write_http_status_line(conn, 400, msg);
    }
    goto done;
  }

  if (authdir_mode_v3(options) &&
      !strcmp(url,"/tor/post/vote")) { /* v3 networkstatus vote */
    const char *msg = "OK";
    int status;
    if (dirvote_add_vote(body, &msg, &status)) {
      write_http_status_line(conn, status, "Vote stored");
    } else {
      tor_assert(msg);
      log_warn(LD_DIRSERV, "Rejected vote from %s (\"%s\").",
               conn->base_.address, msg);
      write_http_status_line(conn, status, msg);
    }
    goto done;
  }

  if (authdir_mode_v3(options) &&
      !strcmp(url,"/tor/post/consensus-signature")) { /* sigs on consensus. */
    const char *msg = NULL;
    if (dirvote_add_signatures(body, conn->base_.address, &msg)>=0) {
      write_http_status_line(conn, 200, msg?msg:"Signatures stored");
    } else {
      log_warn(LD_DIR, "Unable to store signatures posted by %s: %s",
               conn->base_.address, msg?msg:"???");
      write_http_status_line(conn, 400, msg?msg:"Unable to store signatures");
    }
    goto done;
  }

  /* we didn't recognize the url */
  write_http_status_line(conn, 404, "Not found");

 done:
  tor_free(url);
  return 0;
}

/** Called when a dirserver receives data on a directory connection;
 * looks for an HTTP request.  If the request is complete, remove it
 * from the inbuf, try to process it; otherwise, leave it on the
 * buffer.  Return a 0 on success, or -1 on error.
 */
static int
directory_handle_command(dir_connection_t *conn)
{
  char *headers=NULL, *body=NULL;
  size_t body_len=0;
  int r;

  tor_assert(conn);
  tor_assert(conn->base_.type == CONN_TYPE_DIR);

  switch (connection_fetch_from_buf_http(TO_CONN(conn),
                              &headers, MAX_HEADERS_SIZE,
                              &body, &body_len, MAX_DIR_UL_SIZE, 0)) {
    case -1: /* overflow */
      log_warn(LD_DIRSERV,
               "Request too large from address '%s' to DirPort. Closing.",
               safe_str(conn->base_.address));
      return -1;
    case 0:
      log_debug(LD_DIRSERV,"command not all here yet.");
      return 0;
    /* case 1, fall through */
  }

  http_set_address_origin(headers, TO_CONN(conn));
  // we should escape headers here as well,
  // but we can't call escaped() twice, as it uses the same buffer
  //log_debug(LD_DIRSERV,"headers %s, body %s.", headers, escaped(body));

  if (!strncasecmp(headers,"GET",3))
    r = directory_handle_command_get(conn, headers, body, body_len);
  else if (!strncasecmp(headers,"POST",4))
    r = directory_handle_command_post(conn, headers, body, body_len);
  else {
    log_fn(LOG_PROTOCOL_WARN, LD_PROTOCOL,
           "Got headers %s with unknown command. Closing.",
           escaped(headers));
    r = -1;
  }

  tor_free(headers); tor_free(body);
  return r;
}

/** Write handler for directory connections; called when all data has
 * been flushed.  Close the connection or wait for a response as
 * appropriate.
 */
int
connection_dir_finished_flushing(dir_connection_t *conn)
{
  tor_assert(conn);
  tor_assert(conn->base_.type == CONN_TYPE_DIR);

  /* Note that we have finished writing the directory response. For direct
   * connections this means we're done; for tunneled connections it's only
   * an intermediate step. */
  if (conn->dirreq_id)
    geoip_change_dirreq_state(conn->dirreq_id, DIRREQ_TUNNELED,
                              DIRREQ_FLUSHING_DIR_CONN_FINISHED);
  else
    geoip_change_dirreq_state(TO_CONN(conn)->global_identifier,
                              DIRREQ_DIRECT,
                              DIRREQ_FLUSHING_DIR_CONN_FINISHED);
  switch (conn->base_.state) {
    case DIR_CONN_STATE_CONNECTING:
    case DIR_CONN_STATE_CLIENT_SENDING:
      log_debug(LD_DIR,"client finished sending command.");
      conn->base_.state = DIR_CONN_STATE_CLIENT_READING;
      return 0;
    case DIR_CONN_STATE_SERVER_WRITING:
      if (conn->dir_spool_src != DIR_SPOOL_NONE) {
#ifdef USE_BUFFEREVENTS
        /* This can happen with paired bufferevents, since a paired connection
         * can flush immediately when you write to it, making the subsequent
         * check in connection_handle_write_cb() decide that the connection
         * is flushed. */
        log_debug(LD_DIRSERV, "Emptied a dirserv buffer, but still spooling.");
#else
        log_warn(LD_BUG, "Emptied a dirserv buffer, but it's still spooling!");
        connection_mark_for_close(TO_CONN(conn));
#endif
      } else {
        log_debug(LD_DIRSERV, "Finished writing server response. Closing.");
        connection_mark_for_close(TO_CONN(conn));
      }
      return 0;
    default:
      log_warn(LD_BUG,"called in unexpected state %d.",
               conn->base_.state);
      tor_fragile_assert();
      return -1;
  }
  return 0;
}

/* A helper function for connection_dir_close_consensus_conn_if_extra()
 * and connection_dir_close_extra_consensus_conns() that returns 0 if
 * we can't have, or don't want to close, excess consensus connections. */
STATIC int
connection_dir_would_close_consensus_conn_helper(void)
{
  const or_options_t *options = get_options();

  /* we're only interested in closing excess connections if we could
   * have created any in the first place */
  if (!networkstatus_consensus_can_use_multiple_directories(options)) {
    return 0;
  }

  /* We want to close excess connections downloading a consensus.
   * If there aren't any excess, we don't have anything to close. */
  if (!networkstatus_consensus_has_excess_connections()) {
    return 0;
  }

  /* If we have excess connections, but none of them are downloading a
   * consensus, and we are still bootstrapping (that is, we have no usable
   * consensus), we don't want to close any until one starts downloading. */
  if (!networkstatus_consensus_is_downloading_usable_flavor()
      && networkstatus_consensus_is_boostrapping(time(NULL))) {
    return 0;
  }

  /* If we have just stopped bootstrapping (that is, just parsed a consensus),
   * we might still have some excess connections hanging around. So we still
   * have to check if we want to close any, even if we've stopped
   * bootstrapping. */
  return 1;
}

/* Check if we would close excess consensus connections. If we would, any
 * new consensus connection would become excess immediately, so return 1.
 * Otherwise, return 0. */
int
connection_dir_avoid_extra_connection_for_purpose(unsigned int purpose)
{
  const or_options_t *options = get_options();

  /* We're not interested in connections that aren't fetching a consensus. */
  if (purpose != DIR_PURPOSE_FETCH_CONSENSUS) {
    return 0;
  }

  /* we're only interested in avoiding excess connections if we could
   * have created any in the first place */
  if (!networkstatus_consensus_can_use_multiple_directories(options)) {
    return 0;
  }

  /* If there are connections downloading a consensus, and we are still
   * bootstrapping (that is, we have no usable consensus), we can be sure that
   * any further connections would be excess. */
  if (networkstatus_consensus_is_downloading_usable_flavor()
      && networkstatus_consensus_is_boostrapping(time(NULL))) {
    return 1;
  }

  return 0;
}

/* Check if we have excess consensus download connection attempts, and close
 * conn:
 * - if we don't have a consensus, and we're downloading a consensus, and conn
 *   is not downloading a consensus yet, close it;
 * - if we do have a consensus, conn is excess, close it. */
int
connection_dir_close_consensus_conn_if_extra(dir_connection_t *conn)
{
  tor_assert(conn);
  tor_assert(conn->base_.type == CONN_TYPE_DIR);

  /* We're not interested in connections that aren't fetching a consensus. */
  if (conn->base_.purpose != DIR_PURPOSE_FETCH_CONSENSUS) {
    return 0;
  }

  /* The connection has already been closed */
  if (conn->base_.marked_for_close) {
    return 0;
  }

  if (!connection_dir_would_close_consensus_conn_helper()) {
    return 0;
  }

  const int we_are_bootstrapping = networkstatus_consensus_is_boostrapping(
                                                                  time(NULL));

  /* We don't want to check other connections to see if they are downloading,
   * as this is prone to race-conditions. So leave it for
   * connection_dir_consider_close_extra_consensus_conns() to clean up.
   *
   * But if conn has just started connecting, or we have a consensus already,
   * we can be sure it's not needed any more. */
  if (!we_are_bootstrapping
      || conn->base_.state == DIR_CONN_STATE_CONNECTING) {
    connection_close_immediate(&conn->base_);
    connection_mark_for_close(&conn->base_);
    return -1;
  }

  return 0;
}

/* Check if we have excess consensus download connection attempts, and close
 * them:
 * - if we don't have a consensus, and we're downloading a consensus, keep an
 *   earlier connection, or a connection to a fallback directory, and close
 *   all other connections;
 * - if we do have a consensus, close all connections: they are all excess. */
void
connection_dir_close_extra_consensus_conns(void)
{
  if (!connection_dir_would_close_consensus_conn_helper()) {
    return;
  }

  int we_are_bootstrapping = networkstatus_consensus_is_boostrapping(
                                                                  time(NULL));

  const char *usable_resource = networkstatus_get_flavor_name(
                                                  usable_consensus_flavor());
  smartlist_t *consens_usable_conns =
                 connection_dir_list_by_purpose_and_resource(
                                                  DIR_PURPOSE_FETCH_CONSENSUS,
                                                  usable_resource);

  /* If we want to keep a connection that's downloading, find a connection to
   * keep, favouring:
   * - connections opened earlier (they are likely to have progressed further)
   * - connections to fallbacks (to reduce the load on authorities) */
  dir_connection_t *kept_download_conn = NULL;
  int kept_is_authority = 0;
  if (we_are_bootstrapping) {
    SMARTLIST_FOREACH_BEGIN(consens_usable_conns,
                            dir_connection_t *, d) {
      tor_assert(d);
      int d_is_authority = router_digest_is_trusted_dir(d->identity_digest);
      /* keep the first connection that is past the connecting state, but
       * prefer fallbacks. */
      if (d->base_.state != DIR_CONN_STATE_CONNECTING) {
        if (!kept_download_conn || (kept_is_authority && !d_is_authority)) {
          kept_download_conn = d;
          kept_is_authority = d_is_authority;
          /* we've found the earliest fallback, and want to keep it regardless
           * of any other connections */
          if (!kept_is_authority)
            break;
        }
      }
    } SMARTLIST_FOREACH_END(d);
  }

  SMARTLIST_FOREACH_BEGIN(consens_usable_conns,
                          dir_connection_t *, d) {
    tor_assert(d);
    /* don't close this connection if it's the one we want to keep */
    if (kept_download_conn && d == kept_download_conn)
      continue;
    /* mark all other connections for close */
    if (!d->base_.marked_for_close) {
      connection_close_immediate(&d->base_);
      connection_mark_for_close(&d->base_);
    }
  } SMARTLIST_FOREACH_END(d);

  smartlist_free(consens_usable_conns);
  consens_usable_conns = NULL;

  /* make sure we've closed all excess connections */
  const int final_connecting_conn_count =
              connection_dir_count_by_purpose_resource_and_state(
                                                DIR_PURPOSE_FETCH_CONSENSUS,
                                                usable_resource,
                                                DIR_CONN_STATE_CONNECTING);
  if (final_connecting_conn_count > 0) {
    log_warn(LD_BUG, "Expected 0 consensus connections connecting after "
             "cleanup, got %d.", final_connecting_conn_count);
  }
  const int expected_final_conn_count = (we_are_bootstrapping ? 1 : 0);
  const int final_conn_count =
              connection_dir_count_by_purpose_and_resource(
                                                DIR_PURPOSE_FETCH_CONSENSUS,
                                                usable_resource);
  if (final_conn_count > expected_final_conn_count) {
    log_warn(LD_BUG, "Expected %d consensus connections after cleanup, got "
             "%d.", expected_final_conn_count, final_connecting_conn_count);
  }
}

/** Connected handler for directory connections: begin sending data to the
 * server, and return 0, or, if the connection is an excess bootstrap
 * connection, close all excess bootstrap connections.
 * Only used when connections don't immediately connect. */
int
connection_dir_finished_connecting(dir_connection_t *conn)
{
  tor_assert(conn);
  tor_assert(conn->base_.type == CONN_TYPE_DIR);
  tor_assert(conn->base_.state == DIR_CONN_STATE_CONNECTING);

  log_debug(LD_HTTP,"Dir connection to router %s:%u established.",
            conn->base_.address,conn->base_.port);

  if (connection_dir_close_consensus_conn_if_extra(conn)) {
    return -1;
  }

  /* start flushing conn */
  conn->base_.state = DIR_CONN_STATE_CLIENT_SENDING;
  return 0;
}

/** Decide which download schedule we want to use based on descriptor type
<<<<<<< HEAD
 * in <b>dls</b> and <b>options</b>.
 * Then return a list of int pointers defining download delays in seconds.
 * Helper function for download_status_increment_failure(),
 * download_status_reset(), and download_status_increment_attempt(). */
static const smartlist_t *
find_dl_schedule(download_status_t *dls, const or_options_t *options)
=======
 * in <b>dls</b> and whether we are acting as directory <b>server</b>, and
 * then return a list of int pointers defining download delays in seconds.
 * Helper function for download_status_increment_failure() and
 * download_status_reset(). */
STATIC const smartlist_t *
find_dl_schedule_and_len(download_status_t *dls, int server)
>>>>>>> fcd7923a
{
  const int dir_server = dir_server_mode(options);
  const int multi_d = networkstatus_consensus_can_use_multiple_directories(
                                                                    options);
  const int we_are_bootstrapping = networkstatus_consensus_is_boostrapping(
                                                                 time(NULL));
  const int use_fallbacks = networkstatus_consensus_can_use_extra_fallbacks(
                                                                    options);
  switch (dls->schedule) {
    case DL_SCHED_GENERIC:
      if (dir_server) {
        return options->TestingServerDownloadSchedule;
      } else {
        return options->TestingClientDownloadSchedule;
      }
    case DL_SCHED_CONSENSUS:
      if (!multi_d) {
        return options->TestingServerConsensusDownloadSchedule;
      } else {
        if (we_are_bootstrapping) {
          if (!use_fallbacks) {
            /* A bootstrapping client without extra fallback directories */
            return
         options->TestingClientBootstrapConsensusAuthorityOnlyDownloadSchedule;
          } else if (dls->want_authority) {
            /* A bootstrapping client with extra fallback directories, but
             * connecting to an authority */
            return
             options->TestingClientBootstrapConsensusAuthorityDownloadSchedule;
          } else {
            /* A bootstrapping client connecting to extra fallback directories
             */
            return
              options->TestingClientBootstrapConsensusFallbackDownloadSchedule;
          }
        } else {
          return options->TestingClientConsensusDownloadSchedule;
        }
      }
    case DL_SCHED_BRIDGE:
      return options->TestingBridgeDownloadSchedule;
    default:
      tor_assert(0);
  }

  /* Impossible, but gcc will fail with -Werror without a `return`. */
  return NULL;
}

/* Find the current delay for dls based on schedule.
 * Set dls->next_attempt_at based on now, and return the delay.
 * Helper for download_status_increment_failure and
 * download_status_increment_attempt. */
STATIC int
download_status_schedule_get_delay(download_status_t *dls,
                                   const smartlist_t *schedule,
                                   time_t now)
{
  tor_assert(dls);
  tor_assert(schedule);

  int delay = INT_MAX;
  uint8_t dls_schedule_position = (dls->increment_on
                                   == DL_SCHED_INCREMENT_ATTEMPT
                                   ? dls->n_download_attempts
                                   : dls->n_download_failures);

  if (dls_schedule_position < smartlist_len(schedule))
    delay = *(int *)smartlist_get(schedule, dls_schedule_position);
  else if (dls_schedule_position == IMPOSSIBLE_TO_DOWNLOAD)
    delay = INT_MAX;
  else
    delay = *(int *)smartlist_get(schedule, smartlist_len(schedule) - 1);

  /* A negative delay makes no sense. Knowing that delay is
   * non-negative allows us to safely do the wrapping check below. */
  tor_assert(delay >= 0);

  /* Avoid now+delay overflowing INT_MAX, by comparing with a subtraction
   * that won't overflow (since delay is non-negative). */
  if (delay < INT_MAX && now <= INT_MAX - delay) {
    dls->next_attempt_at = now+delay;
  } else {
    dls->next_attempt_at = TIME_MAX;
  }

  return delay;
}

/* Log a debug message about item, which increments on increment_action, has
 * incremented dls_n_download_increments times. The message varies based on
 * was_schedule_incremented (if not, not_incremented_response is logged), and
 * the values of increment, dls_next_attempt_at, and now.
 * Helper for download_status_increment_failure and
 * download_status_increment_attempt. */
static void
download_status_log_helper(const char *item, int was_schedule_incremented,
                           const char *increment_action,
                           const char *not_incremented_response,
                           uint8_t dls_n_download_increments, int increment,
                           time_t dls_next_attempt_at, time_t now)
{
  if (item) {
    if (!was_schedule_incremented)
      log_debug(LD_DIR, "%s %s %d time(s); I'll try again %s.",
                item, increment_action, (int)dls_n_download_increments,
                not_incremented_response);
    else if (increment == 0)
      log_debug(LD_DIR, "%s %s %d time(s); I'll try again immediately.",
                item, increment_action, (int)dls_n_download_increments);
    else if (dls_next_attempt_at < TIME_MAX)
      log_debug(LD_DIR, "%s %s %d time(s); I'll try again in %d seconds.",
                item, increment_action, (int)dls_n_download_increments,
                (int)(dls_next_attempt_at-now));
    else
      log_debug(LD_DIR, "%s %s %d time(s); Giving up for a while.",
                item, increment_action, (int)dls_n_download_increments);
  }
}

/** Determine when a failed download attempt should be retried.
 * Called when an attempt to download <b>dls</b> has failed with HTTP status
 * <b>status_code</b>.  Increment the failure count (if the code indicates a
 * real failure, or if we're a server) and set <b>dls</b>-\>next_attempt_at to
 * an appropriate time in the future and return it.
 * If <b>dls->increment_on</b> is DL_SCHED_INCREMENT_ATTEMPT, increment the
 * failure count, and return a time in the far future for the next attempt (to
 * avoid an immediate retry). */
time_t
download_status_increment_failure(download_status_t *dls, int status_code,
                                  const char *item, int server, time_t now)
{
  int increment = -1;
  tor_assert(dls);

  /* only count the failure if it's permanent, or we're a server */
  if (status_code != 503 || server) {
    if (dls->n_download_failures < IMPOSSIBLE_TO_DOWNLOAD-1)
      ++dls->n_download_failures;
  }

  if (dls->increment_on == DL_SCHED_INCREMENT_FAILURE) {
    /* We don't find out that a failure-based schedule has attempted a
     * connection until that connection fails.
     * We'll never find out about successful connections, but this doesn't
     * matter, because schedules are reset after a successful download.
     */
    if (dls->n_download_attempts < IMPOSSIBLE_TO_DOWNLOAD-1)
      ++dls->n_download_attempts;

    /* only return a failure retry time if this schedule increments on failures
     */
    const smartlist_t *schedule = find_dl_schedule(dls, get_options());
    increment = download_status_schedule_get_delay(dls, schedule, now);
  }

  download_status_log_helper(item, !dls->increment_on, "failed",
                             "concurrently", dls->n_download_failures,
                             increment, dls->next_attempt_at, now);

  if (dls->increment_on == DL_SCHED_INCREMENT_ATTEMPT) {
    /* stop this schedule retrying on failure, it will launch concurrent
     * connections instead */
    return TIME_MAX;
  } else {
    return dls->next_attempt_at;
  }
}

/** Determine when the next download attempt should be made when using an
 * attempt-based (potentially concurrent) download schedule.
 * Called when an attempt to download <b>dls</b> is being initiated.
 * Increment the attempt count and set <b>dls</b>-\>next_attempt_at to an
 * appropriate time in the future and return it.
 * If <b>dls->increment_on</b> is DL_SCHED_INCREMENT_FAILURE, don't increment
 * the attempts, and return a time in the far future (to avoid launching a
 * concurrent attempt). */
time_t
download_status_increment_attempt(download_status_t *dls, const char *item,
                                  time_t now)
{
  int delay = -1;
  tor_assert(dls);

  if (dls->increment_on == DL_SCHED_INCREMENT_FAILURE) {
    /* this schedule should retry on failure, and not launch any concurrent
     attempts */
    log_info(LD_BUG, "Tried to launch an attempt-based connection on a "
             "failure-based schedule.");
    return TIME_MAX;
  }

  if (dls->n_download_attempts < IMPOSSIBLE_TO_DOWNLOAD-1)
    ++dls->n_download_attempts;

  const smartlist_t *schedule = find_dl_schedule(dls, get_options());
  delay = download_status_schedule_get_delay(dls, schedule, now);

  download_status_log_helper(item, dls->increment_on, "attempted",
                             "on failure", dls->n_download_attempts,
                             delay, dls->next_attempt_at, now);

  return dls->next_attempt_at;
}

/** Reset <b>dls</b> so that it will be considered downloadable
 * immediately, and/or to show that we don't need it anymore.
 *
 * Must be called to initialise a download schedule, otherwise the zeroth item
 * in the schedule will never be used.
 *
 * (We find the zeroth element of the download schedule, and set
 * next_attempt_at to be the appropriate offset from 'now'. In most
 * cases this means setting it to 'now', so the item will be immediately
 * downloadable; in the case of bridge descriptors, the zeroth element
 * is an hour from now.) */
void
download_status_reset(download_status_t *dls)
{
  if (dls->n_download_failures == IMPOSSIBLE_TO_DOWNLOAD
      || dls->n_download_attempts == IMPOSSIBLE_TO_DOWNLOAD)
    return; /* Don't reset this. */

  const smartlist_t *schedule = find_dl_schedule(dls, get_options());

  dls->n_download_failures = 0;
  dls->n_download_attempts = 0;
  dls->next_attempt_at = time(NULL) + *(int *)smartlist_get(schedule, 0);
  /* Don't reset dls->want_authority or dls->increment_on */
}

/** Return the number of failures on <b>dls</b> since the last success (if
 * any). */
int
download_status_get_n_failures(const download_status_t *dls)
{
  return dls->n_download_failures;
}

/** Return the number of attempts to download <b>dls</b> since the last success
 * (if any). This can differ from download_status_get_n_failures() due to
 * outstanding concurrent attempts. */
int
download_status_get_n_attempts(const download_status_t *dls)
{
  return dls->n_download_attempts;
}

/** Return the next time to attempt to download <b>dls</b>. */
time_t
download_status_get_next_attempt_at(const download_status_t *dls)
{
  return dls->next_attempt_at;
}

/** Called when one or more routerdesc (or extrainfo, if <b>was_extrainfo</b>)
 * fetches have failed (with uppercase fingerprints listed in <b>failed</b>,
 * either as descriptor digests or as identity digests based on
 * <b>was_descriptor_digests</b>).
 */
static void
dir_routerdesc_download_failed(smartlist_t *failed, int status_code,
                               int router_purpose,
                               int was_extrainfo, int was_descriptor_digests)
{
  char digest[DIGEST_LEN];
  time_t now = time(NULL);
  int server = directory_fetches_from_authorities(get_options());
  if (!was_descriptor_digests) {
    if (router_purpose == ROUTER_PURPOSE_BRIDGE) {
      tor_assert(!was_extrainfo);
      connection_dir_retry_bridges(failed);
    }
    return; /* FFFF should implement for other-than-router-purpose someday */
  }
  SMARTLIST_FOREACH_BEGIN(failed, const char *, cp) {
    download_status_t *dls = NULL;
    if (base16_decode(digest, DIGEST_LEN, cp, strlen(cp)) < 0) {
      log_warn(LD_BUG, "Malformed fingerprint in list: %s", escaped(cp));
      continue;
    }
    if (was_extrainfo) {
      signed_descriptor_t *sd =
        router_get_by_extrainfo_digest(digest);
      if (sd)
        dls = &sd->ei_dl_status;
    } else {
      dls = router_get_dl_status_by_descriptor_digest(digest);
    }
    if (!dls || dls->n_download_failures >=
                get_options()->TestingDescriptorMaxDownloadTries)
      continue;
    download_status_increment_failure(dls, status_code, cp, server, now);
  } SMARTLIST_FOREACH_END(cp);

  /* No need to relaunch descriptor downloads here: we already do it
   * every 10 or 60 seconds (FOO_DESCRIPTOR_RETRY_INTERVAL) in main.c. */
}

/** Called when a connection to download microdescriptors has failed in whole
 * or in part. <b>failed</b> is a list of every microdesc digest we didn't
 * get. <b>status_code</b> is the http status code we received. Reschedule the
 * microdesc downloads as appropriate. */
static void
dir_microdesc_download_failed(smartlist_t *failed,
                              int status_code)
{
  networkstatus_t *consensus
    = networkstatus_get_latest_consensus_by_flavor(FLAV_MICRODESC);
  routerstatus_t *rs;
  download_status_t *dls;
  time_t now = time(NULL);
  int server = directory_fetches_from_authorities(get_options());

  if (! consensus)
    return;
  SMARTLIST_FOREACH_BEGIN(failed, const char *, d) {
    rs = router_get_mutable_consensus_status_by_descriptor_digest(consensus,d);
    if (!rs)
      continue;
    dls = &rs->dl_status;
    if (dls->n_download_failures >=
        get_options()->TestingMicrodescMaxDownloadTries)
      continue;
    {
      char buf[BASE64_DIGEST256_LEN+1];
      digest256_to_base64(buf, d);
      download_status_increment_failure(dls, status_code, buf,
                                        server, now);
    }
  } SMARTLIST_FOREACH_END(d);
}

/** Helper.  Compare two fp_pair_t objects, and return negative, 0, or
 * positive as appropriate. */
static int
compare_pairs_(const void **a, const void **b)
{
  const fp_pair_t *fp1 = *a, *fp2 = *b;
  int r;
  if ((r = fast_memcmp(fp1->first, fp2->first, DIGEST_LEN)))
    return r;
  else
    return fast_memcmp(fp1->second, fp2->second, DIGEST_LEN);
}

/** Divide a string <b>res</b> of the form FP1-FP2+FP3-FP4...[.z], where each
 * FP is a hex-encoded fingerprint, into a sequence of distinct sorted
 * fp_pair_t. Skip malformed pairs. On success, return 0 and add those
 * fp_pair_t into <b>pairs_out</b>.  On failure, return -1. */
int
dir_split_resource_into_fingerprint_pairs(const char *res,
                                          smartlist_t *pairs_out)
{
  smartlist_t *pairs_tmp = smartlist_new();
  smartlist_t *pairs_result = smartlist_new();

  smartlist_split_string(pairs_tmp, res, "+", 0, 0);
  if (smartlist_len(pairs_tmp)) {
    char *last = smartlist_get(pairs_tmp,smartlist_len(pairs_tmp)-1);
    size_t last_len = strlen(last);
    if (last_len > 2 && !strcmp(last+last_len-2, ".z")) {
      last[last_len-2] = '\0';
    }
  }
  SMARTLIST_FOREACH_BEGIN(pairs_tmp, char *, cp) {
    if (strlen(cp) != HEX_DIGEST_LEN*2+1) {
      log_info(LD_DIR,
             "Skipping digest pair %s with non-standard length.", escaped(cp));
    } else if (cp[HEX_DIGEST_LEN] != '-') {
      log_info(LD_DIR,
             "Skipping digest pair %s with missing dash.", escaped(cp));
    } else {
      fp_pair_t pair;
      if (base16_decode(pair.first, DIGEST_LEN, cp, HEX_DIGEST_LEN)<0 ||
          base16_decode(pair.second,
                        DIGEST_LEN, cp+HEX_DIGEST_LEN+1, HEX_DIGEST_LEN)<0) {
        log_info(LD_DIR, "Skipping non-decodable digest pair %s", escaped(cp));
      } else {
        smartlist_add(pairs_result, tor_memdup(&pair, sizeof(pair)));
      }
    }
    tor_free(cp);
  } SMARTLIST_FOREACH_END(cp);
  smartlist_free(pairs_tmp);

  /* Uniq-and-sort */
  smartlist_sort(pairs_result, compare_pairs_);
  smartlist_uniq(pairs_result, compare_pairs_, tor_free_);

  smartlist_add_all(pairs_out, pairs_result);
  smartlist_free(pairs_result);
  return 0;
}

/** Given a directory <b>resource</b> request, containing zero
 * or more strings separated by plus signs, followed optionally by ".z", store
 * the strings, in order, into <b>fp_out</b>.  If <b>compressed_out</b> is
 * non-NULL, set it to 1 if the resource ends in ".z", else set it to 0.
 *
 * If (flags & DSR_HEX), then delete all elements that aren't hex digests, and
 * decode the rest.  If (flags & DSR_BASE64), then use "-" rather than "+" as
 * a separator, delete all the elements that aren't base64-encoded digests,
 * and decode the rest.  If (flags & DSR_DIGEST256), these digests should be
 * 256 bits long; else they should be 160.
 *
 * If (flags & DSR_SORT_UNIQ), then sort the list and remove all duplicates.
 */
int
dir_split_resource_into_fingerprints(const char *resource,
                                     smartlist_t *fp_out, int *compressed_out,
                                     int flags)
{
  const int decode_hex = flags & DSR_HEX;
  const int decode_base64 = flags & DSR_BASE64;
  const int digests_are_256 = flags & DSR_DIGEST256;
  const int sort_uniq = flags & DSR_SORT_UNIQ;

  const int digest_len = digests_are_256 ? DIGEST256_LEN : DIGEST_LEN;
  const int hex_digest_len = digests_are_256 ?
    HEX_DIGEST256_LEN : HEX_DIGEST_LEN;
  const int base64_digest_len = digests_are_256 ?
    BASE64_DIGEST256_LEN : BASE64_DIGEST_LEN;
  smartlist_t *fp_tmp = smartlist_new();

  tor_assert(!(decode_hex && decode_base64));
  tor_assert(fp_out);

  smartlist_split_string(fp_tmp, resource, decode_base64?"-":"+", 0, 0);
  if (compressed_out)
    *compressed_out = 0;
  if (smartlist_len(fp_tmp)) {
    char *last = smartlist_get(fp_tmp,smartlist_len(fp_tmp)-1);
    size_t last_len = strlen(last);
    if (last_len > 2 && !strcmp(last+last_len-2, ".z")) {
      last[last_len-2] = '\0';
      if (compressed_out)
        *compressed_out = 1;
    }
  }
  if (decode_hex || decode_base64) {
    const size_t encoded_len = decode_hex ? hex_digest_len : base64_digest_len;
    int i;
    char *cp, *d = NULL;
    for (i = 0; i < smartlist_len(fp_tmp); ++i) {
      cp = smartlist_get(fp_tmp, i);
      if (strlen(cp) != encoded_len) {
        log_info(LD_DIR,
                 "Skipping digest %s with non-standard length.", escaped(cp));
        smartlist_del_keeporder(fp_tmp, i--);
        goto again;
      }
      d = tor_malloc_zero(digest_len);
      if (decode_hex ?
          (base16_decode(d, digest_len, cp, hex_digest_len)<0) :
          (base64_decode(d, digest_len, cp, base64_digest_len)<0)) {
          log_info(LD_DIR, "Skipping non-decodable digest %s", escaped(cp));
          smartlist_del_keeporder(fp_tmp, i--);
          goto again;
      }
      smartlist_set(fp_tmp, i, d);
      d = NULL;
    again:
      tor_free(cp);
      tor_free(d);
    }
  }
  if (sort_uniq) {
    if (decode_hex || decode_base64) {
      if (digests_are_256) {
        smartlist_sort_digests256(fp_tmp);
        smartlist_uniq_digests256(fp_tmp);
      } else {
        smartlist_sort_digests(fp_tmp);
        smartlist_uniq_digests(fp_tmp);
      }
    } else {
      smartlist_sort_strings(fp_tmp);
      smartlist_uniq_strings(fp_tmp);
    }
  }
  smartlist_add_all(fp_out, fp_tmp);
  smartlist_free(fp_tmp);
  return 0;
}
<|MERGE_RESOLUTION|>--- conflicted
+++ resolved
@@ -3666,21 +3666,12 @@
 }
 
 /** Decide which download schedule we want to use based on descriptor type
-<<<<<<< HEAD
  * in <b>dls</b> and <b>options</b>.
  * Then return a list of int pointers defining download delays in seconds.
  * Helper function for download_status_increment_failure(),
  * download_status_reset(), and download_status_increment_attempt(). */
-static const smartlist_t *
+STATIC const smartlist_t *
 find_dl_schedule(download_status_t *dls, const or_options_t *options)
-=======
- * in <b>dls</b> and whether we are acting as directory <b>server</b>, and
- * then return a list of int pointers defining download delays in seconds.
- * Helper function for download_status_increment_failure() and
- * download_status_reset(). */
-STATIC const smartlist_t *
-find_dl_schedule_and_len(download_status_t *dls, int server)
->>>>>>> fcd7923a
 {
   const int dir_server = dir_server_mode(options);
   const int multi_d = networkstatus_consensus_can_use_multiple_directories(
