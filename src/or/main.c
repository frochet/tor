--- conflicted
+++ resolved
@@ -2495,14 +2495,7 @@
 
 /** Timer: used to invoke second_elapsed_callback() once per second. */
 static periodic_timer_t *second_timer = NULL;
-<<<<<<< HEAD
-/** Number of libevent errors in the last second: we die if we get too many. */
-static int n_libevent_errors = 0;
-
 /** Last time that update_current_time was called. */
-=======
-/** Last time that second_elapsed_callback was called. */
->>>>>>> b0e57577
 static time_t current_second = 0;
 /** Last time that update_current_time updated current_second. */
 static monotime_coarse_t current_second_last_changed;
@@ -2580,12 +2573,6 @@
   (void)timer;
   (void)arg;
 
-<<<<<<< HEAD
-  n_libevent_errors = 0;
-
-=======
-  /* log_notice(LD_GENERAL, "Tick."); */
->>>>>>> b0e57577
   now = time(NULL);
 
   /* We don't need to do this once-per-second any more: time-updating is
