/* Copyright (c) 2009-2011, The Tor Project, Inc. */
/* See LICENSE for licensing information */

#include "or.h"
#include "config.h"
#include "directory.h"
#include "dirserv.h"
#include "microdesc.h"
#include "networkstatus.h"
#include "nodelist.h"
#include "policies.h"
#include "routerlist.h"
#include "routerparse.h"

/** A data structure to hold a bunch of cached microdescriptors.  There are
 * two active files in the cache: a "cache file" that we mmap, and a "journal
 * file" that we append to.  Periodically, we rebuild the cache file to hold
 * only the microdescriptors that we want to keep */
struct microdesc_cache_t {
  /** Map from sha256-digest to microdesc_t for every microdesc_t in the
   * cache. */
  HT_HEAD(microdesc_map, microdesc_t) map;

  /** Name of the cache file. */
  char *cache_fname;
  /** Name of the journal file. */
  char *journal_fname;
  /** Mmap'd contents of the cache file, or NULL if there is none. */
  tor_mmap_t *cache_content;
  /** Number of bytes used in the journal file. */
  size_t journal_len;
  /** Number of bytes in descriptors removed as too old. */
  size_t bytes_dropped;

  /** Total bytes of microdescriptor bodies we have added to this cache */
  uint64_t total_len_seen;
  /** Total number of microdescriptors we have added to this cache */
  unsigned n_seen;
};

/** Helper: computes a hash of <b>md</b> to place it in a hash table. */
static INLINE unsigned int
_microdesc_hash(microdesc_t *md)
{
  unsigned *d = (unsigned*)md->digest;
#if SIZEOF_INT == 4
  return d[0] ^ d[1] ^ d[2] ^ d[3] ^ d[4] ^ d[5] ^ d[6] ^ d[7];
#else
  return d[0] ^ d[1] ^ d[2] ^ d[3];
#endif
}

/** Helper: compares <b>a</b> and </b> for equality for hash-table purposes. */
static INLINE int
_microdesc_eq(microdesc_t *a, microdesc_t *b)
{
  return !memcmp(a->digest, b->digest, DIGEST256_LEN);
}

HT_PROTOTYPE(microdesc_map, microdesc_t, node,
             _microdesc_hash, _microdesc_eq);
HT_GENERATE(microdesc_map, microdesc_t, node,
             _microdesc_hash, _microdesc_eq, 0.6,
             malloc, realloc, free);

/** Write the body of <b>md</b> into <b>f</b>, with appropriate annotations.
 * On success, return the total number of bytes written, and set
 * *<b>annotation_len_out</b> to the number of bytes written as
 * annotations. */
static ssize_t
dump_microdescriptor(FILE *f, microdesc_t *md, size_t *annotation_len_out)
{
  ssize_t r = 0;
  size_t written;
  /* XXXX drops unkown annotations. */
  if (md->last_listed) {
    char buf[ISO_TIME_LEN+1];
    char annotation[ISO_TIME_LEN+32];
    format_iso_time(buf, md->last_listed);
    tor_snprintf(annotation, sizeof(annotation), "@last-listed %s\n", buf);
    fputs(annotation, f);
    r += strlen(annotation);
    *annotation_len_out = r;
  } else {
    *annotation_len_out = 0;
  }

  md->off = (off_t) ftell(f);
  written = fwrite(md->body, 1, md->bodylen, f);
  if (written != md->bodylen) {
    log_warn(LD_DIR,
             "Couldn't dump microdescriptor (wrote %lu out of %lu): %s",
             (unsigned long)written, (unsigned long)md->bodylen,
             strerror(ferror(f)));
    return -1;
  }
  r += md->bodylen;
  return r;
}

/** Holds a pointer to the current microdesc_cache_t object, or NULL if no
 * such object has been allocated. */
static microdesc_cache_t *the_microdesc_cache = NULL;

/** Return a pointer to the microdescriptor cache, loading it if necessary. */
microdesc_cache_t *
get_microdesc_cache(void)
{
  if (PREDICT_UNLIKELY(the_microdesc_cache==NULL)) {
    microdesc_cache_t *cache = tor_malloc_zero(sizeof(microdesc_cache_t));
    HT_INIT(microdesc_map, &cache->map);
    cache->cache_fname = get_datadir_fname("cached-microdescs");
    cache->journal_fname = get_datadir_fname("cached-microdescs.new");
    microdesc_cache_reload(cache);
    the_microdesc_cache = cache;
  }
  return the_microdesc_cache;
}

/* There are three sources of microdescriptors:
   1) Generated by us while acting as a directory authority.
   2) Loaded from the cache on disk.
   3) Downloaded.
*/

/** Decode the microdescriptors from the string starting at <b>s</b> and
 * ending at <b>eos</b>, and store them in <b>cache</b>.  If <b>no-save</b>,
 * mark them as non-writable to disk.  If <b>where</b> is SAVED_IN_CACHE,
 * leave their bodies as pointers to the mmap'd cache.  If where is
 * <b>SAVED_NOWHERE</b>, do not allow annotations.  If listed_at is positive,
 * set the last_listed field of every microdesc to listed_at.  If
 * requested_digests is non-null, then it contains a list of digests we mean
 * to allow, so we should reject any non-requested microdesc with a different
 * digest, and alter the list to contain only the digests of those microdescs
 * we didn't find.
 * Return a newly allocated list of the added microdescriptors, or NULL  */
smartlist_t *
microdescs_add_to_cache(microdesc_cache_t *cache,
                        const char *s, const char *eos, saved_location_t where,
                        int no_save, time_t listed_at,
                        smartlist_t *requested_digests256)
{
  smartlist_t *descriptors, *added;
  const int allow_annotations = (where != SAVED_NOWHERE);
  const int copy_body = (where != SAVED_IN_CACHE);

  descriptors = microdescs_parse_from_string(s, eos,
                                             allow_annotations,
                                             copy_body);
  if (listed_at > 0) {
    SMARTLIST_FOREACH(descriptors, microdesc_t *, md,
                      md->last_listed = listed_at);
  }
  if (requested_digests256) {
    digestmap_t *requested; /* XXXX actuqlly we should just use a
                               digest256map */
    requested = digestmap_new();
    SMARTLIST_FOREACH(requested_digests256, const char *, cp,
      digestmap_set(requested, cp, (void*)1));
    SMARTLIST_FOREACH_BEGIN(descriptors, microdesc_t *, md) {
      if (digestmap_get(requested, md->digest)) {
        digestmap_set(requested, md->digest, (void*)2);
      } else {
        log_fn(LOG_PROTOCOL_WARN, LD_DIR, "Received non-requested microcdesc");
        microdesc_free(md);
        SMARTLIST_DEL_CURRENT(descriptors, md);
      }
    } SMARTLIST_FOREACH_END(md);
    SMARTLIST_FOREACH_BEGIN(requested_digests256, char *, cp) {
      if (digestmap_get(requested, cp) == (void*)2) {
        tor_free(cp);
        SMARTLIST_DEL_CURRENT(requested_digests256, cp);
      }
    } SMARTLIST_FOREACH_END(cp);
    digestmap_free(requested, NULL);
  }

  added = microdescs_add_list_to_cache(cache, descriptors, where, no_save);
  smartlist_free(descriptors);
  return added;
}

/* As microdescs_add_to_cache, but takes a list of micrdescriptors instead of
 * a string to decode.  Frees any members of <b>descriptors</b> that it does
 * not add. */
smartlist_t *
microdescs_add_list_to_cache(microdesc_cache_t *cache,
                             smartlist_t *descriptors, saved_location_t where,
                             int no_save)
{
  smartlist_t *added;
  open_file_t *open_file = NULL;
  FILE *f = NULL;
  //  int n_added = 0;
  ssize_t size = 0;

  if (where == SAVED_NOWHERE && !no_save) {
    f = start_writing_to_stdio_file(cache->journal_fname,
                                    OPEN_FLAGS_APPEND|O_BINARY,
                                    0600, &open_file);
    if (!f) {
      log_warn(LD_DIR, "Couldn't append to journal in %s: %s",
               cache->journal_fname, strerror(errno));
      return NULL;
    }
  }

  added = smartlist_create();
  SMARTLIST_FOREACH_BEGIN(descriptors, microdesc_t *, md) {
    microdesc_t *md2;
    md2 = HT_FIND(microdesc_map, &cache->map, md);
    if (md2) {
      /* We already had this one. */
      if (md2->last_listed < md->last_listed)
        md2->last_listed = md->last_listed;
      microdesc_free(md);
      if (where != SAVED_NOWHERE)
        cache->bytes_dropped += size;
      continue;
    }

    /* Okay, it's a new one. */
    if (f) {
      size_t annotation_len;
      size = dump_microdescriptor(f, md, &annotation_len);
      if (size < 0) {
        /* XXX handle errors from dump_microdescriptor() */
        /* log?  return -1?  die?  coredump the universe? */
        continue;
      }
      md->saved_location = SAVED_IN_JOURNAL;
      cache->journal_len += size;
    } else {
      md->saved_location = where;
    }

    md->no_save = no_save;

    HT_INSERT(microdesc_map, &cache->map, md);
    smartlist_add(added, md);
    ++cache->n_seen;
    cache->total_len_seen += md->bodylen;
  } SMARTLIST_FOREACH_END(md);

  if (f)
    finish_writing_to_file(open_file); /*XXX Check me.*/

<<<<<<< HEAD
  microdesc_cache_rebuild(cache, 0/* only as needed */);

  {
    networkstatus_t *ns = networkstatus_get_latest_consensus();
    if (ns && ns->flavor == FLAV_MICRODESC)
      SMARTLIST_FOREACH(added, microdesc_t *, md, nodelist_add_microdesc(md));
  }

=======
>>>>>>> 68ae5afa
  return added;
}

/** Remove every microdescriptor in <b>cache</b>. */
void
microdesc_cache_clear(microdesc_cache_t *cache)
{
  microdesc_t **entry, **next;
  for (entry = HT_START(microdesc_map, &cache->map); entry; entry = next) {
    microdesc_t *md = *entry;
    next = HT_NEXT_RMV(microdesc_map, &cache->map, entry);
    microdesc_free(md);
  }
  HT_CLEAR(microdesc_map, &cache->map);
  if (cache->cache_content) {
    tor_munmap_file(cache->cache_content);
    cache->cache_content = NULL;
  }
  cache->total_len_seen = 0;
  cache->n_seen = 0;
  cache->bytes_dropped = 0;
}

/** Reload the contents of <b>cache</b> from disk.  If it is empty, load it
 * for the first time.  Return 0 on success, -1 on failure. */
int
microdesc_cache_reload(microdesc_cache_t *cache)
{
  struct stat st;
  char *journal_content;
  smartlist_t *added;
  tor_mmap_t *mm;
  int total = 0;

  microdesc_cache_clear(cache);

  mm = cache->cache_content = tor_mmap_file(cache->cache_fname);
  if (mm) {
    added = microdescs_add_to_cache(cache, mm->data, mm->data+mm->size,
                                    SAVED_IN_CACHE, 0, -1, NULL);
    if (added) {
      total += smartlist_len(added);
      smartlist_free(added);
    }
  }

  journal_content = read_file_to_str(cache->journal_fname,
                                     RFTS_IGNORE_MISSING, &st);
  if (journal_content) {
    cache->journal_len = (size_t) st.st_size;
    added = microdescs_add_to_cache(cache, journal_content,
                                    journal_content+st.st_size,
                                    SAVED_IN_JOURNAL, 0, -1, NULL);
    if (added) {
      total += smartlist_len(added);
      smartlist_free(added);
    }
    tor_free(journal_content);
  }
  log_notice(LD_DIR, "Reloaded microdescriptor cache.  Found %d descriptors.",
             total);

  microdesc_cache_rebuild(cache, 0 /* don't force */);

  return 0;
}

/** By default, we remove any microdescriptors that have gone at least this
 * long without appearing in a current consensus. */
#define TOLERATE_MICRODESC_AGE (7*24*60*60)

/** Remove all microdescriptors from <b>cache</b> that haven't been listed for
 * a long time.  Does not rebuild the cache on disk.  If <b>cutoff</b> is
 * positive, specifically remove microdescriptors that have been unlisted
 * since <b>cutoff</b>.  If <b>force</b> is true, remove microdescriptors even
 * if we have no current live microdescriptor consensus.
 */
void
microdesc_cache_clean(microdesc_cache_t *cache, time_t cutoff, int force)
{
  microdesc_t **mdp, *victim;
  int dropped=0, kept=0;
  size_t bytes_dropped = 0;
  time_t now = time(NULL);

  /* If we don't know a live consensus, don't believe last_listed values: we
   * might be starting up after being down for a while. */
  if (! force &&
      ! networkstatus_get_reasonably_live_consensus(now, FLAV_MICRODESC))
      return;

  if (cutoff <= 0)
    cutoff = now - TOLERATE_MICRODESC_AGE;

  for (mdp = HT_START(microdesc_map, &cache->map); mdp != NULL; ) {
    if ((*mdp)->last_listed < cutoff) {
      ++dropped;
      victim = *mdp;
      mdp = HT_NEXT_RMV(microdesc_map, &cache->map, mdp);
      bytes_dropped += victim->bodylen;
      microdesc_free(victim);
    } else {
      ++kept;
      mdp = HT_NEXT(microdesc_map, &cache->map, mdp);
    }
  }

  if (dropped) {
    log_notice(LD_DIR, "Removed %d/%d microdescriptors as old.",
               dropped,dropped+kept);
    cache->bytes_dropped += bytes_dropped;
  }
}

static int
should_rebuild_md_cache(microdesc_cache_t *cache)
{
    const size_t old_len =
      cache->cache_content ? cache->cache_content->size : 0;
    const size_t journal_len = cache->journal_len;
    const size_t dropped = cache->bytes_dropped;

    if (journal_len < 16384)
      return 0; /* Don't bother, not enough has happened yet. */
    if (dropped > (journal_len + old_len) / 3)
      return 1; /* We could save 1/3 or more of the currently used space. */
    if (journal_len > old_len / 2)
      return 1; /* We should append to the regular file */

    return 0;
}

/** Regenerate the main cache file for <b>cache</b>, clear the journal file,
 * and update every microdesc_t in the cache with pointers to its new
 * location.  If <b>force</b> is true, do this unconditionally.  If
 * <b>force</b> is false, do it only if we expect to save space on disk. */
int
microdesc_cache_rebuild(microdesc_cache_t *cache, int force)
{
  open_file_t *open_file;
  FILE *f;
  microdesc_t **mdp;
  smartlist_t *wrote;
  ssize_t size;
  off_t off = 0;
  int orig_size, new_size;

  if (cache == NULL) {
    cache = the_microdesc_cache;
    if (cache == NULL)
      return 0;
  }

  /* Remove dead descriptors */
  microdesc_cache_clean(cache, 0/*cutoff*/, 0/*force*/);

  if (!force && !should_rebuild_md_cache(cache))
    return 0;

  log_info(LD_DIR, "Rebuilding the microdescriptor cache...");

  orig_size = (int)(cache->cache_content ? cache->cache_content->size : 0);
  orig_size += (int)cache->journal_len;

  f = start_writing_to_stdio_file(cache->cache_fname,
                                  OPEN_FLAGS_REPLACE|O_BINARY,
                                  0600, &open_file);
  if (!f)
    return -1;

  wrote = smartlist_create();

  HT_FOREACH(mdp, microdesc_map, &cache->map) {
    microdesc_t *md = *mdp;
    size_t annotation_len;
    if (md->no_save)
      continue;

    size = dump_microdescriptor(f, md, &annotation_len);
    if (size < 0) {
      /* XXX handle errors from dump_microdescriptor() */
      /* log?  return -1?  die?  coredump the universe? */
      continue;
    }
    tor_assert(((size_t)size) == annotation_len + md->bodylen);
    md->off = off + annotation_len;
    off += size;
    if (md->saved_location != SAVED_IN_CACHE) {
      tor_free(md->body);
      md->saved_location = SAVED_IN_CACHE;
    }
    smartlist_add(wrote, md);
  }

  finish_writing_to_file(open_file); /*XXX Check me.*/

  if (cache->cache_content)
    tor_munmap_file(cache->cache_content);
  cache->cache_content = tor_mmap_file(cache->cache_fname);

  if (!cache->cache_content && smartlist_len(wrote)) {
    log_err(LD_DIR, "Couldn't map file that we just wrote to %s!",
            cache->cache_fname);
    smartlist_free(wrote);
    return -1;
  }
  SMARTLIST_FOREACH_BEGIN(wrote, microdesc_t *, md) {
    tor_assert(md->saved_location == SAVED_IN_CACHE);
    md->body = (char*)cache->cache_content->data + md->off;
    if (PREDICT_UNLIKELY(
                 md->bodylen < 9 || memcmp(md->body, "onion-key", 9) != 0)) {
      /* XXXX023 once bug 2022 is solved, we can kill this block and turn it
       * into just the tor_assert(!memcmp) */
      off_t avail = cache->cache_content->size - md->off;
      char *bad_str;
      tor_assert(avail >= 0);
      bad_str = tor_strndup(md->body, MIN(128, (size_t)avail));
      log_err(LD_BUG, "After rebuilding microdesc cache, offsets seem wrong. "
              " At offset %d, I expected to find a microdescriptor starting "
              " with \"onion-key\".  Instead I got %s.",
              (int)md->off, escaped(bad_str));
      tor_free(bad_str);
      tor_assert(!memcmp(md->body, "onion-key", 9));
    }
  } SMARTLIST_FOREACH_END(md);

  smartlist_free(wrote);

  write_str_to_file(cache->journal_fname, "", 1);
  cache->journal_len = 0;
  cache->bytes_dropped = 0;

  new_size = (int)cache->cache_content->size;
  log_info(LD_DIR, "Done rebuilding microdesc cache. "
           "Saved %d bytes; %d still used.",
           orig_size-new_size, new_size);

  return 0;
}

/** Deallocate a single microdescriptor.  Note: the microdescriptor MUST have
 * previously been removed from the cache if it had ever been inserted. */
void
microdesc_free(microdesc_t *md)
{
  if (!md)
    return;
  /* Must be removed from hash table! */
  if (md->onion_pkey)
    crypto_free_pk_env(md->onion_pkey);
  if (md->body && md->saved_location != SAVED_IN_CACHE)
    tor_free(md->body);

  if (md->family) {
    SMARTLIST_FOREACH(md->family, char *, cp, tor_free(cp));
    smartlist_free(md->family);
  }
  short_policy_free(md->exit_policy);

  tor_free(md);
}

/** Free all storage held in the microdesc.c module. */
void
microdesc_free_all(void)
{
  if (the_microdesc_cache) {
    microdesc_cache_clear(the_microdesc_cache);
    tor_free(the_microdesc_cache->cache_fname);
    tor_free(the_microdesc_cache->journal_fname);
    tor_free(the_microdesc_cache);
  }
}

/** If there is a microdescriptor in <b>cache</b> whose sha256 digest is
 * <b>d</b>, return it.  Otherwise return NULL. */
microdesc_t *
microdesc_cache_lookup_by_digest256(microdesc_cache_t *cache, const char *d)
{
  microdesc_t *md, search;
  if (!cache)
    cache = get_microdesc_cache();
  memcpy(search.digest, d, DIGEST256_LEN);
  md = HT_FIND(microdesc_map, &cache->map, &search);
  return md;
}

/** Return the mean size of decriptors added to <b>cache</b> since it was last
 * cleared.  Used to estimate the size of large downloads. */
size_t
microdesc_average_size(microdesc_cache_t *cache)
{
  if (!cache)
    cache = get_microdesc_cache();
  if (!cache->n_seen)
    return 512;
  return (size_t)(cache->total_len_seen / cache->n_seen);
}

/** Return a smartlist of all the sha256 digest of the microdescriptors that
 * are listed in <b>ns</b> but not present in <b>cache</b>. Returns pointers
 * to internals of <b>ns</b>; you should not free the members of the resulting
 * smartlist.  Omit all microdescriptors whose digest appear in <b>skip</b>. */
smartlist_t *
microdesc_list_missing_digest256(networkstatus_t *ns, microdesc_cache_t *cache,
                                 int downloadable_only, digestmap_t *skip)
{
  smartlist_t *result = smartlist_create();
  time_t now = time(NULL);
  tor_assert(ns->flavor == FLAV_MICRODESC);
  SMARTLIST_FOREACH_BEGIN(ns->routerstatus_list, routerstatus_t *, rs) {
    if (microdesc_cache_lookup_by_digest256(cache, rs->descriptor_digest))
      continue;
    if (downloadable_only &&
        !download_status_is_ready(&rs->dl_status, now,
                                  MAX_MICRODESC_DOWNLOAD_FAILURES))
      continue;
    if (skip && digestmap_get(skip, rs->descriptor_digest))
      continue;
    /* XXXX Also skip if we're a noncache and wouldn't use this router.
     * XXXX NM Microdesc
     */
    smartlist_add(result, rs->descriptor_digest);
  } SMARTLIST_FOREACH_END(rs);
  return result;
}

/** Launch download requests for mircodescriptors as appropriate.
 *
 * Specifically, we should launch download requests if we are configured to
 * download mirodescriptors, and there are some microdescriptors listed the
 * current microdesc consensus that we don't have, and either we never asked
 * for them, or we failed to download them but we're willing to retry.
 */
void
update_microdesc_downloads(time_t now)
{
  or_options_t *options = get_options();
  networkstatus_t *consensus;
  smartlist_t *missing;
  digestmap_t *pending;

  if (should_delay_dir_fetches(options))
    return;
  if (directory_too_idle_to_fetch_descriptors(options, now))
    return;

  consensus = networkstatus_get_reasonably_live_consensus(now, FLAV_MICRODESC);
  if (!consensus)
    return;

  if (!directory_caches_dir_info(options)) {
    /* Right now, only caches fetch microdescriptors.
     * XXXX NM Microdescs */
    return;
  }

  pending = digestmap_new();
  list_pending_microdesc_downloads(pending);

  missing = microdesc_list_missing_digest256(consensus,
                                             get_microdesc_cache(),
                                             1,
                                             pending);
  digestmap_free(pending, NULL);

  launch_descriptor_downloads(DIR_PURPOSE_FETCH_MICRODESC,
                              missing, NULL, now);

  smartlist_free(missing);
}

/** For every microdescriptor listed in the current microdecriptor consensus,
 * update its last_listed field to be at least as recent as the publication
 * time of the current microdescriptor consensus.
 */
void
update_microdescs_from_networkstatus(time_t now)
{
  microdesc_cache_t *cache = get_microdesc_cache();
  microdesc_t *md;
  networkstatus_t *ns =
    networkstatus_get_reasonably_live_consensus(now, FLAV_MICRODESC);

  if (! ns)
    return;

  tor_assert(ns->flavor == FLAV_MICRODESC);

  SMARTLIST_FOREACH_BEGIN(ns->routerstatus_list, routerstatus_t *, rs) {
    md = microdesc_cache_lookup_by_digest256(cache, rs->descriptor_digest);
    if (md && ns->valid_after > md->last_listed)
      md->last_listed = ns->valid_after;
  } SMARTLIST_FOREACH_END(rs);
}
<|MERGE_RESOLUTION|>--- conflicted
+++ resolved
@@ -245,17 +245,12 @@
   if (f)
     finish_writing_to_file(open_file); /*XXX Check me.*/
 
-<<<<<<< HEAD
-  microdesc_cache_rebuild(cache, 0/* only as needed */);
-
   {
     networkstatus_t *ns = networkstatus_get_latest_consensus();
     if (ns && ns->flavor == FLAV_MICRODESC)
       SMARTLIST_FOREACH(added, microdesc_t *, md, nodelist_add_microdesc(md));
   }
 
-=======
->>>>>>> 68ae5afa
   return added;
 }
 
