/* Copyright (c) 2007-2011, The Tor Project, Inc. */
/* See LICENSE for licensing information */

/**
 * \file geoip.c
 * \brief Functions related to maintaining an IP-to-country database;
 * to summarizing client connections by country to entry guards, bridges,
 * and directory servers; and for statistics on answering network status
 * requests.
 */

#define GEOIP_PRIVATE
#include "or.h"
#include "ht.h"
#include "config.h"
#include "control.h"
#include "dnsserv.h"
#include "geoip.h"
#include "routerlist.h"

static void clear_geoip_db(void);
static void init_geoip_countries(void);

/** An entry from the GeoIP file: maps an IP range to a country. */
typedef struct geoip_entry_t {
  uint32_t ip_low; /**< The lowest IP in the range, in host order */
  uint32_t ip_high; /**< The highest IP in the range, in host order */
  intptr_t country; /**< An index into geoip_countries */
} geoip_entry_t;

/** A per-country record for GeoIP request history. */
typedef struct geoip_country_t {
  char countrycode[3];
  uint32_t n_v2_ns_requests;
  uint32_t n_v3_ns_requests;
} geoip_country_t;

/** A list of geoip_country_t */
static smartlist_t *geoip_countries = NULL;
/** A map from lowercased country codes to their position in geoip_countries.
 * The index is encoded in the pointer, and 1 is added so that NULL can mean
 * not found. */
static strmap_t *country_idxplus1_by_lc_code = NULL;
/** A list of all known geoip_entry_t, sorted by ip_low. */
static smartlist_t *geoip_entries = NULL;

/** SHA1 digest of the GeoIP file to include in extra-info descriptors. */
static char geoip_digest[DIGEST_LEN];

/** Return the index of the <b>country</b>'s entry in the GeoIP DB
 * if it is a valid 2-letter country code, otherwise return -1.
 */
country_t
geoip_get_country(const char *country)
{
  void *_idxplus1;
  intptr_t idx;

  _idxplus1 = strmap_get_lc(country_idxplus1_by_lc_code, country);
  if (!_idxplus1)
    return -1;

  idx = ((uintptr_t)_idxplus1)-1;
  return (country_t)idx;
}

/** Add an entry to the GeoIP table, mapping all IPs between <b>low</b> and
 * <b>high</b>, inclusive, to the 2-letter country code <b>country</b>.
 */
static void
geoip_add_entry(uint32_t low, uint32_t high, const char *country)
{
  intptr_t idx;
  geoip_entry_t *ent;
  void *_idxplus1;

  if (high < low)
    return;

  _idxplus1 = strmap_get_lc(country_idxplus1_by_lc_code, country);

  if (!_idxplus1) {
    geoip_country_t *c = tor_malloc_zero(sizeof(geoip_country_t));
    strlcpy(c->countrycode, country, sizeof(c->countrycode));
    tor_strlower(c->countrycode);
    smartlist_add(geoip_countries, c);
    idx = smartlist_len(geoip_countries) - 1;
    strmap_set_lc(country_idxplus1_by_lc_code, country, (void*)(idx+1));
  } else {
    idx = ((uintptr_t)_idxplus1)-1;
  }
  {
    geoip_country_t *c = smartlist_get(geoip_countries, idx);
    tor_assert(!strcasecmp(c->countrycode, country));
  }
  ent = tor_malloc_zero(sizeof(geoip_entry_t));
  ent->ip_low = low;
  ent->ip_high = high;
  ent->country = idx;
  smartlist_add(geoip_entries, ent);
}

/** Add an entry to the GeoIP table, parsing it from <b>line</b>.  The
 * format is as for geoip_load_file(). */
/*private*/ int
geoip_parse_entry(const char *line)
{
  unsigned int low, high;
  char b[3];
  if (!geoip_countries)
    init_geoip_countries();
  if (!geoip_entries)
    geoip_entries = smartlist_create();

  while (TOR_ISSPACE(*line))
    ++line;
  if (*line == '#')
    return 0;
  if (sscanf(line,"%u,%u,%2s", &low, &high, b) == 3) {
    geoip_add_entry(low, high, b);
    return 0;
  } else if (sscanf(line,"\"%u\",\"%u\",\"%2s\",", &low, &high, b) == 3) {
    geoip_add_entry(low, high, b);
    return 0;
  } else {
    log_warn(LD_GENERAL, "Unable to parse line from GEOIP file: %s",
             escaped(line));
    return -1;
  }
}

/** Sorting helper: return -1, 1, or 0 based on comparison of two
 * geoip_entry_t */
static int
_geoip_compare_entries(const void **_a, const void **_b)
{
  const geoip_entry_t *a = *_a, *b = *_b;
  if (a->ip_low < b->ip_low)
    return -1;
  else if (a->ip_low > b->ip_low)
    return 1;
  else
    return 0;
}

/** bsearch helper: return -1, 1, or 0 based on comparison of an IP (a pointer
 * to a uint32_t in host order) to a geoip_entry_t */
static int
_geoip_compare_key_to_entry(const void *_key, const void **_member)
{
  /* No alignment issue here, since _key really is a pointer to uint32_t */
  const uint32_t addr = *(uint32_t *)_key;
  const geoip_entry_t *entry = *_member;
  if (addr < entry->ip_low)
    return -1;
  else if (addr > entry->ip_high)
    return 1;
  else
    return 0;
}

/** Return 1 if we should collect geoip stats on bridge users, and
 * include them in our extrainfo descriptor. Else return 0. */
int
should_record_bridge_info(or_options_t *options)
{
  return options->BridgeRelay && options->BridgeRecordUsageByCountry;
}

/** Set up a new list of geoip countries with no countries (yet) set in it,
 * except for the unknown country.
 */
static void
init_geoip_countries(void)
{
  geoip_country_t *geoip_unresolved;
  geoip_countries = smartlist_create();
  /* Add a geoip_country_t for requests that could not be resolved to a
   * country as first element (index 0) to geoip_countries. */
  geoip_unresolved = tor_malloc_zero(sizeof(geoip_country_t));
  strlcpy(geoip_unresolved->countrycode, "??",
          sizeof(geoip_unresolved->countrycode));
  smartlist_add(geoip_countries, geoip_unresolved);
  country_idxplus1_by_lc_code = strmap_new();
  strmap_set_lc(country_idxplus1_by_lc_code, "??", (void*)(1));
}

/** Clear the GeoIP database and reload it from the file
 * <b>filename</b>. Return 0 on success, -1 on failure.
 *
 * Recognized line formats are:
 *   INTIPLOW,INTIPHIGH,CC
 * and
 *   "INTIPLOW","INTIPHIGH","CC","CC3","COUNTRY NAME"
 * where INTIPLOW and INTIPHIGH are IPv4 addresses encoded as 4-byte unsigned
 * integers, and CC is a country code.
 *
 * It also recognizes, and skips over, blank lines and lines that start
 * with '#' (comments).
 */
int
geoip_load_file(const char *filename, or_options_t *options)
{
  FILE *f;
  const char *msg = "";
  int severity = options_need_geoip_info(options, &msg) ? LOG_WARN : LOG_INFO;
  crypto_digest_env_t *geoip_digest_env = NULL;
  clear_geoip_db();
  if (!(f = tor_fopen_cloexec(filename, "r"))) {
    log_fn(severity, LD_GENERAL, "Failed to open GEOIP file %s.  %s",
           filename, msg);
    return -1;
  }
  if (!geoip_countries)
    init_geoip_countries();
  if (geoip_entries) {
    SMARTLIST_FOREACH(geoip_entries, geoip_entry_t *, e, tor_free(e));
    smartlist_free(geoip_entries);
  }
  geoip_entries = smartlist_create();
<<<<<<< HEAD
  geoip_digest_env = crypto_new_digest_env();
  log_notice(LD_GENERAL, "Parsing GEOIP file.");
=======
  log_notice(LD_GENERAL, "Parsing GEOIP file %s.", filename);
>>>>>>> 7a446e67
  while (!feof(f)) {
    char buf[512];
    if (fgets(buf, (int)sizeof(buf), f) == NULL)
      break;
    crypto_digest_add_bytes(geoip_digest_env, buf, strlen(buf));
    /* FFFF track full country name. */
    geoip_parse_entry(buf);
  }
  /*XXXX abort and return -1 if no entries/illformed?*/
  fclose(f);

  smartlist_sort(geoip_entries, _geoip_compare_entries);

  /* Okay, now we need to maybe change our mind about what is in which
   * country. */
  refresh_all_country_info();

  /* Remember file digest so that we can include it in our extra-info
   * descriptors. */
  crypto_digest_get_digest(geoip_digest_env, geoip_digest, DIGEST_LEN);
  crypto_free_digest_env(geoip_digest_env);

  return 0;
}

/** Given an IP address in host order, return a number representing the
 * country to which that address belongs, -1 for "No geoip information
 * available", or 0 for the 'unknown country'.  The return value will always
 * be less than geoip_get_n_countries().  To decode it, call
 * geoip_get_country_name().
 */
int
geoip_get_country_by_ip(uint32_t ipaddr)
{
  geoip_entry_t *ent;
  if (!geoip_entries)
    return -1;
  ent = smartlist_bsearch(geoip_entries, &ipaddr, _geoip_compare_key_to_entry);
  return ent ? (int)ent->country : 0;
}

/** Return the number of countries recognized by the GeoIP database. */
int
geoip_get_n_countries(void)
{
  if (!geoip_countries)
    init_geoip_countries();
  return (int) smartlist_len(geoip_countries);
}

/** Return the two-letter country code associated with the number <b>num</b>,
 * or "??" for an unknown value. */
const char *
geoip_get_country_name(country_t num)
{
  if (geoip_countries && num >= 0 && num < smartlist_len(geoip_countries)) {
    geoip_country_t *c = smartlist_get(geoip_countries, num);
    return c->countrycode;
  } else
    return "??";
}

/** Return true iff we have loaded a GeoIP database.*/
int
geoip_is_loaded(void)
{
  return geoip_countries != NULL && geoip_entries != NULL;
}

/** Return the hex-encoded SHA1 digest of the loaded GeoIP file. The
 * result does not need to be deallocated, but will be overwritten by the
 * next call of hex_str(). */
const char *
geoip_db_digest(void)
{
  return hex_str(geoip_digest, DIGEST_LEN);
}

/** Entry in a map from IP address to the last time we've seen an incoming
 * connection from that IP address. Used by bridges only, to track which
 * countries have them blocked. */
typedef struct clientmap_entry_t {
  HT_ENTRY(clientmap_entry_t) node;
  uint32_t ipaddr;
  unsigned int last_seen_in_minutes:30;
  unsigned int action:2;
} clientmap_entry_t;

#define ACTION_MASK 3

/** Map from client IP address to last time seen. */
static HT_HEAD(clientmap, clientmap_entry_t) client_history =
     HT_INITIALIZER();

/** Hashtable helper: compute a hash of a clientmap_entry_t. */
static INLINE unsigned
clientmap_entry_hash(const clientmap_entry_t *a)
{
  return ht_improve_hash((unsigned) a->ipaddr);
}
/** Hashtable helper: compare two clientmap_entry_t values for equality. */
static INLINE int
clientmap_entries_eq(const clientmap_entry_t *a, const clientmap_entry_t *b)
{
  return a->ipaddr == b->ipaddr && a->action == b->action;
}

HT_PROTOTYPE(clientmap, clientmap_entry_t, node, clientmap_entry_hash,
             clientmap_entries_eq);
HT_GENERATE(clientmap, clientmap_entry_t, node, clientmap_entry_hash,
            clientmap_entries_eq, 0.6, malloc, realloc, free);

/** Clear history of connecting clients used by entry and bridge stats. */
static void
client_history_clear(void)
{
  clientmap_entry_t **ent, **next, *this;
  for (ent = HT_START(clientmap, &client_history); ent != NULL;
       ent = next) {
    if ((*ent)->action == GEOIP_CLIENT_CONNECT) {
      this = *ent;
      next = HT_NEXT_RMV(clientmap, &client_history, ent);
      tor_free(this);
    } else {
      next = HT_NEXT(clientmap, &client_history, ent);
    }
  }
}

/** How often do we update our estimate which share of v2 and v3 directory
 * requests is sent to us? We could as well trigger updates of shares from
 * network status updates, but that means adding a lot of calls into code
 * that is independent from geoip stats (and keeping them up-to-date). We
 * are perfectly fine with an approximation of 15-minute granularity. */
#define REQUEST_SHARE_INTERVAL (15 * 60)

/** When did we last determine which share of v2 and v3 directory requests
 * is sent to us? */
static time_t last_time_determined_shares = 0;

/** Sum of products of v2 shares times the number of seconds for which we
 * consider these shares as valid. */
static double v2_share_times_seconds;

/** Sum of products of v3 shares times the number of seconds for which we
 * consider these shares as valid. */
static double v3_share_times_seconds;

/** Number of seconds we are determining v2 and v3 shares. */
static int share_seconds;

/** Try to determine which fraction of v2 and v3 directory requests aimed at
 * caches will be sent to us at time <b>now</b> and store that value in
 * order to take a mean value later on. */
static void
geoip_determine_shares(time_t now)
{
  double v2_share = 0.0, v3_share = 0.0;
  if (router_get_my_share_of_directory_requests(&v2_share, &v3_share) < 0)
    return;
  if (last_time_determined_shares) {
    v2_share_times_seconds += v2_share *
        ((double) (now - last_time_determined_shares));
    v3_share_times_seconds += v3_share *
        ((double) (now - last_time_determined_shares));
    share_seconds += (int)(now - last_time_determined_shares);
  }
  last_time_determined_shares = now;
}

/** Calculate which fraction of v2 and v3 directory requests aimed at caches
 * have been sent to us since the last call of this function up to time
 * <b>now</b>. Set *<b>v2_share_out</b> and *<b>v3_share_out</b> to the
 * fractions of v2 and v3 protocol shares we expect to have seen. Reset
 * counters afterwards. Return 0 on success, -1 on failure (e.g. when zero
 * seconds have passed since the last call).*/
static int
geoip_get_mean_shares(time_t now, double *v2_share_out,
                         double *v3_share_out)
{
  geoip_determine_shares(now);
  if (!share_seconds)
    return -1;
  *v2_share_out = v2_share_times_seconds / ((double) share_seconds);
  *v3_share_out = v3_share_times_seconds / ((double) share_seconds);
  v2_share_times_seconds = v3_share_times_seconds = 0.0;
  share_seconds = 0;
  return 0;
}

/** Note that we've seen a client connect from the IP <b>addr</b> (host order)
 * at time <b>now</b>. Ignored by all but bridges and directories if
 * configured accordingly. */
void
geoip_note_client_seen(geoip_client_action_t action,
                       uint32_t addr, time_t now)
{
  or_options_t *options = get_options();
  clientmap_entry_t lookup, *ent;
  if (action == GEOIP_CLIENT_CONNECT) {
    /* Only remember statistics as entry guard or as bridge. */
    if (!options->EntryStatistics &&
        (!(options->BridgeRelay && options->BridgeRecordUsageByCountry)))
      return;
  } else {
    if (options->BridgeRelay || options->BridgeAuthoritativeDir ||
        !options->DirReqStatistics)
      return;
  }

  lookup.ipaddr = addr;
  lookup.action = (int)action;
  ent = HT_FIND(clientmap, &client_history, &lookup);
  if (ent) {
    ent->last_seen_in_minutes = now / 60;
  } else {
    ent = tor_malloc_zero(sizeof(clientmap_entry_t));
    ent->ipaddr = addr;
    ent->last_seen_in_minutes = now / 60;
    ent->action = (int)action;
    HT_INSERT(clientmap, &client_history, ent);
  }

  if (action == GEOIP_CLIENT_NETWORKSTATUS ||
      action == GEOIP_CLIENT_NETWORKSTATUS_V2) {
    int country_idx = geoip_get_country_by_ip(addr);
    if (country_idx < 0)
      country_idx = 0; /** unresolved requests are stored at index 0. */
    if (country_idx >= 0 && country_idx < smartlist_len(geoip_countries)) {
      geoip_country_t *country = smartlist_get(geoip_countries, country_idx);
      if (action == GEOIP_CLIENT_NETWORKSTATUS)
        ++country->n_v3_ns_requests;
      else
        ++country->n_v2_ns_requests;
    }

    /* Periodically determine share of requests that we should see */
    if (last_time_determined_shares + REQUEST_SHARE_INTERVAL < now)
      geoip_determine_shares(now);
  }
}

/** HT_FOREACH helper: remove a clientmap_entry_t from the hashtable if it's
 * older than a certain time. */
static int
_remove_old_client_helper(struct clientmap_entry_t *ent, void *_cutoff)
{
  time_t cutoff = *(time_t*)_cutoff / 60;
  if (ent->last_seen_in_minutes < cutoff) {
    tor_free(ent);
    return 1;
  } else {
    return 0;
  }
}

/** Forget about all clients that haven't connected since <b>cutoff</b>. */
void
geoip_remove_old_clients(time_t cutoff)
{
  clientmap_HT_FOREACH_FN(&client_history,
                          _remove_old_client_helper,
                          &cutoff);
}

/** How many responses are we giving to clients requesting v2 network
 * statuses? */
static uint32_t ns_v2_responses[GEOIP_NS_RESPONSE_NUM];

/** How many responses are we giving to clients requesting v3 network
 * statuses? */
static uint32_t ns_v3_responses[GEOIP_NS_RESPONSE_NUM];

/** Note that we've rejected a client's request for a v2 or v3 network
 * status, encoded in <b>action</b> for reason <b>reason</b> at time
 * <b>now</b>. */
void
geoip_note_ns_response(geoip_client_action_t action,
                       geoip_ns_response_t response)
{
  static int arrays_initialized = 0;
  if (!get_options()->DirReqStatistics)
    return;
  if (!arrays_initialized) {
    memset(ns_v2_responses, 0, sizeof(ns_v2_responses));
    memset(ns_v3_responses, 0, sizeof(ns_v3_responses));
    arrays_initialized = 1;
  }
  tor_assert(action == GEOIP_CLIENT_NETWORKSTATUS ||
             action == GEOIP_CLIENT_NETWORKSTATUS_V2);
  tor_assert(response < GEOIP_NS_RESPONSE_NUM);
  if (action == GEOIP_CLIENT_NETWORKSTATUS)
    ns_v3_responses[response]++;
  else
    ns_v2_responses[response]++;
}

/** Do not mention any country from which fewer than this number of IPs have
 * connected.  This conceivably avoids reporting information that could
 * deanonymize users, though analysis is lacking. */
#define MIN_IPS_TO_NOTE_COUNTRY 1
/** Do not report any geoip data at all if we have fewer than this number of
 * IPs to report about. */
#define MIN_IPS_TO_NOTE_ANYTHING 1
/** When reporting geoip data about countries, round up to the nearest
 * multiple of this value. */
#define IP_GRANULARITY 8

/** Helper type: used to sort per-country totals by value. */
typedef struct c_hist_t {
  char country[3]; /**< Two-letter country code. */
  unsigned total; /**< Total IP addresses seen in this country. */
} c_hist_t;

/** Sorting helper: return -1, 1, or 0 based on comparison of two
 * geoip_entry_t.  Sort in descending order of total, and then by country
 * code. */
static int
_c_hist_compare(const void **_a, const void **_b)
{
  const c_hist_t *a = *_a, *b = *_b;
  if (a->total > b->total)
    return -1;
  else if (a->total < b->total)
    return 1;
  else
    return strcmp(a->country, b->country);
}

/** When there are incomplete directory requests at the end of a 24-hour
 * period, consider those requests running for longer than this timeout as
 * failed, the others as still running. */
#define DIRREQ_TIMEOUT (10*60)

/** Entry in a map from either conn->global_identifier for direct requests
 * or a unique circuit identifier for tunneled requests to request time,
 * response size, and completion time of a network status request. Used to
 * measure download times of requests to derive average client
 * bandwidths. */
typedef struct dirreq_map_entry_t {
  HT_ENTRY(dirreq_map_entry_t) node;
  /** Unique identifier for this network status request; this is either the
   * conn->global_identifier of the dir conn (direct request) or a new
   * locally unique identifier of a circuit (tunneled request). This ID is
   * only unique among other direct or tunneled requests, respectively. */
  uint64_t dirreq_id;
  unsigned int state:3; /**< State of this directory request. */
  unsigned int type:1; /**< Is this a direct or a tunneled request? */
  unsigned int completed:1; /**< Is this request complete? */
  unsigned int action:2; /**< Is this a v2 or v3 request? */
  /** When did we receive the request and started sending the response? */
  struct timeval request_time;
  size_t response_size; /**< What is the size of the response in bytes? */
  struct timeval completion_time; /**< When did the request succeed? */
} dirreq_map_entry_t;

/** Map of all directory requests asking for v2 or v3 network statuses in
 * the current geoip-stats interval. Values are
 * of type *<b>dirreq_map_entry_t</b>. */
static HT_HEAD(dirreqmap, dirreq_map_entry_t) dirreq_map =
     HT_INITIALIZER();

static int
dirreq_map_ent_eq(const dirreq_map_entry_t *a,
                  const dirreq_map_entry_t *b)
{
  return a->dirreq_id == b->dirreq_id && a->type == b->type;
}

static unsigned
dirreq_map_ent_hash(const dirreq_map_entry_t *entry)
{
  unsigned u = (unsigned) entry->dirreq_id;
  u += entry->type << 20;
  return u;
}

HT_PROTOTYPE(dirreqmap, dirreq_map_entry_t, node, dirreq_map_ent_hash,
             dirreq_map_ent_eq);
HT_GENERATE(dirreqmap, dirreq_map_entry_t, node, dirreq_map_ent_hash,
            dirreq_map_ent_eq, 0.6, malloc, realloc, free);

/** Helper: Put <b>entry</b> into map of directory requests using
 * <b>type</b> and <b>dirreq_id</b> as key parts. If there is
 * already an entry for that key, print out a BUG warning and return. */
static void
_dirreq_map_put(dirreq_map_entry_t *entry, dirreq_type_t type,
               uint64_t dirreq_id)
{
  dirreq_map_entry_t *old_ent;
  tor_assert(entry->type == type);
  tor_assert(entry->dirreq_id == dirreq_id);

  /* XXXX022 once we're sure the bug case never happens, we can switch
   * to HT_INSERT */
  old_ent = HT_REPLACE(dirreqmap, &dirreq_map, entry);
  if (old_ent && old_ent != entry) {
    log_warn(LD_BUG, "Error when putting directory request into local "
             "map. There was already an entry for the same identifier.");
    return;
  }
}

/** Helper: Look up and return an entry in the map of directory requests
 * using <b>type</b> and <b>dirreq_id</b> as key parts. If there
 * is no such entry, return NULL. */
static dirreq_map_entry_t *
_dirreq_map_get(dirreq_type_t type, uint64_t dirreq_id)
{
  dirreq_map_entry_t lookup;
  lookup.type = type;
  lookup.dirreq_id = dirreq_id;
  return HT_FIND(dirreqmap, &dirreq_map, &lookup);
}

/** Note that an either direct or tunneled (see <b>type</b>) directory
 * request for a network status with unique ID <b>dirreq_id</b> of size
 * <b>response_size</b> and action <b>action</b> (either v2 or v3) has
 * started. */
void
geoip_start_dirreq(uint64_t dirreq_id, size_t response_size,
                   geoip_client_action_t action, dirreq_type_t type)
{
  dirreq_map_entry_t *ent;
  if (!get_options()->DirReqStatistics)
    return;
  ent = tor_malloc_zero(sizeof(dirreq_map_entry_t));
  ent->dirreq_id = dirreq_id;
  tor_gettimeofday(&ent->request_time);
  ent->response_size = response_size;
  ent->action = action;
  ent->type = type;
  _dirreq_map_put(ent, type, dirreq_id);
}

/** Change the state of the either direct or tunneled (see <b>type</b>)
 * directory request with <b>dirreq_id</b> to <b>new_state</b> and
 * possibly mark it as completed. If no entry can be found for the given
 * key parts (e.g., if this is a directory request that we are not
 * measuring, or one that was started in the previous measurement period),
 * or if the state cannot be advanced to <b>new_state</b>, do nothing. */
void
geoip_change_dirreq_state(uint64_t dirreq_id, dirreq_type_t type,
                          dirreq_state_t new_state)
{
  dirreq_map_entry_t *ent;
  if (!get_options()->DirReqStatistics)
    return;
  ent = _dirreq_map_get(type, dirreq_id);
  if (!ent)
    return;
  if (new_state == DIRREQ_IS_FOR_NETWORK_STATUS)
    return;
  if (new_state - 1 != ent->state)
    return;
  ent->state = new_state;
  if ((type == DIRREQ_DIRECT &&
         new_state == DIRREQ_FLUSHING_DIR_CONN_FINISHED) ||
      (type == DIRREQ_TUNNELED &&
         new_state == DIRREQ_OR_CONN_BUFFER_FLUSHED)) {
    tor_gettimeofday(&ent->completion_time);
    ent->completed = 1;
  }
}

/** Return a newly allocated comma-separated string containing statistics
 * on network status downloads. The string contains the number of completed
 * requests, timeouts, and still running requests as well as the download
 * times by deciles and quartiles. Return NULL if we have not observed
 * requests for long enough. */
static char *
geoip_get_dirreq_history(geoip_client_action_t action,
                           dirreq_type_t type)
{
  char *result = NULL;
  smartlist_t *dirreq_completed = NULL;
  uint32_t complete = 0, timeouts = 0, running = 0;
  int bufsize = 1024, written;
  dirreq_map_entry_t **ptr, **next, *ent;
  struct timeval now;

  tor_gettimeofday(&now);
  if (action != GEOIP_CLIENT_NETWORKSTATUS &&
      action != GEOIP_CLIENT_NETWORKSTATUS_V2)
    return NULL;
  dirreq_completed = smartlist_create();
  for (ptr = HT_START(dirreqmap, &dirreq_map); ptr; ptr = next) {
    ent = *ptr;
    if (ent->action != action || ent->type != type) {
      next = HT_NEXT(dirreqmap, &dirreq_map, ptr);
      continue;
    } else {
      if (ent->completed) {
        smartlist_add(dirreq_completed, ent);
        complete++;
        next = HT_NEXT_RMV(dirreqmap, &dirreq_map, ptr);
      } else {
        if (tv_mdiff(&ent->request_time, &now) / 1000 > DIRREQ_TIMEOUT)
          timeouts++;
        else
          running++;
        next = HT_NEXT_RMV(dirreqmap, &dirreq_map, ptr);
        tor_free(ent);
      }
    }
  }
#define DIR_REQ_GRANULARITY 4
  complete = round_uint32_to_next_multiple_of(complete,
                                              DIR_REQ_GRANULARITY);
  timeouts = round_uint32_to_next_multiple_of(timeouts,
                                              DIR_REQ_GRANULARITY);
  running = round_uint32_to_next_multiple_of(running,
                                             DIR_REQ_GRANULARITY);
  result = tor_malloc_zero(bufsize);
  written = tor_snprintf(result, bufsize, "complete=%u,timeout=%u,"
                         "running=%u", complete, timeouts, running);
  if (written < 0) {
    tor_free(result);
    goto done;
  }

#define MIN_DIR_REQ_RESPONSES 16
  if (complete >= MIN_DIR_REQ_RESPONSES) {
    uint32_t *dltimes;
    /* We may have rounded 'completed' up.  Here we want to use the
     * real value. */
    complete = smartlist_len(dirreq_completed);
    dltimes = tor_malloc_zero(sizeof(uint32_t) * complete);
    SMARTLIST_FOREACH_BEGIN(dirreq_completed, dirreq_map_entry_t *, ent) {
      uint32_t bytes_per_second;
      uint32_t time_diff = (uint32_t) tv_mdiff(&ent->request_time,
                                               &ent->completion_time);
      if (time_diff == 0)
        time_diff = 1; /* Avoid DIV/0; "instant" answers are impossible
                        * by law of nature or something, but a milisecond
                        * is a bit greater than "instantly" */
      bytes_per_second = (uint32_t)(1000 * ent->response_size / time_diff);
      dltimes[ent_sl_idx] = bytes_per_second;
    } SMARTLIST_FOREACH_END(ent);
    median_uint32(dltimes, complete); /* sorts as a side effect. */
    written = tor_snprintf(result + written, bufsize - written,
                           ",min=%u,d1=%u,d2=%u,q1=%u,d3=%u,d4=%u,md=%u,"
                           "d6=%u,d7=%u,q3=%u,d8=%u,d9=%u,max=%u",
                           dltimes[0],
                           dltimes[1*complete/10-1],
                           dltimes[2*complete/10-1],
                           dltimes[1*complete/4-1],
                           dltimes[3*complete/10-1],
                           dltimes[4*complete/10-1],
                           dltimes[5*complete/10-1],
                           dltimes[6*complete/10-1],
                           dltimes[7*complete/10-1],
                           dltimes[3*complete/4-1],
                           dltimes[8*complete/10-1],
                           dltimes[9*complete/10-1],
                           dltimes[complete-1]);
    if (written<0)
      tor_free(result);
    tor_free(dltimes);
  }
 done:
  SMARTLIST_FOREACH(dirreq_completed, dirreq_map_entry_t *, ent,
                    tor_free(ent));
  smartlist_free(dirreq_completed);
  return result;
}

/** Return a newly allocated comma-separated string containing entries for
 * all the countries from which we've seen enough clients connect as a
 * bridge, directory server, or entry guard. The entry format is cc=num
 * where num is the number of IPs we've seen connecting from that country,
 * and cc is a lowercased country code. Returns NULL if we don't want
 * to export geoip data yet. */
char *
geoip_get_client_history(geoip_client_action_t action)
{
  char *result = NULL;
  unsigned granularity = IP_GRANULARITY;
  smartlist_t *chunks = NULL;
  smartlist_t *entries = NULL;
  int n_countries = geoip_get_n_countries();
  int i;
  clientmap_entry_t **ent;
  unsigned *counts = NULL;
  unsigned total = 0;

  if (!geoip_is_loaded())
    return NULL;

  counts = tor_malloc_zero(sizeof(unsigned)*n_countries);
  HT_FOREACH(ent, clientmap, &client_history) {
    int country;
    if ((*ent)->action != (int)action)
      continue;
    country = geoip_get_country_by_ip((*ent)->ipaddr);
    if (country < 0)
      country = 0; /** unresolved requests are stored at index 0. */
    tor_assert(0 <= country && country < n_countries);
    ++counts[country];
    ++total;
  }
  /* Don't record anything if we haven't seen enough IPs. */
  if (total < MIN_IPS_TO_NOTE_ANYTHING)
    goto done;
  /* Make a list of c_hist_t */
  entries = smartlist_create();
  for (i = 0; i < n_countries; ++i) {
    unsigned c = counts[i];
    const char *countrycode;
    c_hist_t *ent;
    /* Only report a country if it has a minimum number of IPs. */
    if (c >= MIN_IPS_TO_NOTE_COUNTRY) {
      c = round_to_next_multiple_of(c, granularity);
      countrycode = geoip_get_country_name(i);
      ent = tor_malloc(sizeof(c_hist_t));
      strlcpy(ent->country, countrycode, sizeof(ent->country));
      ent->total = c;
      smartlist_add(entries, ent);
    }
  }
  /* Sort entries. Note that we must do this _AFTER_ rounding, or else
   * the sort order could leak info. */
  smartlist_sort(entries, _c_hist_compare);

  /* Build the result. */
  chunks = smartlist_create();
  SMARTLIST_FOREACH(entries, c_hist_t *, ch, {
      char *buf=NULL;
      tor_asprintf(&buf, "%s=%u", ch->country, ch->total);
      smartlist_add(chunks, buf);
  });
  result = smartlist_join_strings(chunks, ",", 0, NULL);
 done:
  tor_free(counts);
  if (chunks) {
    SMARTLIST_FOREACH(chunks, char *, c, tor_free(c));
    smartlist_free(chunks);
  }
  if (entries) {
    SMARTLIST_FOREACH(entries, c_hist_t *, c, tor_free(c));
    smartlist_free(entries);
  }
  return result;
}

/** Return a newly allocated string holding the per-country request history
 * for <b>action</b> in a format suitable for an extra-info document, or NULL
 * on failure. */
char *
geoip_get_request_history(geoip_client_action_t action)
{
  smartlist_t *entries, *strings;
  char *result;
  unsigned granularity = IP_GRANULARITY;

  if (action != GEOIP_CLIENT_NETWORKSTATUS &&
      action != GEOIP_CLIENT_NETWORKSTATUS_V2)
    return NULL;
  if (!geoip_countries)
    return NULL;

  entries = smartlist_create();
  SMARTLIST_FOREACH(geoip_countries, geoip_country_t *, c, {
      uint32_t tot = 0;
      c_hist_t *ent;
      tot = (action == GEOIP_CLIENT_NETWORKSTATUS) ?
            c->n_v3_ns_requests : c->n_v2_ns_requests;
      if (!tot)
        continue;
      ent = tor_malloc_zero(sizeof(c_hist_t));
      strlcpy(ent->country, c->countrycode, sizeof(ent->country));
      ent->total = round_to_next_multiple_of(tot, granularity);
      smartlist_add(entries, ent);
  });
  smartlist_sort(entries, _c_hist_compare);

  strings = smartlist_create();
  SMARTLIST_FOREACH(entries, c_hist_t *, ent, {
      char *buf = NULL;
      tor_asprintf(&buf, "%s=%u", ent->country, ent->total);
      smartlist_add(strings, buf);
    });
  result = smartlist_join_strings(strings, ",", 0, NULL);
  SMARTLIST_FOREACH(strings, char *, cp, tor_free(cp));
  SMARTLIST_FOREACH(entries, c_hist_t *, ent, tor_free(ent));
  smartlist_free(strings);
  smartlist_free(entries);
  return result;
}

/** Start time of directory request stats or 0 if we're not collecting
 * directory request statistics. */
static time_t start_of_dirreq_stats_interval;

/** Initialize directory request stats. */
void
geoip_dirreq_stats_init(time_t now)
{
  start_of_dirreq_stats_interval = now;
}

/** Stop collecting directory request stats in a way that we can re-start
 * doing so in geoip_dirreq_stats_init(). */
void
geoip_dirreq_stats_term(void)
{
  SMARTLIST_FOREACH(geoip_countries, geoip_country_t *, c, {
      c->n_v2_ns_requests = c->n_v3_ns_requests = 0;
  });
  {
    clientmap_entry_t **ent, **next, *this;
    for (ent = HT_START(clientmap, &client_history); ent != NULL;
         ent = next) {
      if ((*ent)->action == GEOIP_CLIENT_NETWORKSTATUS ||
          (*ent)->action == GEOIP_CLIENT_NETWORKSTATUS_V2) {
        this = *ent;
        next = HT_NEXT_RMV(clientmap, &client_history, ent);
        tor_free(this);
      } else {
        next = HT_NEXT(clientmap, &client_history, ent);
      }
    }
  }
  v2_share_times_seconds = v3_share_times_seconds = 0.0;
  last_time_determined_shares = 0;
  share_seconds = 0;
  memset(ns_v2_responses, 0, sizeof(ns_v2_responses));
  memset(ns_v3_responses, 0, sizeof(ns_v3_responses));
  {
    dirreq_map_entry_t **ent, **next, *this;
    for (ent = HT_START(dirreqmap, &dirreq_map); ent != NULL; ent = next) {
      this = *ent;
      next = HT_NEXT_RMV(dirreqmap, &dirreq_map, ent);
      tor_free(this);
    }
  }
  start_of_dirreq_stats_interval = 0;
}

/** Write dirreq statistics to $DATADIR/stats/dirreq-stats and return when
 * we would next want to write. */
time_t
geoip_dirreq_stats_write(time_t now)
{
  char *statsdir = NULL, *filename = NULL;
  char *data_v2 = NULL, *data_v3 = NULL;
  char written[ISO_TIME_LEN+1];
  open_file_t *open_file = NULL;
  double v2_share = 0.0, v3_share = 0.0;
  FILE *out;
  int i;

  if (!start_of_dirreq_stats_interval)
    return 0; /* Not initialized. */
  if (start_of_dirreq_stats_interval + WRITE_STATS_INTERVAL > now)
    goto done; /* Not ready to write. */

  /* Discard all items in the client history that are too old. */
  geoip_remove_old_clients(start_of_dirreq_stats_interval);

  statsdir = get_datadir_fname("stats");
  if (check_private_dir(statsdir, CPD_CREATE) < 0)
    goto done;
  filename = get_datadir_fname2("stats", "dirreq-stats");
  data_v2 = geoip_get_client_history(GEOIP_CLIENT_NETWORKSTATUS_V2);
  data_v3 = geoip_get_client_history(GEOIP_CLIENT_NETWORKSTATUS);
  format_iso_time(written, now);
  out = start_writing_to_stdio_file(filename, OPEN_FLAGS_APPEND,
                                    0600, &open_file);
  if (!out)
    goto done;
  if (fprintf(out, "dirreq-stats-end %s (%d s)\ndirreq-v3-ips %s\n"
              "dirreq-v2-ips %s\n", written,
              (unsigned) (now - start_of_dirreq_stats_interval),
              data_v3 ? data_v3 : "", data_v2 ? data_v2 : "") < 0)
    goto done;
  tor_free(data_v2);
  tor_free(data_v3);

  data_v2 = geoip_get_request_history(GEOIP_CLIENT_NETWORKSTATUS_V2);
  data_v3 = geoip_get_request_history(GEOIP_CLIENT_NETWORKSTATUS);
  if (fprintf(out, "dirreq-v3-reqs %s\ndirreq-v2-reqs %s\n",
              data_v3 ? data_v3 : "", data_v2 ? data_v2 : "") < 0)
    goto done;
  tor_free(data_v2);
  tor_free(data_v3);
  SMARTLIST_FOREACH(geoip_countries, geoip_country_t *, c, {
      c->n_v2_ns_requests = c->n_v3_ns_requests = 0;
  });
#define RESPONSE_GRANULARITY 8
  for (i = 0; i < GEOIP_NS_RESPONSE_NUM; i++) {
    ns_v2_responses[i] = round_uint32_to_next_multiple_of(
                               ns_v2_responses[i], RESPONSE_GRANULARITY);
    ns_v3_responses[i] = round_uint32_to_next_multiple_of(
                               ns_v3_responses[i], RESPONSE_GRANULARITY);
  }
#undef RESPONSE_GRANULARITY
  if (fprintf(out, "dirreq-v3-resp ok=%u,not-enough-sigs=%u,unavailable=%u,"
                   "not-found=%u,not-modified=%u,busy=%u\n",
                   ns_v3_responses[GEOIP_SUCCESS],
                   ns_v3_responses[GEOIP_REJECT_NOT_ENOUGH_SIGS],
                   ns_v3_responses[GEOIP_REJECT_UNAVAILABLE],
                   ns_v3_responses[GEOIP_REJECT_NOT_FOUND],
                   ns_v3_responses[GEOIP_REJECT_NOT_MODIFIED],
                   ns_v3_responses[GEOIP_REJECT_BUSY]) < 0)
    goto done;
  if (fprintf(out, "dirreq-v2-resp ok=%u,unavailable=%u,"
                   "not-found=%u,not-modified=%u,busy=%u\n",
                   ns_v2_responses[GEOIP_SUCCESS],
                   ns_v2_responses[GEOIP_REJECT_UNAVAILABLE],
                   ns_v2_responses[GEOIP_REJECT_NOT_FOUND],
                   ns_v2_responses[GEOIP_REJECT_NOT_MODIFIED],
                   ns_v2_responses[GEOIP_REJECT_BUSY]) < 0)
    goto done;
  memset(ns_v2_responses, 0, sizeof(ns_v2_responses));
  memset(ns_v3_responses, 0, sizeof(ns_v3_responses));
  if (!geoip_get_mean_shares(now, &v2_share, &v3_share)) {
    if (fprintf(out, "dirreq-v2-share %0.2lf%%\n", v2_share*100) < 0)
      goto done;
    if (fprintf(out, "dirreq-v3-share %0.2lf%%\n", v3_share*100) < 0)
      goto done;
  }

  data_v2 = geoip_get_dirreq_history(GEOIP_CLIENT_NETWORKSTATUS_V2,
                                       DIRREQ_DIRECT);
  data_v3 = geoip_get_dirreq_history(GEOIP_CLIENT_NETWORKSTATUS,
                                       DIRREQ_DIRECT);
  if (fprintf(out, "dirreq-v3-direct-dl %s\ndirreq-v2-direct-dl %s\n",
              data_v3 ? data_v3 : "", data_v2 ? data_v2 : "") < 0)
    goto done;
  tor_free(data_v2);
  tor_free(data_v3);
  data_v2 = geoip_get_dirreq_history(GEOIP_CLIENT_NETWORKSTATUS_V2,
                                       DIRREQ_TUNNELED);
  data_v3 = geoip_get_dirreq_history(GEOIP_CLIENT_NETWORKSTATUS,
                                       DIRREQ_TUNNELED);
  if (fprintf(out, "dirreq-v3-tunneled-dl %s\ndirreq-v2-tunneled-dl %s\n",
              data_v3 ? data_v3 : "", data_v2 ? data_v2 : "") < 0)
    goto done;

  finish_writing_to_file(open_file);
  open_file = NULL;

  start_of_dirreq_stats_interval = now;

 done:
  if (open_file)
    abort_writing_to_file(open_file);
  tor_free(filename);
  tor_free(statsdir);
  tor_free(data_v2);
  tor_free(data_v3);
  return start_of_dirreq_stats_interval + WRITE_STATS_INTERVAL;
}

/** Start time of bridge stats or 0 if we're not collecting bridge
 * statistics. */
static time_t start_of_bridge_stats_interval;

/** Initialize bridge stats. */
void
geoip_bridge_stats_init(time_t now)
{
  start_of_bridge_stats_interval = now;
}

/** Stop collecting bridge stats in a way that we can re-start doing so in
 * geoip_bridge_stats_init(). */
void
geoip_bridge_stats_term(void)
{
  client_history_clear();
  start_of_bridge_stats_interval = 0;
}

/** Parse the bridge statistics as they are written to extra-info
 * descriptors for being returned to controller clients. Return the
 * controller string if successful, or NULL otherwise. */
static char *
parse_bridge_stats_controller(const char *stats_str, time_t now)
{
  char stats_end_str[ISO_TIME_LEN+1], stats_start_str[ISO_TIME_LEN+1],
       *controller_str, *eos, *eol, *summary;

  const char *BRIDGE_STATS_END = "bridge-stats-end ";
  const char *BRIDGE_IPS = "bridge-ips ";
  const char *BRIDGE_IPS_EMPTY_LINE = "bridge-ips\n";
  const char *tmp;
  time_t stats_end_time;
  int seconds;
  tor_assert(stats_str);

  /* Parse timestamp and number of seconds from
    "bridge-stats-end YYYY-MM-DD HH:MM:SS (N s)" */
  tmp = find_str_at_start_of_line(stats_str, BRIDGE_STATS_END);
  if (!tmp)
    return NULL;
  tmp += strlen(BRIDGE_STATS_END);

  if (strlen(tmp) < ISO_TIME_LEN + 6)
    return NULL;
  strlcpy(stats_end_str, tmp, sizeof(stats_end_str));
  if (parse_iso_time(stats_end_str, &stats_end_time) < 0)
    return NULL;
  if (stats_end_time < now - (25*60*60) ||
      stats_end_time > now + (1*60*60))
    return NULL;
  seconds = (int)strtol(tmp + ISO_TIME_LEN + 2, &eos, 10);
  if (!eos || seconds < 23*60*60)
    return NULL;
  format_iso_time(stats_start_str, stats_end_time - seconds);

  /* Parse: "bridge-ips CC=N,CC=N,..." */
  tmp = find_str_at_start_of_line(stats_str, BRIDGE_IPS);
  if (tmp) {
    tmp += strlen(BRIDGE_IPS);
    tmp = eat_whitespace_no_nl(tmp);
    eol = strchr(tmp, '\n');
    if (eol)
      summary = tor_strndup(tmp, eol-tmp);
    else
      summary = tor_strdup(tmp);
  } else {
    /* Look if there is an empty "bridge-ips" line */
    tmp = find_str_at_start_of_line(stats_str, BRIDGE_IPS_EMPTY_LINE);
    if (!tmp)
      return NULL;
    summary = tor_strdup("");
  }

  tor_asprintf(&controller_str,
               "TimeStarted=\"%s\" CountrySummary=%s",
               stats_start_str, summary);
  tor_free(summary);
  return controller_str;
}

/** Most recent bridge statistics formatted to be written to extra-info
 * descriptors. */
static char *bridge_stats_extrainfo = NULL;

/** Most recent bridge statistics formatted to be returned to controller
 * clients. */
static char *bridge_stats_controller = NULL;

/** Write bridge statistics to $DATADIR/stats/bridge-stats and return
 * when we should next try to write statistics. */
time_t
geoip_bridge_stats_write(time_t now)
{
  char *statsdir = NULL, *filename = NULL, *data = NULL,
       written[ISO_TIME_LEN+1], *out = NULL, *controller_str;
  size_t len;

  /* Check if 24 hours have passed since starting measurements. */
  if (now < start_of_bridge_stats_interval + WRITE_STATS_INTERVAL)
    return start_of_bridge_stats_interval + WRITE_STATS_INTERVAL;

  /* Discard all items in the client history that are too old. */
  geoip_remove_old_clients(start_of_bridge_stats_interval);

  statsdir = get_datadir_fname("stats");
  if (check_private_dir(statsdir, CPD_CREATE) < 0)
    goto done;
  filename = get_datadir_fname2("stats", "bridge-stats");
  data = geoip_get_client_history(GEOIP_CLIENT_CONNECT);
  format_iso_time(written, now);
  len = strlen("bridge-stats-end  (999999 s)\nbridge-ips \n") +
        ISO_TIME_LEN + (data ? strlen(data) : 0) + 42;
  out = tor_malloc(len);
  if (tor_snprintf(out, len, "bridge-stats-end %s (%u s)\nbridge-ips %s\n",
              written, (unsigned) (now - start_of_bridge_stats_interval),
              data ? data : "") < 0)
    goto done;
  write_str_to_file(filename, out, 0);
  controller_str = parse_bridge_stats_controller(out, now);
  if (!controller_str)
    goto done;
  start_of_bridge_stats_interval = now;
  tor_free(bridge_stats_extrainfo);
  tor_free(bridge_stats_controller);
  bridge_stats_extrainfo = out;
  out = NULL;
  bridge_stats_controller = controller_str;
  control_event_clients_seen(controller_str);
 done:
  tor_free(filename);
  tor_free(statsdir);
  tor_free(data);
  tor_free(out);
  return start_of_bridge_stats_interval +
         WRITE_STATS_INTERVAL;
}

/** Try to load the most recent bridge statistics from disk, unless we
 * have finished a measurement interval lately. */
static void
load_bridge_stats(time_t now)
{
  char *statsdir, *fname=NULL, *contents, *controller_str;
  if (bridge_stats_extrainfo)
    return;
  statsdir = get_datadir_fname("stats");
  if (check_private_dir(statsdir, CPD_CREATE) < 0)
    goto done;
  fname = get_datadir_fname2("stats", "bridge-stats");
  contents = read_file_to_str(fname, RFTS_IGNORE_MISSING, NULL);
  if (contents) {
    controller_str = parse_bridge_stats_controller(contents, now);
    if (controller_str) {
      bridge_stats_extrainfo = contents;
      bridge_stats_controller = controller_str;
    } else {
      tor_free(contents);
    }
  }
 done:
  tor_free(fname);
  tor_free(statsdir);
}

/** Return most recent bridge statistics for inclusion in extra-info
 * descriptors, or NULL if we don't have recent bridge statistics. */
const char *
geoip_get_bridge_stats_extrainfo(time_t now)
{
  load_bridge_stats(now);
  return bridge_stats_extrainfo;
}

/** Return most recent bridge statistics to be returned to controller
 * clients, or NULL if we don't have recent bridge statistics. */
const char *
geoip_get_bridge_stats_controller(time_t now)
{
  load_bridge_stats(now);
  return bridge_stats_controller;
}

/** Start time of entry stats or 0 if we're not collecting entry
 * statistics. */
static time_t start_of_entry_stats_interval;

/** Initialize entry stats. */
void
geoip_entry_stats_init(time_t now)
{
  start_of_entry_stats_interval = now;
}

/** Stop collecting entry stats in a way that we can re-start doing so in
 * geoip_entry_stats_init(). */
void
geoip_entry_stats_term(void)
{
  client_history_clear();
  start_of_entry_stats_interval = 0;
}

/** Write entry statistics to $DATADIR/stats/entry-stats and return time
 * when we would next want to write. */
time_t
geoip_entry_stats_write(time_t now)
{
  char *statsdir = NULL, *filename = NULL;
  char *data = NULL;
  char written[ISO_TIME_LEN+1];
  open_file_t *open_file = NULL;
  FILE *out;

  if (!start_of_entry_stats_interval)
    return 0; /* Not initialized. */
  if (start_of_entry_stats_interval + WRITE_STATS_INTERVAL > now)
    goto done; /* Not ready to write. */

  /* Discard all items in the client history that are too old. */
  geoip_remove_old_clients(start_of_entry_stats_interval);

  statsdir = get_datadir_fname("stats");
  if (check_private_dir(statsdir, CPD_CREATE) < 0)
    goto done;
  filename = get_datadir_fname2("stats", "entry-stats");
  data = geoip_get_client_history(GEOIP_CLIENT_CONNECT);
  format_iso_time(written, now);
  out = start_writing_to_stdio_file(filename, OPEN_FLAGS_APPEND,
                                    0600, &open_file);
  if (!out)
    goto done;
  if (fprintf(out, "entry-stats-end %s (%u s)\nentry-ips %s\n",
              written, (unsigned) (now - start_of_entry_stats_interval),
              data ? data : "") < 0)
    goto done;

  start_of_entry_stats_interval = now;

  finish_writing_to_file(open_file);
  open_file = NULL;
 done:
  if (open_file)
    abort_writing_to_file(open_file);
  tor_free(filename);
  tor_free(statsdir);
  tor_free(data);
  return start_of_entry_stats_interval + WRITE_STATS_INTERVAL;
}

/** Helper used to implement GETINFO ip-to-country/... controller command. */
int
getinfo_helper_geoip(control_connection_t *control_conn,
                     const char *question, char **answer,
                     const char **errmsg)
{
  (void)control_conn;
  if (!geoip_is_loaded()) {
    *errmsg = "GeoIP data not loaded";
    return -1;
  }
  if (!strcmpstart(question, "ip-to-country/")) {
    int c;
    uint32_t ip;
    struct in_addr in;
    question += strlen("ip-to-country/");
    if (tor_inet_aton(question, &in) != 0) {
      ip = ntohl(in.s_addr);
      c = geoip_get_country_by_ip(ip);
      *answer = tor_strdup(geoip_get_country_name(c));
    }
  }
  return 0;
}

/** Release all storage held by the GeoIP database. */
static void
clear_geoip_db(void)
{
  if (geoip_countries) {
    SMARTLIST_FOREACH(geoip_countries, geoip_country_t *, c, tor_free(c));
    smartlist_free(geoip_countries);
  }

  strmap_free(country_idxplus1_by_lc_code, NULL);
  if (geoip_entries) {
    SMARTLIST_FOREACH(geoip_entries, geoip_entry_t *, ent, tor_free(ent));
    smartlist_free(geoip_entries);
  }
  geoip_countries = NULL;
  country_idxplus1_by_lc_code = NULL;
  geoip_entries = NULL;
}

/** Release all storage held in this file. */
void
geoip_free_all(void)
{
  {
    clientmap_entry_t **ent, **next, *this;
    for (ent = HT_START(clientmap, &client_history); ent != NULL; ent = next) {
      this = *ent;
      next = HT_NEXT_RMV(clientmap, &client_history, ent);
      tor_free(this);
    }
    HT_CLEAR(clientmap, &client_history);
  }
  {
    dirreq_map_entry_t **ent, **next, *this;
    for (ent = HT_START(dirreqmap, &dirreq_map); ent != NULL; ent = next) {
      this = *ent;
      next = HT_NEXT_RMV(dirreqmap, &dirreq_map, ent);
      tor_free(this);
    }
    HT_CLEAR(dirreqmap, &dirreq_map);
  }

  clear_geoip_db();
}
<|MERGE_RESOLUTION|>--- conflicted
+++ resolved
@@ -218,12 +218,8 @@
     smartlist_free(geoip_entries);
   }
   geoip_entries = smartlist_create();
-<<<<<<< HEAD
   geoip_digest_env = crypto_new_digest_env();
-  log_notice(LD_GENERAL, "Parsing GEOIP file.");
-=======
   log_notice(LD_GENERAL, "Parsing GEOIP file %s.", filename);
->>>>>>> 7a446e67
   while (!feof(f)) {
     char buf[512];
     if (fgets(buf, (int)sizeof(buf), f) == NULL)
