--- conflicted
+++ resolved
@@ -7078,16 +7078,11 @@
 int
 get_first_advertised_port_by_type_af(int listener_type, int address_family)
 {
-<<<<<<< HEAD
+  if (address_family == AF_UNSPEC)
+    return 0;
+
   const smartlist_t *conf_ports = get_configured_ports();
   SMARTLIST_FOREACH_BEGIN(conf_ports, const port_cfg_t *, cfg) {
-=======
-  if (address_family == AF_UNSPEC)
-    return 0;
-  if (!configured_ports)
-    return 0;
-  SMARTLIST_FOREACH_BEGIN(configured_ports, const port_cfg_t *, cfg) {
->>>>>>> a60ef723
     if (cfg->type == listener_type &&
         !cfg->server_cfg.no_advertise) {
       if ((address_family == AF_INET && port_binds_ipv4(cfg)) ||
