--- conflicted
+++ resolved
@@ -2438,13 +2438,8 @@
                               * illformed */
   }
 
-<<<<<<< HEAD
   addr_string = tor_dup_ip(addr);
-  if (is_internal_IP(addr, 0) && options->_PublishServerDescriptor) {
-=======
-  tor_inet_ntoa(&in,tmpbuf,sizeof(tmpbuf));
-  if (is_internal_IP(ntohl(in.s_addr), 0)) {
->>>>>>> 362bb5c6
+  if (is_internal_IP(addr, 0)) {
     /* make sure we're ok with publishing an internal IP */
     if (!options->DirServers && !options->AlternateDirAuthority) {
       /* if they are using the default dirservers, disallow internal IPs
