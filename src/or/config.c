--- conflicted
+++ resolved
@@ -1404,46 +1404,26 @@
 
   mark_transport_list();
   pt_prepare_proxy_list_for_config_read();
-<<<<<<< HEAD
   if (!options->DisableNetwork) {
     if (options->ClientTransportPlugin) {
       for (cl = options->ClientTransportPlugin; cl; cl = cl->next) {
-        if (parse_client_transport_line(options, cl->value, 0)<0) {
+        if (parse_transport_line(options, cl->value, 0, 0) < 0) {
           log_warn(LD_BUG,
                    "Previously validated ClientTransportPlugin line "
                    "could not be added!");
           return -1;
         }
-=======
-  if (options->ClientTransportPlugin) {
-    for (cl = options->ClientTransportPlugin; cl; cl = cl->next) {
-      if (parse_transport_line(options, cl->value, 0, 0) < 0) {
-        log_warn(LD_BUG,
-                 "Previously validated ClientTransportPlugin line "
-                 "could not be added!");
-        return -1;
->>>>>>> 2d4241d5
       }
     }
 
-<<<<<<< HEAD
     if (options->ServerTransportPlugin && server_mode(options)) {
       for (cl = options->ServerTransportPlugin; cl; cl = cl->next) {
-        if (parse_server_transport_line(options, cl->value, 0)<0) {
+        if (parse_transport_line(options, cl->value, 0, 1) < 0) {
           log_warn(LD_BUG,
                    "Previously validated ServerTransportPlugin line "
                    "could not be added!");
           return -1;
         }
-=======
-  if (options->ServerTransportPlugin && server_mode(options)) {
-    for (cl = options->ServerTransportPlugin; cl; cl = cl->next) {
-      if (parse_transport_line(options, cl->value, 0, 1) < 0) {
-        log_warn(LD_BUG,
-                 "Previously validated ServerTransportPlugin line "
-                 "could not be added!");
-        return -1;
->>>>>>> 2d4241d5
       }
     }
   }
@@ -4872,21 +4852,14 @@
     goto err;
   }
 
-<<<<<<< HEAD
-  if (is_managed) { /* managed */
-    if (!validate_only && is_useless_proxy) {
-      log_info(LD_GENERAL, "Pluggable transport proxy (%s) does not provide "
-               "any needed transports and will not be launched.", line);
-=======
   if (is_managed) {
     /* managed */
 
     if (!server && !validate_only && is_useless_proxy) {
-      log_notice(LD_GENERAL,
-                 "Pluggable transport proxy (%s) does not provide "
-                 "any needed transports and will not be launched.",
-                 line);
->>>>>>> 2d4241d5
+      log_info(LD_GENERAL,
+               "Pluggable transport proxy (%s) does not provide "
+               "any needed transports and will not be launched.",
+               line);
     }
 
     /*
@@ -4898,11 +4871,7 @@
     if (!validate_only && (server || !is_useless_proxy)) {
       proxy_argc = line_length - 2;
       tor_assert(proxy_argc > 0);
-<<<<<<< HEAD
       proxy_argv = tor_calloc((proxy_argc + 1), sizeof(char *));
-=======
-      proxy_argv = tor_malloc_zero(sizeof(char *) * (proxy_argc + 1));
->>>>>>> 2d4241d5
       tmp = proxy_argv;
 
       for (i = 0; i < proxy_argc; i++) {
@@ -4919,18 +4888,16 @@
         pt_kickstart_client_proxy(transport_list, proxy_argv);
       }
     }
-<<<<<<< HEAD
-  } else { /* external */
+  } else {
+    /* external */
+
     /* ClientTransportPlugins connecting through a proxy is managed only. */
-    if (options->Socks4Proxy || options->Socks5Proxy || options->HTTPSProxy) {
+    if (!server &&
+        (options->Socks4Proxy || options->Socks5Proxy || options->HTTPSProxy)) {
       log_warn(LD_CONFIG, "You have configured an external proxy with another "
                           "proxy type. (Socks4Proxy|Socks5Proxy|HTTPSProxy)");
       goto err;
     }
-=======
-  } else {
-    /* external */
->>>>>>> 2d4241d5
 
     if (smartlist_len(transport_list) != 1) {
       log_warn(LD_CONFIG,
@@ -5134,136 +5101,6 @@
   return NULL;
 }
 
-<<<<<<< HEAD
-/** Read the contents of a ServerTransportPlugin line from
- * <b>line</b>. Return 0 if the line is well-formed, and -1 if it
- * isn't.
- * If <b>validate_only</b> is 0, the line is well-formed, and it's a
- * managed proxy line, launch the managed proxy. */
-static int
-parse_server_transport_line(const or_options_t *options,
-                            const char *line, int validate_only)
-{
-  smartlist_t *items = NULL;
-  int r;
-  const char *transports=NULL;
-  smartlist_t *transport_list=NULL;
-  char *type=NULL;
-  char *addrport=NULL;
-  tor_addr_t addr;
-  uint16_t port = 0;
-
-  /* managed proxy options */
-  int is_managed=0;
-  char **proxy_argv=NULL;
-  char **tmp=NULL;
-  int proxy_argc,i;
-
-  int line_length;
-
-  items = smartlist_new();
-  smartlist_split_string(items, line, NULL,
-                         SPLIT_SKIP_SPACE|SPLIT_IGNORE_BLANK, -1);
-
-  line_length =  smartlist_len(items);
-  if (line_length < 3) {
-    log_warn(LD_CONFIG, "Too few arguments on ServerTransportPlugin line.");
-    goto err;
-  }
-
-  /* Get the first line element, split it to commas into
-     transport_list (in case it's multiple transports) and validate
-     the transport names. */
-  transports = smartlist_get(items, 0);
-  transport_list = smartlist_new();
-  smartlist_split_string(transport_list, transports, ",",
-                         SPLIT_SKIP_SPACE|SPLIT_IGNORE_BLANK, 0);
-  SMARTLIST_FOREACH_BEGIN(transport_list, const char *, transport_name) {
-    if (!string_is_C_identifier(transport_name)) {
-      log_warn(LD_CONFIG, "Transport name is not a C identifier (%s).",
-               transport_name);
-      goto err;
-    }
-  } SMARTLIST_FOREACH_END(transport_name);
-
-  type = smartlist_get(items, 1);
-
-  if (!strcmp(type, "exec")) {
-    is_managed=1;
-  } else if (!strcmp(type, "proxy")) {
-    is_managed=0;
-  } else {
-    log_warn(LD_CONFIG, "Strange ServerTransportPlugin type '%s'", type);
-    goto err;
-  }
-
-  if (is_managed && options->Sandbox) {
-    log_warn(LD_CONFIG, "Managed proxies are not compatible with Sandbox mode."
-             "(ServerTransportPlugin line was %s)", escaped(line));
-    goto err;
-  }
-
-  if (is_managed) { /* managed */
-    if (!validate_only) {
-      proxy_argc = line_length-2;
-      tor_assert(proxy_argc > 0);
-      proxy_argv = tor_calloc((proxy_argc + 1), sizeof(char *));
-      tmp = proxy_argv;
-
-      for (i=0;i<proxy_argc;i++) { /* store arguments */
-        *tmp++ = smartlist_get(items, 2);
-        smartlist_del_keeporder(items, 2);
-      }
-      *tmp = NULL; /*terminated with NULL, just like execve() likes it*/
-
-      /* kickstart the thing */
-      pt_kickstart_server_proxy(transport_list, proxy_argv);
-    }
-  } else { /* external */
-    if (smartlist_len(transport_list) != 1) {
-      log_warn(LD_CONFIG, "You can't have an external proxy with "
-               "more than one transports.");
-      goto err;
-    }
-
-    addrport = smartlist_get(items, 2);
-
-    if (tor_addr_port_lookup(addrport, &addr, &port)<0) {
-      log_warn(LD_CONFIG, "Error parsing transport "
-               "address '%s'", addrport);
-      goto err;
-    }
-    if (!port) {
-      log_warn(LD_CONFIG,
-               "Transport address '%s' has no port.", addrport);
-      goto err;
-    }
-
-    if (!validate_only) {
-      log_info(LD_DIR, "Server transport '%s' at %s.",
-               transports, fmt_addrport(&addr, port));
-    }
-  }
-
-  r = 0;
-  goto done;
-
- err:
-  r = -1;
-
- done:
-  SMARTLIST_FOREACH(items, char*, s, tor_free(s));
-  smartlist_free(items);
-  if (transport_list) {
-    SMARTLIST_FOREACH(transport_list, char*, s, tor_free(s));
-    smartlist_free(transport_list);
-  }
-
-  return r;
-}
-
-=======
->>>>>>> 2d4241d5
 /** Read the contents of a DirAuthority line from <b>line</b>. If
  * <b>validate_only</b> is 0, and the line is well-formed, and it
  * shares any bits with <b>required_type</b> or <b>required_type</b>
