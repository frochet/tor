/* Copyright (c) 2001 Matej Pfajfar.
 * Copyright (c) 2001-2004, Roger Dingledine.
 * Copyright (c) 2004-2006, Roger Dingledine, Nick Mathewson.
 * Copyright (c) 2007-2016, The Tor Project, Inc. */
/* See LICENSE for licensing information */

/**
 * \file config.c
 * \brief Code to interpret the user's configuration of Tor.
 *
 * This module handles torrc configuration file, including parsing it,
 * combining it with torrc.defaults and the command line, allowing
 * user changes to it (via editing and SIGHUP or via the control port),
 * writing it back to disk (because of SAVECONF from the control port),
 * and -- most importantly, acting on it.
 *
 * The module additionally has some tools for manipulating and
 * inspecting values that are calculated as a result of the
 * configured options.
 *
 * <h3>How to add  new options</h3>
 *
 * To add new items to the torrc, there are a minimum of three places to edit:
 * <ul>
 *   <li>The or_options_t structure in or.h, where the options are stored.
 *   <li>The option_vars_ array below in this module, which configures
 *       the names of the torrc options, their types, their multiplicities,
 *       and their mappings to fields in or_options_t.
 *   <li>The manual in doc/tor.1.txt, to document what the new option
 *       is, and how it works.
 * </ul>
 *
 * Additionally, you might need to edit these places too:
 * <ul>
 *   <li>options_validate() below, in case you want to reject some possible
 *       values of the new configuration option.
 *   <li>options_transition_allowed() below, in case you need to
 *       forbid some or all changes in the option while Tor is
 *       running.
 *   <li>options_transition_affects_workers(), in case changes in the option
 *       might require Tor to relaunch or reconfigure its worker threads.
 *   <li>options_transition_affects_descriptor(), in case changes in the
 *       option might require a Tor relay to build and publish a new server
 *       descriptor.
 *   <li>options_act() and/or options_act_reversible(), in case there's some
 *       action that needs to be taken immediately based on the option's
 *       value.
 * </ul>
 *
 * <h3>Changing the value of an option</h3>
 *
 * Because of the SAVECONF command from the control port, it's a bad
 * idea to change the value of any user-configured option in the
 * or_options_t.  If you want to sometimes do this anyway, we recommend
 * that you create a secondary field in or_options_t; that you have the
 * user option linked only to the secondary field; that you use the
 * secondary field to initialize the one that Tor actually looks at; and that
 * you use the one Tor looks as the one that you modify.
 **/

#define CONFIG_PRIVATE
#include "or.h"
#include "bridges.h"
#include "compat.h"
#include "addressmap.h"
#include "channel.h"
#include "circuitbuild.h"
#include "circuitlist.h"
#include "circuitmux.h"
#include "circuitmux_ewma.h"
#include "circuitstats.h"
#include "config.h"
#include "connection.h"
#include "connection_edge.h"
#include "connection_or.h"
#include "control.h"
#include "confparse.h"
#include "cpuworker.h"
#include "dirserv.h"
#include "dirvote.h"
#include "dns.h"
#include "entrynodes.h"
#include "geoip.h"
#include "hibernate.h"
#include "main.h"
#include "networkstatus.h"
#include "nodelist.h"
#include "policies.h"
#include "relay.h"
#include "rendclient.h"
#include "rendservice.h"
#include "rephist.h"
#include "router.h"
#include "sandbox.h"
#include "util.h"
#include "routerlist.h"
#include "routerset.h"
#include "scheduler.h"
#include "statefile.h"
#include "transports.h"
#include "ext_orport.h"
#include "torgzip.h"
#ifdef _WIN32
#include <shlobj.h>
#endif

#include "procmon.h"

#ifdef HAVE_SYSTEMD
#   if defined(__COVERITY__) && !defined(__INCLUDE_LEVEL__)
/* Systemd's use of gcc's __INCLUDE_LEVEL__ extension macro appears to confuse
 * Coverity. Here's a kludge to unconfuse it.
 */
#   define __INCLUDE_LEVEL__ 2
#   endif
#include <systemd/sd-daemon.h>
#endif

/* Prefix used to indicate a Unix socket in a FooPort configuration. */
static const char unix_socket_prefix[] = "unix:";
/* Prefix used to indicate a Unix socket with spaces in it, in a FooPort
 * configuration. */
static const char unix_q_socket_prefix[] = "unix:\"";

/** A list of abbreviations and aliases to map command-line options, obsolete
 * option names, or alternative option names, to their current values. */
static config_abbrev_t option_abbrevs_[] = {
  PLURAL(AuthDirBadDirCC),
  PLURAL(AuthDirBadExitCC),
  PLURAL(AuthDirInvalidCC),
  PLURAL(AuthDirRejectCC),
  PLURAL(EntryNode),
  PLURAL(ExcludeNode),
  PLURAL(Tor2webRendezvousPoint),
  PLURAL(FirewallPort),
  PLURAL(LongLivedPort),
  PLURAL(HiddenServiceNode),
  PLURAL(HiddenServiceExcludeNode),
  PLURAL(NumCPU),
  PLURAL(RendNode),
  PLURAL(RecommendedPackage),
  PLURAL(RendExcludeNode),
  PLURAL(StrictEntryNode),
  PLURAL(StrictExitNode),
  PLURAL(StrictNode),
  { "l", "Log", 1, 0},
  { "AllowUnverifiedNodes", "AllowInvalidNodes", 0, 0},
  { "AutomapHostSuffixes", "AutomapHostsSuffixes", 0, 0},
  { "AutomapHostOnResolve", "AutomapHostsOnResolve", 0, 0},
  { "BandwidthRateBytes", "BandwidthRate", 0, 0},
  { "BandwidthBurstBytes", "BandwidthBurst", 0, 0},
  { "DirFetchPostPeriod", "StatusFetchPeriod", 0, 0},
  { "DirServer", "DirAuthority", 0, 0}, /* XXXX later, make this warn? */
  { "MaxConn", "ConnLimit", 0, 1},
  { "MaxMemInCellQueues", "MaxMemInQueues", 0, 0},
  { "ORBindAddress", "ORListenAddress", 0, 0},
  { "DirBindAddress", "DirListenAddress", 0, 0},
  { "SocksBindAddress", "SocksListenAddress", 0, 0},
  { "UseHelperNodes", "UseEntryGuards", 0, 0},
  { "NumHelperNodes", "NumEntryGuards", 0, 0},
  { "UseEntryNodes", "UseEntryGuards", 0, 0},
  { "NumEntryNodes", "NumEntryGuards", 0, 0},
  { "ResolvConf", "ServerDNSResolvConfFile", 0, 1},
  { "SearchDomains", "ServerDNSSearchDomains", 0, 1},
  { "ServerDNSAllowBrokenResolvConf", "ServerDNSAllowBrokenConfig", 0, 0},
  { "PreferTunnelledDirConns", "PreferTunneledDirConns", 0, 0},
  { "BridgeAuthoritativeDirectory", "BridgeAuthoritativeDir", 0, 0},
  { "HashedControlPassword", "__HashedControlSessionPassword", 1, 0},
  { "VirtualAddrNetwork", "VirtualAddrNetworkIPv4", 0, 0},
  { NULL, NULL, 0, 0},
};

/** An entry for config_vars: "The option <b>name</b> has type
 * CONFIG_TYPE_<b>conftype</b>, and corresponds to
 * or_options_t.<b>member</b>"
 */
#define VAR(name,conftype,member,initvalue)                             \
  { name, CONFIG_TYPE_ ## conftype, STRUCT_OFFSET(or_options_t, member), \
      initvalue }
/** As VAR, but the option name and member name are the same. */
#define V(member,conftype,initvalue)                                    \
  VAR(#member, conftype, member, initvalue)
/** An entry for config_vars: "The option <b>name</b> is obsolete." */
#define OBSOLETE(name) { name, CONFIG_TYPE_OBSOLETE, 0, NULL }

/**
 * Macro to declare *Port options.  Each one comes in three entries.
 * For example, most users should use "SocksPort" to configure the
 * socks port, but TorBrowser wants to use __SocksPort so that it
 * isn't stored by SAVECONF.  The SocksPortLines virtual option is
 * used to query both options from the controller.
 */
#define VPORT(member)                                           \
  VAR(#member "Lines", LINELIST_V, member ## _lines, NULL),     \
  VAR(#member, LINELIST_S, member ## _lines, NULL),             \
  VAR("__" #member, LINELIST_S, member ## _lines, NULL)

/** Array of configuration options.  Until we disallow nonstandard
 * abbreviations, order is significant, since the first matching option will
 * be chosen first.
 */
static config_var_t option_vars_[] = {
  V(AccountingMax,               MEMUNIT,  "0 bytes"),
  VAR("AccountingRule",          STRING,   AccountingRule_option,  "max"),
  V(AccountingStart,             STRING,   NULL),
  V(Address,                     STRING,   NULL),
  V(AllowDotExit,                BOOL,     "0"),
  V(AllowInvalidNodes,           CSV,      "middle,rendezvous"),
  V(AllowNonRFC953Hostnames,     BOOL,     "0"),
  V(AllowSingleHopCircuits,      BOOL,     "0"),
  V(AllowSingleHopExits,         BOOL,     "0"),
  V(AlternateBridgeAuthority,    LINELIST, NULL),
  V(AlternateDirAuthority,       LINELIST, NULL),
  OBSOLETE("AlternateHSAuthority"),
  V(AssumeReachable,             BOOL,     "0"),
  OBSOLETE("AuthDirBadDir"),
  OBSOLETE("AuthDirBadDirCCs"),
  V(AuthDirBadExit,              LINELIST, NULL),
  V(AuthDirBadExitCCs,           CSV,      ""),
  V(AuthDirInvalid,              LINELIST, NULL),
  V(AuthDirInvalidCCs,           CSV,      ""),
  V(AuthDirFastGuarantee,        MEMUNIT,  "100 KB"),
  V(AuthDirGuardBWGuarantee,     MEMUNIT,  "2 MB"),
  V(AuthDirPinKeys,              BOOL,     "1"),
  V(AuthDirReject,               LINELIST, NULL),
  V(AuthDirRejectCCs,            CSV,      ""),
  OBSOLETE("AuthDirRejectUnlisted"),
  OBSOLETE("AuthDirListBadDirs"),
  V(AuthDirListBadExits,         BOOL,     "0"),
  V(AuthDirMaxServersPerAddr,    UINT,     "2"),
  OBSOLETE("AuthDirMaxServersPerAuthAddr"),
  V(AuthDirHasIPv6Connectivity,  BOOL,     "0"),
  VAR("AuthoritativeDirectory",  BOOL, AuthoritativeDir,    "0"),
  V(AutomapHostsOnResolve,       BOOL,     "0"),
  V(AutomapHostsSuffixes,        CSV,      ".onion,.exit"),
  V(AvoidDiskWrites,             BOOL,     "0"),
  V(BandwidthBurst,              MEMUNIT,  "1 GB"),
  V(BandwidthRate,               MEMUNIT,  "1 GB"),
  V(BridgeAuthoritativeDir,      BOOL,     "0"),
  VAR("Bridge",                  LINELIST, Bridges,    NULL),
  V(BridgePassword,              STRING,   NULL),
  V(BridgeRecordUsageByCountry,  BOOL,     "1"),
  V(BridgeRelay,                 BOOL,     "0"),
  V(CellStatistics,              BOOL,     "0"),
  V(LearnCircuitBuildTimeout,    BOOL,     "1"),
  V(CircuitBuildTimeout,         INTERVAL, "0"),
  V(CircuitIdleTimeout,          INTERVAL, "1 hour"),
  V(CircuitStreamTimeout,        INTERVAL, "0"),
  V(CircuitPriorityHalflife,     DOUBLE,  "-100.0"), /*negative:'Use default'*/
  V(ClientDNSRejectInternalAddresses, BOOL,"1"),
  V(ClientOnly,                  BOOL,     "0"),
  V(ClientPreferIPv6ORPort,      AUTOBOOL, "auto"),
  V(ClientPreferIPv6DirPort,     AUTOBOOL, "auto"),
  V(ClientRejectInternalAddresses, BOOL,   "1"),
  V(ClientTransportPlugin,       LINELIST, NULL),
  V(ClientUseIPv6,               BOOL,     "0"),
  V(ClientUseIPv4,               BOOL,     "1"),
  V(ConsensusParams,             STRING,   NULL),
  V(ConnLimit,                   UINT,     "1000"),
  V(ConnDirectionStatistics,     BOOL,     "0"),
  V(ConstrainedSockets,          BOOL,     "0"),
  V(ConstrainedSockSize,         MEMUNIT,  "8192"),
  V(ContactInfo,                 STRING,   NULL),
  V(ControlListenAddress,        LINELIST, NULL),
  VPORT(ControlPort),
  V(ControlPortFileGroupReadable,BOOL,     "0"),
  V(ControlPortWriteToFile,      FILENAME, NULL),
  V(ControlSocket,               LINELIST, NULL),
  V(ControlSocketsGroupWritable, BOOL,     "0"),
  V(SocksSocketsGroupWritable,   BOOL,     "0"),
  V(CookieAuthentication,        BOOL,     "0"),
  V(CookieAuthFileGroupReadable, BOOL,     "0"),
  V(CookieAuthFile,              STRING,   NULL),
  V(CountPrivateBandwidth,       BOOL,     "0"),
  V(DataDirectory,               FILENAME, NULL),
  V(DataDirectoryGroupReadable,  BOOL,     "0"),
  V(DisableOOSCheck,             BOOL,     "1"),
  V(DisableNetwork,              BOOL,     "0"),
  V(DirAllowPrivateAddresses,    BOOL,     "0"),
  V(TestingAuthDirTimeToLearnReachability, INTERVAL, "30 minutes"),
  V(DirListenAddress,            LINELIST, NULL),
  V(DirPolicy,                   LINELIST, NULL),
  VPORT(DirPort),
  V(DirPortFrontPage,            FILENAME, NULL),
  VAR("DirReqStatistics",        BOOL,     DirReqStatistics_option, "1"),
  VAR("DirAuthority",            LINELIST, DirAuthorities, NULL),
  V(DirCache,                    BOOL,     "1"),
  V(DirAuthorityFallbackRate,    DOUBLE,   "1.0"),
  V(DisableAllSwap,              BOOL,     "0"),
  V(DisableDebuggerAttachment,   BOOL,     "1"),
  OBSOLETE("DisableIOCP"),
  OBSOLETE("DisableV2DirectoryInfo_"),
  OBSOLETE("DynamicDHGroups"),
  VPORT(DNSPort),
  V(DNSListenAddress,            LINELIST, NULL),
  V(DownloadExtraInfo,           BOOL,     "0"),
  V(TestingEnableConnBwEvent,    BOOL,     "0"),
  V(TestingEnableCellStatsEvent, BOOL,     "0"),
  V(TestingEnableTbEmptyEvent,   BOOL,     "0"),
  V(EnforceDistinctSubnets,      BOOL,     "1"),
  V(EntryNodes,                  ROUTERSET,   NULL),
  V(EntryStatistics,             BOOL,     "0"),
  V(TestingEstimatedDescriptorPropagationTime, INTERVAL, "10 minutes"),
  V(ExcludeNodes,                ROUTERSET, NULL),
  V(ExcludeExitNodes,            ROUTERSET, NULL),
  V(ExcludeSingleHopRelays,      BOOL,     "1"),
  V(ExitNodes,                   ROUTERSET, NULL),
  V(ExitPolicy,                  LINELIST, NULL),
  V(ExitPolicyRejectPrivate,     BOOL,     "1"),
  V(ExitPolicyRejectLocalInterfaces, BOOL, "0"),
  V(ExitPortStatistics,          BOOL,     "0"),
  V(ExtendAllowPrivateAddresses, BOOL,     "0"),
  V(ExitRelay,                   AUTOBOOL, "auto"),
  VPORT(ExtORPort),
  V(ExtORPortCookieAuthFile,     STRING,   NULL),
  V(ExtORPortCookieAuthFileGroupReadable, BOOL, "0"),
  V(ExtraInfoStatistics,         BOOL,     "1"),
  V(ExtendByEd25519ID,           AUTOBOOL, "auto"),
  V(FallbackDir,                 LINELIST, NULL),

  V(UseDefaultFallbackDirs,      BOOL,     "1"),

  OBSOLETE("FallbackNetworkstatusFile"),
  V(FascistFirewall,             BOOL,     "0"),
  V(FirewallPorts,               CSV,      ""),
  V(FastFirstHopPK,              AUTOBOOL, "auto"),
  V(FetchDirInfoEarly,           BOOL,     "0"),
  V(FetchDirInfoExtraEarly,      BOOL,     "0"),
  V(FetchServerDescriptors,      BOOL,     "1"),
  V(FetchHidServDescriptors,     BOOL,     "1"),
  V(FetchUselessDescriptors,     BOOL,     "0"),
  OBSOLETE("FetchV2Networkstatus"),
  V(GeoIPExcludeUnknown,         AUTOBOOL, "auto"),
#ifdef _WIN32
  V(GeoIPFile,                   FILENAME, "<default>"),
  V(GeoIPv6File,                 FILENAME, "<default>"),
#else
  V(GeoIPFile,                   FILENAME,
    SHARE_DATADIR PATH_SEPARATOR "tor" PATH_SEPARATOR "geoip"),
  V(GeoIPv6File,                 FILENAME,
    SHARE_DATADIR PATH_SEPARATOR "tor" PATH_SEPARATOR "geoip6"),
#endif
  OBSOLETE("Group"),
  V(GuardLifetime,               INTERVAL, "0 minutes"),
  V(HardwareAccel,               BOOL,     "0"),
  V(HeartbeatPeriod,             INTERVAL, "6 hours"),
  V(AccelName,                   STRING,   NULL),
  V(AccelDir,                    FILENAME, NULL),
  V(HashedControlPassword,       LINELIST, NULL),
  OBSOLETE("HidServDirectoryV2"),
  VAR("HiddenServiceDir",    LINELIST_S, RendConfigLines,    NULL),
  VAR("HiddenServiceDirGroupReadable",  LINELIST_S, RendConfigLines, NULL),
  VAR("HiddenServiceOptions",LINELIST_V, RendConfigLines,    NULL),
  VAR("HiddenServicePort",   LINELIST_S, RendConfigLines,    NULL),
  VAR("HiddenServiceVersion",LINELIST_S, RendConfigLines,    NULL),
  VAR("HiddenServiceAuthorizeClient",LINELIST_S,RendConfigLines, NULL),
  VAR("HiddenServiceAllowUnknownPorts",LINELIST_S, RendConfigLines, NULL),
  VAR("HiddenServiceMaxStreams",LINELIST_S, RendConfigLines, NULL),
  VAR("HiddenServiceMaxStreamsCloseCircuit",LINELIST_S, RendConfigLines, NULL),
  VAR("HiddenServiceNumIntroductionPoints", LINELIST_S, RendConfigLines, NULL),
  VAR("HiddenServiceStatistics", BOOL, HiddenServiceStatistics_option, "1"),
  V(HidServAuth,                 LINELIST, NULL),
  V(CloseHSClientCircuitsImmediatelyOnTimeout, BOOL, "0"),
  V(CloseHSServiceRendCircuitsImmediatelyOnTimeout, BOOL, "0"),
  V(HiddenServiceSingleHopMode,  BOOL,     "0"),
  V(HiddenServiceNonAnonymousMode,BOOL,    "0"),
  V(HTTPProxy,                   STRING,   NULL),
  V(HTTPProxyAuthenticator,      STRING,   NULL),
  V(HTTPSProxy,                  STRING,   NULL),
  V(HTTPSProxyAuthenticator,     STRING,   NULL),
  V(IPv6Exit,                    BOOL,     "0"),
  VAR("ServerTransportPlugin",   LINELIST, ServerTransportPlugin,  NULL),
  V(ServerTransportListenAddr,   LINELIST, NULL),
  V(ServerTransportOptions,      LINELIST, NULL),
  V(SigningKeyLifetime,          INTERVAL, "30 days"),
  V(Socks4Proxy,                 STRING,   NULL),
  V(Socks5Proxy,                 STRING,   NULL),
  V(Socks5ProxyUsername,         STRING,   NULL),
  V(Socks5ProxyPassword,         STRING,   NULL),
  V(KeepalivePeriod,             INTERVAL, "5 minutes"),
  V(KeepBindCapabilities,            AUTOBOOL, "auto"),
  VAR("Log",                     LINELIST, Logs,             NULL),
  V(LogMessageDomains,           BOOL,     "0"),
  V(LogTimeGranularity,          MSEC_INTERVAL, "1 second"),
  V(TruncateLogFile,             BOOL,     "0"),
  V(SyslogIdentityTag,           STRING,   NULL),
  V(LongLivedPorts,              CSV,
        "21,22,706,1863,5050,5190,5222,5223,6523,6667,6697,8300"),
  VAR("MapAddress",              LINELIST, AddressMap,           NULL),
  V(MaxAdvertisedBandwidth,      MEMUNIT,  "1 GB"),
  V(MaxCircuitDirtiness,         INTERVAL, "10 minutes"),
  V(MaxClientCircuitsPending,    UINT,     "32"),
  VAR("MaxMemInQueues",          MEMUNIT,   MaxMemInQueues_raw, "0"),
  OBSOLETE("MaxOnionsPending"),
  V(MaxOnionQueueDelay,          MSEC_INTERVAL, "1750 msec"),
  V(MaxUnparseableDescSizeToLog, MEMUNIT, "10 MB"),
  V(MinMeasuredBWsForAuthToIgnoreAdvertised, INT, "500"),
  V(MyFamily,                    STRING,   NULL),
  V(NewCircuitPeriod,            INTERVAL, "30 seconds"),
  OBSOLETE("NamingAuthoritativeDirectory"),
  V(NATDListenAddress,           LINELIST, NULL),
  VPORT(NATDPort),
  V(Nickname,                    STRING,   NULL),
  V(PredictedPortsRelevanceTime,  INTERVAL, "1 hour"),
  V(WarnUnsafeSocks,              BOOL,     "1"),
  VAR("NodeFamily",              LINELIST, NodeFamilies,         NULL),
  V(NumCPUs,                     UINT,     "0"),
  V(NumDirectoryGuards,          UINT,     "0"),
  V(NumEntryGuards,              UINT,     "0"),
  V(OfflineMasterKey,            BOOL,     "0"),
  V(ORListenAddress,             LINELIST, NULL),
  VPORT(ORPort),
  V(OutboundBindAddress,         LINELIST,   NULL),
  V(OutboundBindAddressOR,       LINELIST,   NULL),
  V(OutboundBindAddressExit,     LINELIST,   NULL),

  OBSOLETE("PathBiasDisableRate"),
  V(PathBiasCircThreshold,       INT,      "-1"),
  V(PathBiasNoticeRate,          DOUBLE,   "-1"),
  V(PathBiasWarnRate,            DOUBLE,   "-1"),
  V(PathBiasExtremeRate,         DOUBLE,   "-1"),
  V(PathBiasScaleThreshold,      INT,      "-1"),
  OBSOLETE("PathBiasScaleFactor"),
  OBSOLETE("PathBiasMultFactor"),
  V(PathBiasDropGuards,          AUTOBOOL, "0"),
  OBSOLETE("PathBiasUseCloseCounts"),

  V(PathBiasUseThreshold,       INT,      "-1"),
  V(PathBiasNoticeUseRate,          DOUBLE,   "-1"),
  V(PathBiasExtremeUseRate,         DOUBLE,   "-1"),
  V(PathBiasScaleUseThreshold,      INT,      "-1"),

  V(PathsNeededToBuildCircuits,  DOUBLE,   "-1"),
  V(PerConnBWBurst,              MEMUNIT,  "0"),
  V(PerConnBWRate,               MEMUNIT,  "0"),
  V(PidFile,                     STRING,   NULL),
  V(TestingTorNetwork,           BOOL,     "0"),
  V(TestingMinExitFlagThreshold, MEMUNIT,  "0"),
  V(TestingMinFastFlagThreshold, MEMUNIT,  "0"),

  V(TestingLinkCertLifetime,          INTERVAL, "2 days"),
  V(TestingAuthKeyLifetime,          INTERVAL, "2 days"),
  V(TestingLinkKeySlop,              INTERVAL, "3 hours"),
  V(TestingAuthKeySlop,              INTERVAL, "3 hours"),
  V(TestingSigningKeySlop,           INTERVAL, "1 day"),

  V(OptimisticData,              AUTOBOOL, "auto"),
  V(PortForwarding,              BOOL,     "0"),
  V(PortForwardingHelper,        FILENAME, "tor-fw-helper"),
  OBSOLETE("PreferTunneledDirConns"),
  V(ProtocolWarnings,            BOOL,     "0"),
  V(PublishServerDescriptor,     CSV,      "1"),
  V(PublishHidServDescriptors,   BOOL,     "1"),
  V(ReachableAddresses,          LINELIST, NULL),
  V(ReachableDirAddresses,       LINELIST, NULL),
  V(ReachableORAddresses,        LINELIST, NULL),
  V(RecommendedVersions,         LINELIST, NULL),
  V(RecommendedClientVersions,   LINELIST, NULL),
  V(RecommendedServerVersions,   LINELIST, NULL),
  V(RecommendedPackages,         LINELIST, NULL),
  V(RefuseUnknownExits,          AUTOBOOL, "auto"),
  V(RejectPlaintextPorts,        CSV,      ""),
  V(RelayBandwidthBurst,         MEMUNIT,  "0"),
  V(RelayBandwidthRate,          MEMUNIT,  "0"),
  V(RendPostPeriod,              INTERVAL, "1 hour"),
  V(RephistTrackTime,            INTERVAL, "24 hours"),
  V(RunAsDaemon,                 BOOL,     "0"),
  OBSOLETE("RunTesting"), // currently unused
  V(Sandbox,                     BOOL,     "0"),
  V(SafeLogging,                 STRING,   "1"),
  V(SafeSocks,                   BOOL,     "0"),
  V(ServerDNSAllowBrokenConfig,  BOOL,     "1"),
  V(ServerDNSAllowNonRFC953Hostnames, BOOL,"0"),
  V(ServerDNSDetectHijacking,    BOOL,     "1"),
  V(ServerDNSRandomizeCase,      BOOL,     "1"),
  V(ServerDNSResolvConfFile,     STRING,   NULL),
  V(ServerDNSSearchDomains,      BOOL,     "0"),
  V(ServerDNSTestAddresses,      CSV,
      "www.google.com,www.mit.edu,www.yahoo.com,www.slashdot.org"),
  V(SchedulerLowWaterMark__,     MEMUNIT,  "100 MB"),
  V(SchedulerHighWaterMark__,    MEMUNIT,  "101 MB"),
  V(SchedulerMaxFlushCells__,    UINT,     "1000"),
  V(ShutdownWaitLength,          INTERVAL, "30 seconds"),
  V(SocksListenAddress,          LINELIST, NULL),
  V(SocksPolicy,                 LINELIST, NULL),
  VPORT(SocksPort),
  V(SocksTimeout,                INTERVAL, "2 minutes"),
  V(SSLKeyLifetime,              INTERVAL, "0"),
  OBSOLETE("StrictEntryNodes"),
  OBSOLETE("StrictExitNodes"),
  V(StrictNodes,                 BOOL,     "0"),
  OBSOLETE("Support022HiddenServices"),
  V(TestSocks,                   BOOL,     "0"),
  V(TokenBucketRefillInterval,   MSEC_INTERVAL, "100 msec"),
  V(Tor2webMode,                 BOOL,     "0"),
  V(Tor2webRendezvousPoints,      ROUTERSET, NULL),
  V(TLSECGroup,                  STRING,   NULL),
  V(TrackHostExits,              CSV,      NULL),
  V(TrackHostExitsExpire,        INTERVAL, "30 minutes"),
  V(TransListenAddress,          LINELIST, NULL),
  VPORT(TransPort),
  V(TransProxyType,              STRING,   "default"),
  OBSOLETE("TunnelDirConns"),
  V(UpdateBridgesFromAuthority,  BOOL,     "0"),
  V(UseBridges,                  BOOL,     "0"),
  VAR("UseEntryGuards",          BOOL,     UseEntryGuards_option, "1"),
  OBSOLETE("UseEntryGuardsAsDirGuards"),
  V(UseGuardFraction,            AUTOBOOL, "auto"),
  V(UseMicrodescriptors,         AUTOBOOL, "auto"),
  OBSOLETE("UseNTorHandshake"),
  V(User,                        STRING,   NULL),
  OBSOLETE("UserspaceIOCPBuffers"),
  V(AuthDirSharedRandomness,     BOOL,     "1"),
  V(AuthDirTestEd25519LinkKeys,  BOOL,     "1"),
  OBSOLETE("V1AuthoritativeDirectory"),
  OBSOLETE("V2AuthoritativeDirectory"),
  VAR("V3AuthoritativeDirectory",BOOL, V3AuthoritativeDir,   "0"),
  V(TestingV3AuthInitialVotingInterval, INTERVAL, "30 minutes"),
  V(TestingV3AuthInitialVoteDelay, INTERVAL, "5 minutes"),
  V(TestingV3AuthInitialDistDelay, INTERVAL, "5 minutes"),
  V(TestingV3AuthVotingStartOffset, INTERVAL, "0"),
  V(V3AuthVotingInterval,        INTERVAL, "1 hour"),
  V(V3AuthVoteDelay,             INTERVAL, "5 minutes"),
  V(V3AuthDistDelay,             INTERVAL, "5 minutes"),
  V(V3AuthNIntervalsValid,       UINT,     "3"),
  V(V3AuthUseLegacyKey,          BOOL,     "0"),
  V(V3BandwidthsFile,            FILENAME, NULL),
  V(GuardfractionFile,           FILENAME, NULL),
  VAR("VersioningAuthoritativeDirectory",BOOL,VersioningAuthoritativeDir, "0"),
  OBSOLETE("VoteOnHidServDirectoriesV2"),
  V(VirtualAddrNetworkIPv4,      STRING,   "127.192.0.0/10"),
  V(VirtualAddrNetworkIPv6,      STRING,   "[FE80::]/10"),
  V(WarnPlaintextPorts,          CSV,      "23,109,110,143"),
  OBSOLETE("UseFilteringSSLBufferevents"),
  OBSOLETE("__UseFilteringSSLBufferevents"),
  VAR("__ReloadTorrcOnSIGHUP",   BOOL,  ReloadTorrcOnSIGHUP,      "1"),
  VAR("__AllDirActionsPrivate",  BOOL,  AllDirActionsPrivate,     "0"),
  VAR("__DisablePredictedCircuits",BOOL,DisablePredictedCircuits, "0"),
  VAR("__LeaveStreamsUnattached",BOOL,  LeaveStreamsUnattached,   "0"),
  VAR("__HashedControlSessionPassword", LINELIST, HashedControlSessionPassword,
      NULL),
  VAR("__OwningControllerProcess",STRING,OwningControllerProcess, NULL),
  V(MinUptimeHidServDirectoryV2, INTERVAL, "96 hours"),
  V(TestingServerDownloadSchedule, CSV_INTERVAL, "0, 0, 0, 60, 60, 120, "
                                 "300, 900, 2147483647"),
  V(TestingClientDownloadSchedule, CSV_INTERVAL, "0, 0, 60, 300, 600, "
                                 "2147483647"),
  V(TestingServerConsensusDownloadSchedule, CSV_INTERVAL, "0, 0, 60, "
                                 "300, 600, 1800, 1800, 1800, 1800, "
                                 "1800, 3600, 7200"),
  V(TestingClientConsensusDownloadSchedule, CSV_INTERVAL, "0, 0, 60, "
                                 "300, 600, 1800, 3600, 3600, 3600, "
                                 "10800, 21600, 43200"),
  /* With the ClientBootstrapConsensus*Download* below:
   * Clients with only authorities will try:
   *  - 3 authorities over 10 seconds, then wait 60 minutes.
   * Clients with authorities and fallbacks will try:
   *  - 2 authorities and 4 fallbacks over 21 seconds, then wait 60 minutes.
   * Clients will also retry when an application request arrives.
   * After a number of failed reqests, clients retry every 3 days + 1 hour.
   *
   * Clients used to try 2 authorities over 10 seconds, then wait for
   * 60 minutes or an application request.
   *
   * When clients have authorities and fallbacks available, they use these
   * schedules: (we stagger the times to avoid thundering herds) */
  V(ClientBootstrapConsensusAuthorityDownloadSchedule, CSV_INTERVAL,
    "6, 11, 3600, 10800, 25200, 54000, 111600, 262800" /* 3 days + 1 hour */),
  V(ClientBootstrapConsensusFallbackDownloadSchedule, CSV_INTERVAL,
    "0, 1, 4, 11, 3600, 10800, 25200, 54000, 111600, 262800"),
  /* When clients only have authorities available, they use this schedule: */
  V(ClientBootstrapConsensusAuthorityOnlyDownloadSchedule, CSV_INTERVAL,
    "0, 3, 7, 3600, 10800, 25200, 54000, 111600, 262800"),
  /* We don't want to overwhelm slow networks (or mirrors whose replies are
   * blocked), but we also don't want to fail if only some mirrors are
   * blackholed. Clients will try 3 directories simultaneously.
   * (Relays never use simultaneous connections.) */
  V(ClientBootstrapConsensusMaxInProgressTries, UINT, "3"),
  V(TestingBridgeDownloadSchedule, CSV_INTERVAL, "1200, 900, 900, 3600"),
  V(TestingClientMaxIntervalWithoutRequest, INTERVAL, "10 minutes"),
  V(TestingDirConnectionMaxStall, INTERVAL, "5 minutes"),
  V(TestingConsensusMaxDownloadTries, UINT, "8"),
  /* Since we try connections rapidly and simultaneously, we can afford
   * to give up earlier. (This protects against overloading directories.) */
  V(ClientBootstrapConsensusMaxDownloadTries, UINT, "7"),
  /* We want to give up much earlier if we're only using authorities. */
  V(ClientBootstrapConsensusAuthorityOnlyMaxDownloadTries, UINT, "4"),
  V(TestingDescriptorMaxDownloadTries, UINT, "8"),
  V(TestingMicrodescMaxDownloadTries, UINT, "8"),
  V(TestingCertMaxDownloadTries, UINT, "8"),
  V(TestingDirAuthVoteExit, ROUTERSET, NULL),
  V(TestingDirAuthVoteExitIsStrict,  BOOL,     "0"),
  V(TestingDirAuthVoteGuard, ROUTERSET, NULL),
  V(TestingDirAuthVoteGuardIsStrict,  BOOL,     "0"),
  V(TestingDirAuthVoteHSDir, ROUTERSET, NULL),
  V(TestingDirAuthVoteHSDirIsStrict,  BOOL,     "0"),
  VAR("___UsingTestNetworkDefaults", BOOL, UsingTestNetworkDefaults_, "0"),

  { NULL, CONFIG_TYPE_OBSOLETE, 0, NULL }
};

/** Override default values with these if the user sets the TestingTorNetwork
 * option. */
static const config_var_t testing_tor_network_defaults[] = {
  V(ServerDNSAllowBrokenConfig,  BOOL,     "1"),
  V(DirAllowPrivateAddresses,    BOOL,     "1"),
  V(EnforceDistinctSubnets,      BOOL,     "0"),
  V(AssumeReachable,             BOOL,     "1"),
  V(AuthDirMaxServersPerAddr,    UINT,     "0"),
  V(ClientBootstrapConsensusAuthorityDownloadSchedule, CSV_INTERVAL,
    "0, 2, 4, 4, 4, 4, 4, 4, 4, 4, 4, 4, 8, 16, 32, 60"),
  V(ClientBootstrapConsensusFallbackDownloadSchedule, CSV_INTERVAL,
    "0, 1, 4, 4, 4, 4, 4, 4, 4, 4, 4, 4, 8, 16, 32, 60"),
  V(ClientBootstrapConsensusAuthorityOnlyDownloadSchedule, CSV_INTERVAL,
    "0, 1, 4, 4, 4, 4, 4, 4, 4, 4, 4, 4, 8, 16, 32, 60"),
  V(ClientBootstrapConsensusMaxDownloadTries, UINT, "80"),
  V(ClientBootstrapConsensusAuthorityOnlyMaxDownloadTries, UINT, "80"),
  V(ClientDNSRejectInternalAddresses, BOOL,"0"), // deprecated in 0.2.9.2-alpha
  V(ClientRejectInternalAddresses, BOOL,   "0"),
  V(CountPrivateBandwidth,       BOOL,     "1"),
  V(ExitPolicyRejectPrivate,     BOOL,     "0"),
  V(ExtendAllowPrivateAddresses, BOOL,     "1"),
  V(V3AuthVotingInterval,        INTERVAL, "5 minutes"),
  V(V3AuthVoteDelay,             INTERVAL, "20 seconds"),
  V(V3AuthDistDelay,             INTERVAL, "20 seconds"),
  V(TestingV3AuthInitialVotingInterval, INTERVAL, "150 seconds"),
  V(TestingV3AuthInitialVoteDelay, INTERVAL, "20 seconds"),
  V(TestingV3AuthInitialDistDelay, INTERVAL, "20 seconds"),
  V(TestingV3AuthVotingStartOffset, INTERVAL, "0"),
  V(TestingAuthDirTimeToLearnReachability, INTERVAL, "0 minutes"),
  V(TestingEstimatedDescriptorPropagationTime, INTERVAL, "0 minutes"),
  V(MinUptimeHidServDirectoryV2, INTERVAL, "0 minutes"),
  V(TestingServerDownloadSchedule, CSV_INTERVAL, "0, 0, 0, 5, 10, 15, "
                                 "20, 30, 60"),
  V(TestingClientDownloadSchedule, CSV_INTERVAL, "0, 0, 5, 10, 15, 20, "
                                 "30, 60"),
  V(TestingServerConsensusDownloadSchedule, CSV_INTERVAL, "0, 0, 5, 10, "
                                 "15, 20, 30, 60"),
  V(TestingClientConsensusDownloadSchedule, CSV_INTERVAL, "0, 0, 5, 10, "
                                 "15, 20, 30, 60"),
  V(TestingBridgeDownloadSchedule, CSV_INTERVAL, "60, 30, 30, 60"),
  V(TestingClientMaxIntervalWithoutRequest, INTERVAL, "5 seconds"),
  V(TestingDirConnectionMaxStall, INTERVAL, "30 seconds"),
  V(TestingConsensusMaxDownloadTries, UINT, "80"),
  V(TestingDescriptorMaxDownloadTries, UINT, "80"),
  V(TestingMicrodescMaxDownloadTries, UINT, "80"),
  V(TestingCertMaxDownloadTries, UINT, "80"),
  V(TestingEnableConnBwEvent,    BOOL,     "1"),
  V(TestingEnableCellStatsEvent, BOOL,     "1"),
  V(TestingEnableTbEmptyEvent,   BOOL,     "1"),
  VAR("___UsingTestNetworkDefaults", BOOL, UsingTestNetworkDefaults_, "1"),
  V(RendPostPeriod,              INTERVAL, "2 minutes"),

  { NULL, CONFIG_TYPE_OBSOLETE, 0, NULL }
};

#undef VAR
#undef V
#undef OBSOLETE

static const config_deprecation_t option_deprecation_notes_[] = {
  /* Deprecated since 0.2.9.2-alpha... */
  { "AllowDotExit", "Unrestricted use of the .exit notation can be used for "
    "a wide variety of application-level attacks." },
  { "AllowInvalidNodes", "There is no reason to enable this option; at best "
    "it will make you easier to track." },
  { "AllowSingleHopCircuits", "Almost no relays actually allow single-hop "
    "exits, making this option pointless." },
  { "AllowSingleHopExits", "Turning this on will make your relay easier "
    "to abuse." },
  { "ClientDNSRejectInternalAddresses", "Turning this on makes your client "
    "easier to fingerprint, and may open you to esoteric attacks." },
  { "ExcludeSingleHopRelays", "Turning it on makes your client easier to "
    "fingerprint." },
  { "FastFirstHopPK", "Changing this option does not make your client more "
    "secure, but does make it easier to fingerprint." },
  { "CloseHSClientCircuitsImmediatelyOnTimeout", "This option makes your "
    "client easier to fingerprint." },
  { "CloseHSServiceRendCircuitsImmediatelyOnTimeout", "This option makes "
    "your hidden services easier to fingerprint." },
  { "WarnUnsafeSocks", "Changing this option makes it easier for you "
    "to accidentally lose your anonymity by leaking DNS information" },
  { "TLSECGroup", "The default is a nice secure choice; the other option "
    "is less secure." },
  { "ControlListenAddress", "Use ControlPort instead." },
  { "DirListenAddress", "Use DirPort instead, possibly with the "
    "NoAdvertise sub-option" },
  { "DNSListenAddress", "Use DNSPort instead." },
  { "SocksListenAddress", "Use SocksPort instead." },
  { "TransListenAddress", "Use TransPort instead." },
  { "NATDListenAddress", "Use NATDPort instead." },
  { "ORListenAddress", "Use ORPort instead, possibly with the "
    "NoAdvertise sub-option" },
  /* End of options deprecated since 0.2.9.2-alpha. */

  { NULL, NULL }
};

#ifdef _WIN32
static char *get_windows_conf_root(void);
#endif
static int options_act_reversible(const or_options_t *old_options, char **msg);
static int options_transition_allowed(const or_options_t *old,
                                      const or_options_t *new,
                                      char **msg);
static int options_transition_affects_workers(
      const or_options_t *old_options, const or_options_t *new_options);
static int options_transition_affects_descriptor(
      const or_options_t *old_options, const or_options_t *new_options);
static int check_nickname_list(char **lst, const char *name, char **msg);
static char *get_bindaddr_from_transport_listen_line(const char *line,
                                                     const char *transport);
static int parse_ports(or_options_t *options, int validate_only,
                              char **msg_out, int *n_ports_out,
                              int *world_writable_control_socket);
static int check_server_ports(const smartlist_t *ports,
                              const or_options_t *options,
                              int *num_low_ports_out);

static int validate_data_directory(or_options_t *options);
static int write_configuration_file(const char *fname,
                                    const or_options_t *options);
static int options_init_logs(const or_options_t *old_options,
                             or_options_t *options, int validate_only);

static void init_libevent(const or_options_t *options);
static int opt_streq(const char *s1, const char *s2);
static int parse_outbound_addresses(or_options_t *options, int validate_only,
                                    char **msg);
static void config_maybe_load_geoip_files_(const or_options_t *options,
                                           const or_options_t *old_options);
static int options_validate_cb(void *old_options, void *options,
                               void *default_options,
                               int from_setconf, char **msg);
static uint64_t compute_real_max_mem_in_queues(const uint64_t val,
                                               int log_guess);

/** Magic value for or_options_t. */
#define OR_OPTIONS_MAGIC 9090909

/** Configuration format for or_options_t. */
STATIC config_format_t options_format = {
  sizeof(or_options_t),
  OR_OPTIONS_MAGIC,
  STRUCT_OFFSET(or_options_t, magic_),
  option_abbrevs_,
  option_deprecation_notes_,
  option_vars_,
  options_validate_cb,
  NULL
};

/*
 * Functions to read and write the global options pointer.
 */

/** Command-line and config-file options. */
static or_options_t *global_options = NULL;
/** The fallback options_t object; this is where we look for options not
 * in torrc before we fall back to Tor's defaults. */
static or_options_t *global_default_options = NULL;
/** Name of most recently read torrc file. */
static char *torrc_fname = NULL;
/** Name of the most recently read torrc-defaults file.*/
static char *torrc_defaults_fname;
/** Configuration options set by command line. */
static config_line_t *global_cmdline_options = NULL;
/** Non-configuration options set by the command line */
static config_line_t *global_cmdline_only_options = NULL;
/** Boolean: Have we parsed the command line? */
static int have_parsed_cmdline = 0;
/** Contents of most recently read DirPortFrontPage file. */
static char *global_dirfrontpagecontents = NULL;
/** List of port_cfg_t for all configured ports. */
static smartlist_t *configured_ports = NULL;

/** Return the contents of our frontpage string, or NULL if not configured. */
MOCK_IMPL(const char*,
get_dirportfrontpage, (void))
{
  return global_dirfrontpagecontents;
}

/** Returns the currently configured options. */
MOCK_IMPL(or_options_t *,
get_options_mutable, (void))
{
  tor_assert(global_options);
  return global_options;
}

/** Returns the currently configured options */
MOCK_IMPL(const or_options_t *,
get_options,(void))
{
  return get_options_mutable();
}

/** Change the current global options to contain <b>new_val</b> instead of
 * their current value; take action based on the new value; free the old value
 * as necessary.  Returns 0 on success, -1 on failure.
 */
int
set_options(or_options_t *new_val, char **msg)
{
  int i;
  smartlist_t *elements;
  config_line_t *line;
  or_options_t *old_options = global_options;
  global_options = new_val;
  /* Note that we pass the *old* options below, for comparison. It
   * pulls the new options directly out of global_options. */
  if (options_act_reversible(old_options, msg)<0) {
    tor_assert(*msg);
    global_options = old_options;
    return -1;
  }
  if (options_act(old_options) < 0) { /* acting on the options failed. die. */
    log_err(LD_BUG,
            "Acting on config options left us in a broken state. Dying.");
    exit(1);
  }
  /* Issues a CONF_CHANGED event to notify controller of the change. If Tor is
   * just starting up then the old_options will be undefined. */
  if (old_options && old_options != global_options) {
    elements = smartlist_new();
    for (i=0; options_format.vars[i].name; ++i) {
      const config_var_t *var = &options_format.vars[i];
      const char *var_name = var->name;
      if (var->type == CONFIG_TYPE_LINELIST_S ||
          var->type == CONFIG_TYPE_OBSOLETE) {
        continue;
      }
      if (!config_is_same(&options_format, new_val, old_options, var_name)) {
        line = config_get_assigned_option(&options_format, new_val,
                                          var_name, 1);

        if (line) {
          config_line_t *next;
          for (; line; line = next) {
            next = line->next;
            smartlist_add(elements, line->key);
            smartlist_add(elements, line->value);
            tor_free(line);
          }
        } else {
          smartlist_add_strdup(elements, options_format.vars[i].name);
          smartlist_add(elements, NULL);
        }
      }
    }
    control_event_conf_changed(elements);
    SMARTLIST_FOREACH(elements, char *, cp, tor_free(cp));
    smartlist_free(elements);
  }

  if (old_options != global_options)
    or_options_free(old_options);

  return 0;
}

extern const char tor_git_revision[]; /* from tor_main.c */

/** The version of this Tor process, as parsed. */
static char *the_tor_version = NULL;
/** A shorter version of this Tor process's version, for export in our router
 *  descriptor.  (Does not include the git version, if any.) */
static char *the_short_tor_version = NULL;

/** Return the current Tor version. */
const char *
get_version(void)
{
  if (the_tor_version == NULL) {
    if (strlen(tor_git_revision)) {
      tor_asprintf(&the_tor_version, "%s (git-%s)", get_short_version(),
                   tor_git_revision);
    } else {
      the_tor_version = tor_strdup(get_short_version());
    }
  }
  return the_tor_version;
}

/** Return the current Tor version, without any git tag. */
const char *
get_short_version(void)
{

  if (the_short_tor_version == NULL) {
#ifdef TOR_BUILD_TAG
    tor_asprintf(&the_short_tor_version, "%s (%s)", VERSION, TOR_BUILD_TAG);
#else
    the_short_tor_version = tor_strdup(VERSION);
#endif
  }
  return the_short_tor_version;
}

/** Release additional memory allocated in options
 */
STATIC void
or_options_free(or_options_t *options)
{
  if (!options)
    return;

  routerset_free(options->ExcludeExitNodesUnion_);
  if (options->NodeFamilySets) {
    SMARTLIST_FOREACH(options->NodeFamilySets, routerset_t *,
                      rs, routerset_free(rs));
    smartlist_free(options->NodeFamilySets);
  }
  tor_free(options->BridgePassword_AuthDigest_);
  tor_free(options->command_arg);
  tor_free(options->master_key_fname);
  config_free(&options_format, options);
}

/** Release all memory and resources held by global configuration structures.
 */
void
config_free_all(void)
{
  or_options_free(global_options);
  global_options = NULL;
  or_options_free(global_default_options);
  global_default_options = NULL;

  config_free_lines(global_cmdline_options);
  global_cmdline_options = NULL;

  config_free_lines(global_cmdline_only_options);
  global_cmdline_only_options = NULL;

  if (configured_ports) {
    SMARTLIST_FOREACH(configured_ports,
                      port_cfg_t *, p, port_cfg_free(p));
    smartlist_free(configured_ports);
    configured_ports = NULL;
  }

  tor_free(torrc_fname);
  tor_free(torrc_defaults_fname);
  tor_free(global_dirfrontpagecontents);

  tor_free(the_short_tor_version);
  tor_free(the_tor_version);
}

/** Make <b>address</b> -- a piece of information related to our operation as
 * a client -- safe to log according to the settings in options->SafeLogging,
 * and return it.
 *
 * (We return "[scrubbed]" if SafeLogging is "1", and address otherwise.)
 */
const char *
safe_str_client(const char *address)
{
  tor_assert(address);
  if (get_options()->SafeLogging_ == SAFELOG_SCRUB_ALL)
    return "[scrubbed]";
  else
    return address;
}

/** Make <b>address</b> -- a piece of information of unspecified sensitivity
 * -- safe to log according to the settings in options->SafeLogging, and
 * return it.
 *
 * (We return "[scrubbed]" if SafeLogging is anything besides "0", and address
 * otherwise.)
 */
const char *
safe_str(const char *address)
{
  tor_assert(address);
  if (get_options()->SafeLogging_ != SAFELOG_SCRUB_NONE)
    return "[scrubbed]";
  else
    return address;
}

/** Equivalent to escaped(safe_str_client(address)).  See reentrancy note on
 * escaped(): don't use this outside the main thread, or twice in the same
 * log statement. */
const char *
escaped_safe_str_client(const char *address)
{
  if (get_options()->SafeLogging_ == SAFELOG_SCRUB_ALL)
    return "[scrubbed]";
  else
    return escaped(address);
}

/** Equivalent to escaped(safe_str(address)).  See reentrancy note on
 * escaped(): don't use this outside the main thread, or twice in the same
 * log statement. */
const char *
escaped_safe_str(const char *address)
{
  if (get_options()->SafeLogging_ != SAFELOG_SCRUB_NONE)
    return "[scrubbed]";
  else
    return escaped(address);
}

/** List of default directory authorities */

static const char *default_authorities[] = {
  "moria1 orport=9101 "
    "v3ident=D586D18309DED4CD6D57C18FDB97EFA96D330566 "
    "128.31.0.39:9131 9695 DFC3 5FFE B861 329B 9F1A B04C 4639 7020 CE31",
  "tor26 orport=443 "
    "v3ident=14C131DFC5C6F93646BE72FA1401C02A8DF2E8B4 "
    "ipv6=[2001:858:2:2:aabb:0:563b:1526]:443 "
    "86.59.21.38:80 847B 1F85 0344 D787 6491 A548 92F9 0493 4E4E B85D",
  "dizum orport=443 "
    "v3ident=E8A9C45EDE6D711294FADF8E7951F4DE6CA56B58 "
    "194.109.206.212:80 7EA6 EAD6 FD83 083C 538F 4403 8BBF A077 587D D755",
  "Bifroest orport=443 bridge "
    "37.218.247.217:80 1D8F 3A91 C37C 5D1C 4C19 B1AD 1D0C FBE8 BF72 D8E1",
  "gabelmoo orport=443 "
    "v3ident=ED03BB616EB2F60BEC80151114BB25CEF515B226 "
    "ipv6=[2001:638:a000:4140::ffff:189]:443 "
    "131.188.40.189:80 F204 4413 DAC2 E02E 3D6B CF47 35A1 9BCA 1DE9 7281",
  "dannenberg orport=443 "
    "v3ident=0232AF901C31A04EE9848595AF9BB7620D4C5B2E "
    "193.23.244.244:80 7BE6 83E6 5D48 1413 21C5 ED92 F075 C553 64AC 7123",
  "maatuska orport=80 "
    "v3ident=49015F787433103580E3B66A1707A00E60F2D15B "
    "ipv6=[2001:67c:289c::9]:80 "
    "171.25.193.9:443 BD6A 8292 55CB 08E6 6FBE 7D37 4836 3586 E46B 3810",
  "Faravahar orport=443 "
    "v3ident=EFCBE720AB3A82B99F9E953CD5BF50F7EEFC7B97 "
    "154.35.175.225:80 CF6D 0AAF B385 BE71 B8E1 11FC 5CFF 4B47 9237 33BC",
  "longclaw orport=443 "
    "v3ident=23D15D965BC35114467363C165C4F724B64B4F66 "
    "ipv6=[2620:13:4000:8000:60:f3ff:fea1:7cff]:443 "
    "199.254.238.52:80 74A9 1064 6BCE EFBC D2E8 74FC 1DC9 9743 0F96 8145",
  NULL
};

/** List of fallback directory authorities. The list is generated by opt-in of
 * relays that meet certain stability criteria.
 */
static const char *default_fallbacks[] = {
#include "fallback_dirs.inc"
  NULL
};

/** Add the default directory authorities directly into the trusted dir list,
 * but only add them insofar as they share bits with <b>type</b>.
 * Each authority's bits are restricted to the bits shared with <b>type</b>.
 * If <b>type</b> is ALL_DIRINFO or NO_DIRINFO (zero), add all authorities. */
STATIC void
add_default_trusted_dir_authorities(dirinfo_type_t type)
{
  int i;
  for (i=0; default_authorities[i]; i++) {
    if (parse_dir_authority_line(default_authorities[i], type, 0)<0) {
      log_err(LD_BUG, "Couldn't parse internal DirAuthority line %s",
              default_authorities[i]);
    }
  }
}

/** Add the default fallback directory servers into the fallback directory
 * server list. */
MOCK_IMPL(void,
add_default_fallback_dir_servers,(void))
{
  int i;
  for (i=0; default_fallbacks[i]; i++) {
    if (parse_dir_fallback_line(default_fallbacks[i], 0)<0) {
      log_err(LD_BUG, "Couldn't parse internal FallbackDir line %s",
              default_fallbacks[i]);
    }
  }
}

/** Look at all the config options for using alternate directory
 * authorities, and make sure none of them are broken. Also, warn the
 * user if we changed any dangerous ones.
 */
static int
validate_dir_servers(or_options_t *options, or_options_t *old_options)
{
  config_line_t *cl;

  if (options->DirAuthorities &&
      (options->AlternateDirAuthority || options->AlternateBridgeAuthority)) {
    log_warn(LD_CONFIG,
             "You cannot set both DirAuthority and Alternate*Authority.");
    return -1;
  }

  /* do we want to complain to the user about being partitionable? */
  if ((options->DirAuthorities &&
       (!old_options ||
        !config_lines_eq(options->DirAuthorities,
                         old_options->DirAuthorities))) ||
      (options->AlternateDirAuthority &&
       (!old_options ||
        !config_lines_eq(options->AlternateDirAuthority,
                         old_options->AlternateDirAuthority)))) {
    log_warn(LD_CONFIG,
             "You have used DirAuthority or AlternateDirAuthority to "
             "specify alternate directory authorities in "
             "your configuration. This is potentially dangerous: it can "
             "make you look different from all other Tor users, and hurt "
             "your anonymity. Even if you've specified the same "
             "authorities as Tor uses by default, the defaults could "
             "change in the future. Be sure you know what you're doing.");
  }

  /* Now go through the four ways you can configure an alternate
   * set of directory authorities, and make sure none are broken. */
  for (cl = options->DirAuthorities; cl; cl = cl->next)
    if (parse_dir_authority_line(cl->value, NO_DIRINFO, 1)<0)
      return -1;
  for (cl = options->AlternateBridgeAuthority; cl; cl = cl->next)
    if (parse_dir_authority_line(cl->value, NO_DIRINFO, 1)<0)
      return -1;
  for (cl = options->AlternateDirAuthority; cl; cl = cl->next)
    if (parse_dir_authority_line(cl->value, NO_DIRINFO, 1)<0)
      return -1;
  for (cl = options->FallbackDir; cl; cl = cl->next)
    if (parse_dir_fallback_line(cl->value, 1)<0)
      return -1;
  return 0;
}

/** Look at all the config options and assign new dir authorities
 * as appropriate.
 */
int
consider_adding_dir_servers(const or_options_t *options,
                            const or_options_t *old_options)
{
  config_line_t *cl;
  int need_to_update =
    !smartlist_len(router_get_trusted_dir_servers()) ||
    !smartlist_len(router_get_fallback_dir_servers()) || !old_options ||
    !config_lines_eq(options->DirAuthorities, old_options->DirAuthorities) ||
    !config_lines_eq(options->FallbackDir, old_options->FallbackDir) ||
    (options->UseDefaultFallbackDirs != old_options->UseDefaultFallbackDirs) ||
    !config_lines_eq(options->AlternateBridgeAuthority,
                     old_options->AlternateBridgeAuthority) ||
    !config_lines_eq(options->AlternateDirAuthority,
                     old_options->AlternateDirAuthority);

  if (!need_to_update)
    return 0; /* all done */

  /* "You cannot set both DirAuthority and Alternate*Authority."
   * Checking that this restriction holds allows us to simplify
   * the unit tests. */
  tor_assert(!(options->DirAuthorities &&
               (options->AlternateDirAuthority
                || options->AlternateBridgeAuthority)));

  /* Start from a clean slate. */
  clear_dir_servers();

  if (!options->DirAuthorities) {
    /* then we may want some of the defaults */
    dirinfo_type_t type = NO_DIRINFO;
    if (!options->AlternateBridgeAuthority) {
      type |= BRIDGE_DIRINFO;
    }
    if (!options->AlternateDirAuthority) {
      type |= V3_DIRINFO | EXTRAINFO_DIRINFO | MICRODESC_DIRINFO;
      /* Only add the default fallback directories when the DirAuthorities,
       * AlternateDirAuthority, and FallbackDir directory config options
       * are set to their defaults, and when UseDefaultFallbackDirs is 1. */
      if (!options->FallbackDir && options->UseDefaultFallbackDirs) {
        add_default_fallback_dir_servers();
      }
    }
    /* if type == NO_DIRINFO, we don't want to add any of the
     * default authorities, because we've replaced them all */
    if (type != NO_DIRINFO)
      add_default_trusted_dir_authorities(type);
  }

  for (cl = options->DirAuthorities; cl; cl = cl->next)
    if (parse_dir_authority_line(cl->value, NO_DIRINFO, 0)<0)
      return -1;
  for (cl = options->AlternateBridgeAuthority; cl; cl = cl->next)
    if (parse_dir_authority_line(cl->value, NO_DIRINFO, 0)<0)
      return -1;
  for (cl = options->AlternateDirAuthority; cl; cl = cl->next)
    if (parse_dir_authority_line(cl->value, NO_DIRINFO, 0)<0)
      return -1;
  for (cl = options->FallbackDir; cl; cl = cl->next)
    if (parse_dir_fallback_line(cl->value, 0)<0)
      return -1;
  return 0;
}

/* Helps determine flags to pass to switch_id. */
static int have_low_ports = -1;

/** Fetch the active option list, and take actions based on it. All of the
 * things we do should survive being done repeatedly.  If present,
 * <b>old_options</b> contains the previous value of the options.
 *
 * Return 0 if all goes well, return -1 if things went badly.
 */
static int
options_act_reversible(const or_options_t *old_options, char **msg)
{
  smartlist_t *new_listeners = smartlist_new();
  smartlist_t *replaced_listeners = smartlist_new();
  static int libevent_initialized = 0;
  or_options_t *options = get_options_mutable();
  int running_tor = options->command == CMD_RUN_TOR;
  int set_conn_limit = 0;
  int r = -1;
  int logs_marked = 0, logs_initialized = 0;
  int old_min_log_level = get_min_log_level();

  /* Daemonize _first_, since we only want to open most of this stuff in
   * the subprocess.  Libevent bases can't be reliably inherited across
   * processes. */
  if (running_tor && options->RunAsDaemon) {
    /* No need to roll back, since you can't change the value. */
    start_daemon();
  }

#ifdef HAVE_SYSTEMD
  /* Our PID may have changed, inform supervisor */
  sd_notifyf(0, "MAINPID=%ld\n", (long int)getpid());
#endif

#ifndef HAVE_SYS_UN_H
  if (options->ControlSocket || options->ControlSocketsGroupWritable) {
    *msg = tor_strdup("Unix domain sockets (ControlSocket) not supported "
                      "on this OS/with this build.");
    goto rollback;
  }
#else
  if (options->ControlSocketsGroupWritable && !options->ControlSocket) {
    *msg = tor_strdup("Setting ControlSocketGroupWritable without setting"
                      "a ControlSocket makes no sense.");
    goto rollback;
  }
#endif

  if (running_tor) {
    int n_ports=0;
    /* We need to set the connection limit before we can open the listeners. */
    if (! sandbox_is_active()) {
      if (set_max_file_descriptors((unsigned)options->ConnLimit,
                                   &options->ConnLimit_) < 0) {
        *msg = tor_strdup("Problem with ConnLimit value. "
                          "See logs for details.");
        goto rollback;
      }
      set_conn_limit = 1;
    } else {
      tor_assert(old_options);
      options->ConnLimit_ = old_options->ConnLimit_;
    }

    /* Set up libevent.  (We need to do this before we can register the
     * listeners as listeners.) */
    if (running_tor && !libevent_initialized) {
      init_libevent(options);
      libevent_initialized = 1;

      /* This has to come up after libevent is initialized. */
      control_initialize_event_queue();

      /*
       * Initialize the scheduler - this has to come after
       * options_init_from_torrc() sets up libevent - why yes, that seems
       * completely sensible to hide the libevent setup in the option parsing
       * code!  It also needs to happen before init_keys(), so it needs to
       * happen here too.  How yucky. */
      scheduler_init();
    }

    /* Adjust the port configuration so we can launch listeners. */
    if (parse_ports(options, 0, msg, &n_ports, NULL)) {
      if (!*msg)
        *msg = tor_strdup("Unexpected problem parsing port config");
      goto rollback;
    }

    /* Set the hibernation state appropriately.*/
    consider_hibernation(time(NULL));

    /* Launch the listeners.  (We do this before we setuid, so we can bind to
     * ports under 1024.)  We don't want to rebind if we're hibernating. If
     * networking is disabled, this will close all but the control listeners,
     * but disable those. */
    if (!we_are_hibernating()) {
      if (retry_all_listeners(replaced_listeners, new_listeners,
                              options->DisableNetwork) < 0) {
        *msg = tor_strdup("Failed to bind one of the listener ports.");
        goto rollback;
      }
    }
    if (options->DisableNetwork) {
      /* Aggressively close non-controller stuff, NOW */
      log_notice(LD_NET, "DisableNetwork is set. Tor will not make or accept "
                 "non-control network connections. Shutting down all existing "
                 "connections.");
      connection_mark_all_noncontrol_connections();
      /* We can't complete circuits until the network is re-enabled. */
      note_that_we_maybe_cant_complete_circuits();
    }
  }

#if defined(HAVE_NET_IF_H) && defined(HAVE_NET_PFVAR_H)
  /* Open /dev/pf before dropping privileges. */
  if (options->TransPort_set &&
      options->TransProxyType_parsed == TPT_DEFAULT) {
    if (get_pf_socket() < 0) {
      *msg = tor_strdup("Unable to open /dev/pf for transparent proxy.");
      goto rollback;
    }
  }
#endif

  /* Attempt to lock all current and future memory with mlockall() only once */
  if (options->DisableAllSwap) {
    if (tor_mlockall() == -1) {
      *msg = tor_strdup("DisableAllSwap failure. Do you have proper "
                        "permissions?");
      goto done;
    }
  }

  /* Setuid/setgid as appropriate */
  if (options->User) {
    tor_assert(have_low_ports != -1);
    unsigned switch_id_flags = 0;
    if (options->KeepBindCapabilities == 1) {
      switch_id_flags |= SWITCH_ID_KEEP_BINDLOW;
      switch_id_flags |= SWITCH_ID_WARN_IF_NO_CAPS;
    }
    if (options->KeepBindCapabilities == -1 && have_low_ports) {
      switch_id_flags |= SWITCH_ID_KEEP_BINDLOW;
    }
    if (switch_id(options->User, switch_id_flags) != 0) {
      /* No need to roll back, since you can't change the value. */
      *msg = tor_strdup("Problem with User value. See logs for details.");
      goto done;
    }
  }

  /* Ensure data directory is private; create if possible. */
  cpd_check_t cpd_opts = running_tor ? CPD_CREATE : CPD_CHECK;
  if (options->DataDirectoryGroupReadable)
      cpd_opts |= CPD_GROUP_READ;
  if (check_private_dir(options->DataDirectory,
                        cpd_opts,
                        options->User)<0) {
    tor_asprintf(msg,
              "Couldn't access/create private data directory \"%s\"",
              options->DataDirectory);

    goto done;
    /* No need to roll back, since you can't change the value. */
  }

#ifndef _WIN32
  if (options->DataDirectoryGroupReadable) {
    /* Only new dirs created get new opts, also enforce group read. */
    if (chmod(options->DataDirectory, 0750)) {
      log_warn(LD_FS,"Unable to make %s group-readable: %s",
               options->DataDirectory, strerror(errno));
    }
  }
#endif

  /* Bail out at this point if we're not going to be a client or server:
   * we don't run Tor itself. */
  if (!running_tor)
    goto commit;

  mark_logs_temp(); /* Close current logs once new logs are open. */
  logs_marked = 1;
  /* Configure the tor_log(s) */
  if (options_init_logs(old_options, options, 0)<0) {
    *msg = tor_strdup("Failed to init Log options. See logs for details.");
    goto rollback;
  }
  logs_initialized = 1;

 commit:
  r = 0;
  if (logs_marked) {
    log_severity_list_t *severity =
      tor_malloc_zero(sizeof(log_severity_list_t));
    close_temp_logs();
    add_callback_log(severity, control_event_logmsg);
    control_adjust_event_log_severity();
    tor_free(severity);
    tor_log_update_sigsafe_err_fds();
  }
  if (logs_initialized) {
    flush_log_messages_from_startup();
  }

  {
    const char *badness = NULL;
    int bad_safelog = 0, bad_severity = 0, new_badness = 0;
    if (options->SafeLogging_ != SAFELOG_SCRUB_ALL) {
      bad_safelog = 1;
      if (!old_options || old_options->SafeLogging_ != options->SafeLogging_)
        new_badness = 1;
    }
    if (get_min_log_level() >= LOG_INFO) {
      bad_severity = 1;
      if (get_min_log_level() != old_min_log_level)
        new_badness = 1;
    }
    if (bad_safelog && bad_severity)
      badness = "you disabled SafeLogging, and "
        "you're logging more than \"notice\"";
    else if (bad_safelog)
      badness = "you disabled SafeLogging";
    else
      badness = "you're logging more than \"notice\"";
    if (new_badness)
      log_warn(LD_GENERAL, "Your log may contain sensitive information - %s. "
               "Don't log unless it serves an important reason. "
               "Overwrite the log afterwards.", badness);
  }

  SMARTLIST_FOREACH(replaced_listeners, connection_t *, conn,
  {
    int marked = conn->marked_for_close;
    log_notice(LD_NET, "Closing old %s on %s:%d",
               conn_type_to_string(conn->type), conn->address, conn->port);
    connection_close_immediate(conn);
    if (!marked) {
      connection_mark_for_close(conn);
    }
  });

  if (set_conn_limit) {
    /*
     * If we adjusted the conn limit, recompute the OOS threshold too
     *
     * How many possible sockets to keep in reserve?  If we have lots of
     * possible sockets, keep this below a limit and set ConnLimit_high_thresh
     * very close to ConnLimit_, but if ConnLimit_ is low, shrink it in
     * proportion.
     *
     * Somewhat arbitrarily, set socks_in_reserve to 5% of ConnLimit_, but
     * cap it at 64.
     */
    int socks_in_reserve = options->ConnLimit_ / 20;
    if (socks_in_reserve > 64) socks_in_reserve = 64;

    options->ConnLimit_high_thresh = options->ConnLimit_ - socks_in_reserve;
    options->ConnLimit_low_thresh = (options->ConnLimit_ / 4) * 3;
    log_info(LD_GENERAL,
             "Recomputed OOS thresholds: ConnLimit %d, ConnLimit_ %d, "
             "ConnLimit_high_thresh %d, ConnLimit_low_thresh %d",
             options->ConnLimit, options->ConnLimit_,
             options->ConnLimit_high_thresh,
             options->ConnLimit_low_thresh);

    /* Give the OOS handler a chance with the new thresholds */
    connection_check_oos(get_n_open_sockets(), 0);
  }

  goto done;

 rollback:
  r = -1;
  tor_assert(*msg);

  if (logs_marked) {
    rollback_log_changes();
    control_adjust_event_log_severity();
  }

  if (set_conn_limit && old_options)
    set_max_file_descriptors((unsigned)old_options->ConnLimit,
                             &options->ConnLimit_);

  SMARTLIST_FOREACH(new_listeners, connection_t *, conn,
  {
    log_notice(LD_NET, "Closing partially-constructed %s on %s:%d",
               conn_type_to_string(conn->type), conn->address, conn->port);
    connection_close_immediate(conn);
    connection_mark_for_close(conn);
  });

 done:
  smartlist_free(new_listeners);
  smartlist_free(replaced_listeners);
  return r;
}

/** If we need to have a GEOIP ip-to-country map to run with our configured
 * options, return 1 and set *<b>reason_out</b> to a description of why. */
int
options_need_geoip_info(const or_options_t *options, const char **reason_out)
{
  int bridge_usage =
    options->BridgeRelay && options->BridgeRecordUsageByCountry;
  int routerset_usage =
    routerset_needs_geoip(options->EntryNodes) ||
    routerset_needs_geoip(options->ExitNodes) ||
    routerset_needs_geoip(options->ExcludeExitNodes) ||
    routerset_needs_geoip(options->ExcludeNodes) ||
    routerset_needs_geoip(options->Tor2webRendezvousPoints);

  if (routerset_usage && reason_out) {
    *reason_out = "We've been configured to use (or avoid) nodes in certain "
      "countries, and we need GEOIP information to figure out which ones they "
      "are.";
  } else if (bridge_usage && reason_out) {
    *reason_out = "We've been configured to see which countries can access "
      "us as a bridge, and we need GEOIP information to tell which countries "
      "clients are in.";
  }
  return bridge_usage || routerset_usage;
}

/** Return the bandwidthrate that we are going to report to the authorities
 * based on the config options. */
uint32_t
get_effective_bwrate(const or_options_t *options)
{
  uint64_t bw = options->BandwidthRate;
  if (bw > options->MaxAdvertisedBandwidth)
    bw = options->MaxAdvertisedBandwidth;
  if (options->RelayBandwidthRate > 0 && bw > options->RelayBandwidthRate)
    bw = options->RelayBandwidthRate;
  /* ensure_bandwidth_cap() makes sure that this cast can't overflow. */
  return (uint32_t)bw;
}

/** Return the bandwidthburst that we are going to report to the authorities
 * based on the config options. */
uint32_t
get_effective_bwburst(const or_options_t *options)
{
  uint64_t bw = options->BandwidthBurst;
  if (options->RelayBandwidthBurst > 0 && bw > options->RelayBandwidthBurst)
    bw = options->RelayBandwidthBurst;
  /* ensure_bandwidth_cap() makes sure that this cast can't overflow. */
  return (uint32_t)bw;
}

/** Return True if any changes from <b>old_options</b> to
 * <b>new_options</b> needs us to refresh our TLS context. */
static int
options_transition_requires_fresh_tls_context(const or_options_t *old_options,
                                              const or_options_t *new_options)
{
  tor_assert(new_options);

  if (!old_options)
    return 0;

  if (!opt_streq(old_options->TLSECGroup, new_options->TLSECGroup))
    return 1;

  return 0;
}

/**
 * Return true if changing the configuration from <b>old</b> to <b>new</b>
 * affects the guard susbsystem.
 */
static int
options_transition_affects_guards(const or_options_t *old,
                                  const or_options_t *new)
{
  /* NOTE: Make sure this function stays in sync with
   * entry_guards_set_filtered_flags */

  tor_assert(old);
  tor_assert(new);

  return
    (old->UseEntryGuards != new->UseEntryGuards ||
     old->UseBridges != new->UseBridges ||
     old->ClientUseIPv4 != new->ClientUseIPv4 ||
     old->ClientUseIPv6 != new->ClientUseIPv6 ||
     old->FascistFirewall != new->FascistFirewall ||
     !routerset_equal(old->ExcludeNodes, new->ExcludeNodes) ||
     !routerset_equal(old->EntryNodes, new->EntryNodes) ||
     !smartlist_strings_eq(old->FirewallPorts, new->FirewallPorts) ||
     !config_lines_eq(old->Bridges, new->Bridges) ||
     !config_lines_eq(old->ReachableORAddresses, new->ReachableORAddresses) ||
     !config_lines_eq(old->ReachableDirAddresses, new->ReachableDirAddresses));
}

/** Fetch the active option list, and take actions based on it. All of the
 * things we do should survive being done repeatedly.  If present,
 * <b>old_options</b> contains the previous value of the options.
 *
 * Return 0 if all goes well, return -1 if it's time to die.
 *
 * Note: We haven't moved all the "act on new configuration" logic
 * here yet.  Some is still in do_hup() and other places.
 */
STATIC int
options_act(const or_options_t *old_options)
{
  config_line_t *cl;
  or_options_t *options = get_options_mutable();
  int running_tor = options->command == CMD_RUN_TOR;
  char *msg=NULL;
  const int transition_affects_workers =
    old_options && options_transition_affects_workers(old_options, options);
  int old_ewma_enabled;
  const int transition_affects_guards =
    old_options && options_transition_affects_guards(old_options, options);

  /* disable ptrace and later, other basic debugging techniques */
  {
    /* Remember if we already disabled debugger attachment */
    static int disabled_debugger_attach = 0;
    /* Remember if we already warned about being configured not to disable
     * debugger attachment */
    static int warned_debugger_attach = 0;
    /* Don't disable debugger attachment when we're running the unit tests. */
    if (options->DisableDebuggerAttachment && !disabled_debugger_attach &&
        running_tor) {
      int ok = tor_disable_debugger_attach();
      /* LCOV_EXCL_START the warned_debugger_attach is 0 can't reach inside. */
      if (warned_debugger_attach && ok == 1) {
        log_notice(LD_CONFIG, "Disabled attaching debuggers for unprivileged "
                   "users.");
      }
      /* LCOV_EXCL_STOP */
      disabled_debugger_attach = (ok == 1);
    } else if (!options->DisableDebuggerAttachment &&
               !warned_debugger_attach) {
      log_notice(LD_CONFIG, "Not disabling debugger attaching for "
                 "unprivileged users.");
      warned_debugger_attach = 1;
    }
  }

  /* Write control ports to disk as appropriate */
  control_ports_write_to_file();

  if (running_tor && !have_lockfile()) {
    if (try_locking(options, 1) < 0)
      return -1;
  }

  if (consider_adding_dir_servers(options, old_options) < 0)
    return -1;

  if (rend_non_anonymous_mode_enabled(options)) {
    log_warn(LD_GENERAL, "This copy of Tor was compiled or configured to run "
             "in a non-anonymous mode. It will provide NO ANONYMITY.");
  }

#ifdef ENABLE_TOR2WEB_MODE
/* LCOV_EXCL_START */
  if (!options->Tor2webMode) {
    log_err(LD_CONFIG, "This copy of Tor was compiled to run in "
            "'tor2web mode'. It can only be run with the Tor2webMode torrc "
            "option enabled.");
    return -1;
  }
/* LCOV_EXCL_STOP */
#else
  if (options->Tor2webMode) {
    log_err(LD_CONFIG, "This copy of Tor was not compiled to run in "
            "'tor2web mode'. It cannot be run with the Tor2webMode torrc "
            "option enabled. To enable Tor2webMode recompile with the "
            "--enable-tor2web-mode option.");
    return -1;
  }
#endif

  /* If we are a bridge with a pluggable transport proxy but no
     Extended ORPort, inform the user that they are missing out. */
  if (server_mode(options) && options->ServerTransportPlugin &&
      !options->ExtORPort_lines) {
    log_notice(LD_CONFIG, "We use pluggable transports but the Extended "
               "ORPort is disabled. Tor and your pluggable transports proxy "
               "communicate with each other via the Extended ORPort so it "
               "is suggested you enable it: it will also allow your Bridge "
               "to collect statistics about its clients that use pluggable "
               "transports. Please enable it using the ExtORPort torrc option "
               "(e.g. set 'ExtORPort auto').");
  }

  if (options->Bridges) {
    mark_bridge_list();
    for (cl = options->Bridges; cl; cl = cl->next) {
      bridge_line_t *bridge_line = parse_bridge_line(cl->value);
      if (!bridge_line) {
        log_warn(LD_BUG,
                 "Previously validated Bridge line could not be added!");
        return -1;
      }
      bridge_add_from_config(bridge_line);
    }
    sweep_bridge_list();
  }

  if (running_tor && rend_config_services(options, 0)<0) {
    log_warn(LD_BUG,
       "Previously validated hidden services line could not be added!");
    return -1;
  }

  if (running_tor && rend_parse_service_authorization(options, 0) < 0) {
    log_warn(LD_BUG, "Previously validated client authorization for "
                     "hidden services could not be added!");
    return -1;
  }

  /* Load state */
  if (! or_state_loaded() && running_tor) {
    if (or_state_load())
      return -1;
    rep_hist_load_mtbf_data(time(NULL));
  }

  /* If we have an ExtORPort, initialize its auth cookie. */
  if (running_tor &&
      init_ext_or_cookie_authentication(!!options->ExtORPort_lines) < 0) {
    log_warn(LD_CONFIG,"Error creating Extended ORPort cookie file.");
    return -1;
  }

  mark_transport_list();
  pt_prepare_proxy_list_for_config_read();
  if (!options->DisableNetwork) {
    if (options->ClientTransportPlugin) {
      for (cl = options->ClientTransportPlugin; cl; cl = cl->next) {
        if (parse_transport_line(options, cl->value, 0, 0) < 0) {
          log_warn(LD_BUG,
                   "Previously validated ClientTransportPlugin line "
                   "could not be added!");
          return -1;
        }
      }
    }

    if (options->ServerTransportPlugin && server_mode(options)) {
      for (cl = options->ServerTransportPlugin; cl; cl = cl->next) {
        if (parse_transport_line(options, cl->value, 0, 1) < 0) {
          log_warn(LD_BUG,
                   "Previously validated ServerTransportPlugin line "
                   "could not be added!");
          return -1;
        }
      }
    }
  }
  sweep_transport_list();
  sweep_proxy_list();

  /* Start the PT proxy configuration. By doing this configuration
     here, we also figure out which proxies need to be restarted and
     which not. */
  if (pt_proxies_configuration_pending() && !net_is_disabled())
    pt_configure_remaining_proxies();

  /* Bail out at this point if we're not going to be a client or server:
   * we want to not fork, and to log stuff to stderr. */
  if (!running_tor)
    return 0;

  /* Finish backgrounding the process */
  if (options->RunAsDaemon) {
    /* We may be calling this for the n'th time (on SIGHUP), but it's safe. */
    finish_daemon(options->DataDirectory);
  }

  /* We want to reinit keys as needed before we do much of anything else:
     keys are important, and other things can depend on them. */
  if (transition_affects_workers ||
      (options->V3AuthoritativeDir && (!old_options ||
                                       !old_options->V3AuthoritativeDir))) {
    if (init_keys() < 0) {
      log_warn(LD_BUG,"Error initializing keys; exiting");
      return -1;
    }
  } else if (old_options &&
             options_transition_requires_fresh_tls_context(old_options,
                                                           options)) {
    if (router_initialize_tls_context() < 0) {
      log_warn(LD_BUG,"Error initializing TLS context.");
      return -1;
    }
  }

  /* Write our PID to the PID file. If we do not have write permissions we
   * will log a warning */
  if (options->PidFile && !sandbox_is_active()) {
    write_pidfile(options->PidFile);
  }

  /* Register addressmap directives */
  config_register_addressmaps(options);
  parse_virtual_addr_network(options->VirtualAddrNetworkIPv4, AF_INET,0,NULL);
  parse_virtual_addr_network(options->VirtualAddrNetworkIPv6, AF_INET6,0,NULL);

  /* Update address policies. */
  if (policies_parse_from_options(options) < 0) {
    /* This should be impossible, but let's be sure. */
    log_warn(LD_BUG,"Error parsing already-validated policy options.");
    return -1;
  }

  if (init_control_cookie_authentication(options->CookieAuthentication) < 0) {
    log_warn(LD_CONFIG,"Error creating control cookie authentication file.");
    return -1;
  }

  monitor_owning_controller_process(options->OwningControllerProcess);

  /* reload keys as needed for rendezvous services. */
  if (rend_service_load_all_keys(NULL)<0) {
    log_warn(LD_GENERAL,"Error loading rendezvous service keys");
    return -1;
  }

  /* Set up scheduler thresholds */
  scheduler_set_watermarks((uint32_t)options->SchedulerLowWaterMark__,
                           (uint32_t)options->SchedulerHighWaterMark__,
                           (options->SchedulerMaxFlushCells__ > 0) ?
                           options->SchedulerMaxFlushCells__ : 1000);

  /* Set up accounting */
  if (accounting_parse_options(options, 0)<0) {
    log_warn(LD_CONFIG,"Error in accounting options");
    return -1;
  }
  if (accounting_is_enabled(options))
    configure_accounting(time(NULL));

  old_ewma_enabled = cell_ewma_enabled();
  /* Change the cell EWMA settings */
  cell_ewma_set_scale_factor(options, networkstatus_get_latest_consensus());
  /* If we just enabled ewma, set the cmux policy on all active channels */
  if (cell_ewma_enabled() && !old_ewma_enabled) {
    channel_set_cmux_policy_everywhere(&ewma_policy);
  } else if (!cell_ewma_enabled() && old_ewma_enabled) {
    /* Turn it off everywhere */
    channel_set_cmux_policy_everywhere(NULL);
  }

  /* Update the BridgePassword's hashed version as needed.  We store this as a
   * digest so that we can do side-channel-proof comparisons on it.
   */
  if (options->BridgePassword) {
    char *http_authenticator;
    http_authenticator = alloc_http_authenticator(options->BridgePassword);
    if (!http_authenticator) {
      log_warn(LD_BUG, "Unable to allocate HTTP authenticator. Not setting "
               "BridgePassword.");
      return -1;
    }
    options->BridgePassword_AuthDigest_ = tor_malloc(DIGEST256_LEN);
    crypto_digest256(options->BridgePassword_AuthDigest_,
                     http_authenticator, strlen(http_authenticator),
                     DIGEST_SHA256);
    tor_free(http_authenticator);
  }

  if (parse_outbound_addresses(options, 0, &msg) < 0) {
    log_warn(LD_BUG, "Failed parsing outbound bind addresses: %s", msg);
    tor_free(msg);
    return -1;
  }

  config_maybe_load_geoip_files_(options, old_options);

  if (geoip_is_loaded(AF_INET) && options->GeoIPExcludeUnknown) {
    /* ExcludeUnknown is true or "auto" */
    const int is_auto = options->GeoIPExcludeUnknown == -1;
    int changed;

    changed  = routerset_add_unknown_ccs(&options->ExcludeNodes, is_auto);
    changed += routerset_add_unknown_ccs(&options->ExcludeExitNodes, is_auto);

    if (changed)
      routerset_add_unknown_ccs(&options->ExcludeExitNodesUnion_, is_auto);
  }

  /* Check for transitions that need action. */
  if (old_options) {
    int revise_trackexithosts = 0;
    int revise_automap_entries = 0;
    int abandon_circuits = 0;
    if ((options->UseEntryGuards && !old_options->UseEntryGuards) ||
        options->UseBridges != old_options->UseBridges ||
        (options->UseBridges &&
         !config_lines_eq(options->Bridges, old_options->Bridges)) ||
        !routerset_equal(old_options->ExcludeNodes,options->ExcludeNodes) ||
        !routerset_equal(old_options->ExcludeExitNodes,
                         options->ExcludeExitNodes) ||
        !routerset_equal(old_options->EntryNodes, options->EntryNodes) ||
        !routerset_equal(old_options->ExitNodes, options->ExitNodes) ||
        !routerset_equal(old_options->Tor2webRendezvousPoints,
                         options->Tor2webRendezvousPoints) ||
        options->StrictNodes != old_options->StrictNodes) {
      log_info(LD_CIRC,
               "Changed to using entry guards or bridges, or changed "
               "preferred or excluded node lists. "
               "Abandoning previous circuits.");
      abandon_circuits = 1;
    }

    if (transition_affects_guards) {
      if (guards_update_all()) {
        abandon_circuits = 1;
      }
    }

    if (abandon_circuits) {
      circuit_mark_all_unused_circs();
      circuit_mark_all_dirty_circs_as_unusable();
      revise_trackexithosts = 1;
    }

    if (!smartlist_strings_eq(old_options->TrackHostExits,
                              options->TrackHostExits))
      revise_trackexithosts = 1;

    if (revise_trackexithosts)
      addressmap_clear_excluded_trackexithosts(options);

    if (!options->AutomapHostsOnResolve &&
        old_options->AutomapHostsOnResolve) {
        revise_automap_entries = 1;
    } else {
      if (!smartlist_strings_eq(old_options->AutomapHostsSuffixes,
                                options->AutomapHostsSuffixes))
        revise_automap_entries = 1;
      else if (!opt_streq(old_options->VirtualAddrNetworkIPv4,
                          options->VirtualAddrNetworkIPv4) ||
               !opt_streq(old_options->VirtualAddrNetworkIPv6,
                          options->VirtualAddrNetworkIPv6))
        revise_automap_entries = 1;
    }

    if (revise_automap_entries)
      addressmap_clear_invalid_automaps(options);

/* How long should we delay counting bridge stats after becoming a bridge?
 * We use this so we don't count clients who used our bridge thinking it is
 * a relay. If you change this, don't forget to change the log message
 * below. It's 4 hours (the time it takes to stop being used by clients)
 * plus some extra time for clock skew. */
#define RELAY_BRIDGE_STATS_DELAY (6 * 60 * 60)

    if (! bool_eq(options->BridgeRelay, old_options->BridgeRelay)) {
      int was_relay = 0;
      if (options->BridgeRelay) {
        time_t int_start = time(NULL);
        if (config_lines_eq(old_options->ORPort_lines,options->ORPort_lines)) {
          int_start += RELAY_BRIDGE_STATS_DELAY;
          was_relay = 1;
        }
        geoip_bridge_stats_init(int_start);
        log_info(LD_CONFIG, "We are acting as a bridge now.  Starting new "
                 "GeoIP stats interval%s.", was_relay ? " in 6 "
                 "hours from now" : "");
      } else {
        geoip_bridge_stats_term();
        log_info(LD_GENERAL, "We are no longer acting as a bridge.  "
                 "Forgetting GeoIP stats.");
      }
    }

    if (transition_affects_workers) {
      log_info(LD_GENERAL,
               "Worker-related options changed. Rotating workers.");

      if (server_mode(options) && !server_mode(old_options)) {
        cpu_init();
        ip_address_changed(0);
        if (have_completed_a_circuit() || !any_predicted_circuits(time(NULL)))
          inform_testing_reachability();
      }
      cpuworkers_rotate_keyinfo();
      if (dns_reset())
        return -1;
    } else {
      if (dns_reset())
        return -1;
    }

    if (options->PerConnBWRate != old_options->PerConnBWRate ||
        options->PerConnBWBurst != old_options->PerConnBWBurst)
      connection_or_update_token_buckets(get_connection_array(), options);
  }

  /* Only collect directory-request statistics on relays and bridges. */
  options->DirReqStatistics = options->DirReqStatistics_option &&
    server_mode(options);
  options->HiddenServiceStatistics =
    options->HiddenServiceStatistics_option && server_mode(options);

  if (options->CellStatistics || options->DirReqStatistics ||
      options->EntryStatistics || options->ExitPortStatistics ||
      options->ConnDirectionStatistics ||
      options->HiddenServiceStatistics ||
      options->BridgeAuthoritativeDir) {
    time_t now = time(NULL);
    int print_notice = 0;

    /* Only collect other relay-only statistics on relays. */
    if (!public_server_mode(options)) {
      options->CellStatistics = 0;
      options->EntryStatistics = 0;
      options->ConnDirectionStatistics = 0;
      options->ExitPortStatistics = 0;
    }

    if ((!old_options || !old_options->CellStatistics) &&
        options->CellStatistics) {
      rep_hist_buffer_stats_init(now);
      print_notice = 1;
    }
    if ((!old_options || !old_options->DirReqStatistics) &&
        options->DirReqStatistics) {
      if (geoip_is_loaded(AF_INET)) {
        geoip_dirreq_stats_init(now);
        print_notice = 1;
      } else {
        /* disable statistics collection since we have no geoip file */
        options->DirReqStatistics = 0;
        if (options->ORPort_set)
          log_notice(LD_CONFIG, "Configured to measure directory request "
                                "statistics, but no GeoIP database found. "
                                "Please specify a GeoIP database using the "
                                "GeoIPFile option.");
      }
    }
    if ((!old_options || !old_options->EntryStatistics) &&
        options->EntryStatistics && !should_record_bridge_info(options)) {
      if (geoip_is_loaded(AF_INET) || geoip_is_loaded(AF_INET6)) {
        geoip_entry_stats_init(now);
        print_notice = 1;
      } else {
        options->EntryStatistics = 0;
        log_notice(LD_CONFIG, "Configured to measure entry node "
                              "statistics, but no GeoIP database found. "
                              "Please specify a GeoIP database using the "
                              "GeoIPFile option.");
      }
    }
    if ((!old_options || !old_options->ExitPortStatistics) &&
        options->ExitPortStatistics) {
      rep_hist_exit_stats_init(now);
      print_notice = 1;
    }
    if ((!old_options || !old_options->ConnDirectionStatistics) &&
        options->ConnDirectionStatistics) {
      rep_hist_conn_stats_init(now);
    }
    if ((!old_options || !old_options->HiddenServiceStatistics) &&
        options->HiddenServiceStatistics) {
      log_info(LD_CONFIG, "Configured to measure hidden service statistics.");
      rep_hist_hs_stats_init(now);
    }
    if ((!old_options || !old_options->BridgeAuthoritativeDir) &&
        options->BridgeAuthoritativeDir) {
      rep_hist_desc_stats_init(now);
      print_notice = 1;
    }
    if (print_notice)
        log_notice(LD_CONFIG, "Configured to measure statistics. Look for "
                "the *-stats files that will first be written to the "
                 "data directory in 24 hours from now.");
  }

  /* If we used to have statistics enabled but we just disabled them,
     stop gathering them.  */
  if (old_options && old_options->CellStatistics &&
      !options->CellStatistics)
    rep_hist_buffer_stats_term();
  if (old_options && old_options->DirReqStatistics &&
      !options->DirReqStatistics)
    geoip_dirreq_stats_term();
  if (old_options && old_options->EntryStatistics &&
      !options->EntryStatistics)
    geoip_entry_stats_term();
  if (old_options && old_options->HiddenServiceStatistics &&
      !options->HiddenServiceStatistics)
    rep_hist_hs_stats_term();
  if (old_options && old_options->ExitPortStatistics &&
      !options->ExitPortStatistics)
    rep_hist_exit_stats_term();
  if (old_options && old_options->ConnDirectionStatistics &&
      !options->ConnDirectionStatistics)
    rep_hist_conn_stats_term();
  if (old_options && old_options->BridgeAuthoritativeDir &&
      !options->BridgeAuthoritativeDir)
    rep_hist_desc_stats_term();

  /* Since our options changed, we might need to regenerate and upload our
   * server descriptor.
   */
  if (!old_options ||
      options_transition_affects_descriptor(old_options, options))
    mark_my_descriptor_dirty("config change");

  /* We may need to reschedule some directory stuff if our status changed. */
  if (old_options) {
    if (authdir_mode_v3(options) && !authdir_mode_v3(old_options))
      dirvote_recalculate_timing(options, time(NULL));
    if (!bool_eq(directory_fetches_dir_info_early(options),
                 directory_fetches_dir_info_early(old_options)) ||
        !bool_eq(directory_fetches_dir_info_later(options),
                 directory_fetches_dir_info_later(old_options))) {
      /* Make sure update_router_have_minimum_dir_info() gets called. */
      router_dir_info_changed();
      /* We might need to download a new consensus status later or sooner than
       * we had expected. */
      update_consensus_networkstatus_fetch_time(time(NULL));
    }
  }

  /* Load the webpage we're going to serve every time someone asks for '/' on
     our DirPort. */
  tor_free(global_dirfrontpagecontents);
  if (options->DirPortFrontPage) {
    global_dirfrontpagecontents =
      read_file_to_str(options->DirPortFrontPage, 0, NULL);
    if (!global_dirfrontpagecontents) {
      log_warn(LD_CONFIG,
               "DirPortFrontPage file '%s' not found. Continuing anyway.",
               options->DirPortFrontPage);
    }
  }

  return 0;
}

typedef enum {
  TAKES_NO_ARGUMENT = 0,
  ARGUMENT_NECESSARY = 1,
  ARGUMENT_OPTIONAL = 2
} takes_argument_t;

static const struct {
  const char *name;
  takes_argument_t takes_argument;
} CMDLINE_ONLY_OPTIONS[] = {
  { "-f",                     ARGUMENT_NECESSARY },
  { "--allow-missing-torrc",  TAKES_NO_ARGUMENT },
  { "--defaults-torrc",       ARGUMENT_NECESSARY },
  { "--hash-password",        ARGUMENT_NECESSARY },
  { "--dump-config",          ARGUMENT_OPTIONAL },
  { "--list-fingerprint",     TAKES_NO_ARGUMENT },
  { "--keygen",               TAKES_NO_ARGUMENT },
  { "--newpass",              TAKES_NO_ARGUMENT },
  { "--no-passphrase",        TAKES_NO_ARGUMENT },
  { "--passphrase-fd",        ARGUMENT_NECESSARY },
  { "--verify-config",        TAKES_NO_ARGUMENT },
  { "--ignore-missing-torrc", TAKES_NO_ARGUMENT },
  { "--quiet",                TAKES_NO_ARGUMENT },
  { "--hush",                 TAKES_NO_ARGUMENT },
  { "--version",              TAKES_NO_ARGUMENT },
  { "--library-versions",     TAKES_NO_ARGUMENT },
  { "-h",                     TAKES_NO_ARGUMENT },
  { "--help",                 TAKES_NO_ARGUMENT },
  { "--list-torrc-options",   TAKES_NO_ARGUMENT },
  { "--list-deprecated-options",TAKES_NO_ARGUMENT },
  { "--nt-service",           TAKES_NO_ARGUMENT },
  { "-nt-service",            TAKES_NO_ARGUMENT },
  { NULL, 0 },
};

/** Helper: Read a list of configuration options from the command line.  If
 * successful, or if ignore_errors is set, put them in *<b>result</b>, put the
 * commandline-only options in *<b>cmdline_result</b>, and return 0;
 * otherwise, return -1 and leave *<b>result</b> and <b>cmdline_result</b>
 * alone. */
int
config_parse_commandline(int argc, char **argv, int ignore_errors,
                         config_line_t **result,
                         config_line_t **cmdline_result)
{
  config_line_t *param = NULL;

  config_line_t *front = NULL;
  config_line_t **new = &front;

  config_line_t *front_cmdline = NULL;
  config_line_t **new_cmdline = &front_cmdline;

  char *s, *arg;
  int i = 1;

  while (i < argc) {
    unsigned command = CONFIG_LINE_NORMAL;
    takes_argument_t want_arg = ARGUMENT_NECESSARY;
    int is_cmdline = 0;
    int j;

    for (j = 0; CMDLINE_ONLY_OPTIONS[j].name != NULL; ++j) {
      if (!strcmp(argv[i], CMDLINE_ONLY_OPTIONS[j].name)) {
        is_cmdline = 1;
        want_arg = CMDLINE_ONLY_OPTIONS[j].takes_argument;
        break;
      }
    }

    s = argv[i];

    /* Each keyword may be prefixed with one or two dashes. */
    if (*s == '-')
      s++;
    if (*s == '-')
      s++;
    /* Figure out the command, if any. */
    if (*s == '+') {
      s++;
      command = CONFIG_LINE_APPEND;
    } else if (*s == '/') {
      s++;
      command = CONFIG_LINE_CLEAR;
      /* A 'clear' command has no argument. */
      want_arg = 0;
    }

    const int is_last = (i == argc-1);

    if (want_arg == ARGUMENT_NECESSARY && is_last) {
      if (ignore_errors) {
        arg = tor_strdup("");
      } else {
        log_warn(LD_CONFIG,"Command-line option '%s' with no value. Failing.",
            argv[i]);
        config_free_lines(front);
        config_free_lines(front_cmdline);
        return -1;
      }
    } else if (want_arg == ARGUMENT_OPTIONAL && is_last) {
      arg = tor_strdup("");
    } else {
      arg = (want_arg != TAKES_NO_ARGUMENT) ? tor_strdup(argv[i+1]) :
                                              tor_strdup("");
    }

    param = tor_malloc_zero(sizeof(config_line_t));
    param->key = is_cmdline ? tor_strdup(argv[i]) :
                   tor_strdup(config_expand_abbrev(&options_format, s, 1, 1));
    param->value = arg;
    param->command = command;
    param->next = NULL;
    log_debug(LD_CONFIG, "command line: parsed keyword '%s', value '%s'",
        param->key, param->value);

    if (is_cmdline) {
      *new_cmdline = param;
      new_cmdline = &((*new_cmdline)->next);
    } else {
      *new = param;
      new = &((*new)->next);
    }

    i += want_arg ? 2 : 1;
  }
  *cmdline_result = front_cmdline;
  *result = front;
  return 0;
}

/** Return true iff key is a valid configuration option. */
int
option_is_recognized(const char *key)
{
  const config_var_t *var = config_find_option(&options_format, key);
  return (var != NULL);
}

/** Return the canonical name of a configuration option, or NULL
 * if no such option exists. */
const char *
option_get_canonical_name(const char *key)
{
  const config_var_t *var = config_find_option(&options_format, key);
  return var ? var->name : NULL;
}

/** Return a canonical list of the options assigned for key.
 */
config_line_t *
option_get_assignment(const or_options_t *options, const char *key)
{
  return config_get_assigned_option(&options_format, options, key, 1);
}

/** Try assigning <b>list</b> to the global options. You do this by duping
 * options, assigning list to the new one, then validating it. If it's
 * ok, then throw out the old one and stick with the new one. Else,
 * revert to old and return failure.  Return SETOPT_OK on success, or
 * a setopt_err_t on failure.
 *
 * If not success, point *<b>msg</b> to a newly allocated string describing
 * what went wrong.
 */
setopt_err_t
options_trial_assign(config_line_t *list, unsigned flags, char **msg)
{
  int r;
  or_options_t *trial_options = config_dup(&options_format, get_options());

  if ((r=config_assign(&options_format, trial_options,
                       list, flags, msg)) < 0) {
    or_options_free(trial_options);
    return r;
  }

  if (options_validate(get_options_mutable(), trial_options,
                       global_default_options, 1, msg) < 0) {
    or_options_free(trial_options);
    return SETOPT_ERR_PARSE; /*XXX make this a separate return value. */
  }

  if (options_transition_allowed(get_options(), trial_options, msg) < 0) {
    or_options_free(trial_options);
    return SETOPT_ERR_TRANSITION;
  }

  if (set_options(trial_options, msg)<0) {
    or_options_free(trial_options);
    return SETOPT_ERR_SETTING;
  }

  /* we liked it. put it in place. */
  return SETOPT_OK;
}

/** Print a usage message for tor. */
static void
print_usage(void)
{
  printf(
"Copyright (c) 2001-2004, Roger Dingledine\n"
"Copyright (c) 2004-2006, Roger Dingledine, Nick Mathewson\n"
"Copyright (c) 2007-2016, The Tor Project, Inc.\n\n"
"tor -f <torrc> [args]\n"
"See man page for options, or https://www.torproject.org/ for "
"documentation.\n");
}

/** Print all non-obsolete torrc options. */
static void
list_torrc_options(void)
{
  int i;
  for (i = 0; option_vars_[i].name; ++i) {
    const config_var_t *var = &option_vars_[i];
    if (var->type == CONFIG_TYPE_OBSOLETE ||
        var->type == CONFIG_TYPE_LINELIST_V)
      continue;
    printf("%s\n", var->name);
  }
}

/** Print all deprecated but non-obsolete torrc options. */
static void
list_deprecated_options(void)
{
  const config_deprecation_t *d;
  for (d = option_deprecation_notes_; d->name; ++d) {
    printf("%s\n", d->name);
  }
}

/** Last value actually set by resolve_my_address. */
static uint32_t last_resolved_addr = 0;

/** Accessor for last_resolved_addr from outside this file. */
uint32_t
get_last_resolved_addr(void)
{
  return last_resolved_addr;
}

/** Reset last_resolved_addr from outside this file. */
void
reset_last_resolved_addr(void)
{
  last_resolved_addr = 0;
}

/* Return true if <b>options</b> is using the default authorities, and false
 * if any authority-related option has been overridden. */
int
using_default_dir_authorities(const or_options_t *options)
{
  return (!options->DirAuthorities && !options->AlternateDirAuthority);
}

/**
 * Attempt getting our non-local (as judged by tor_addr_is_internal()
 * function) IP address using following techniques, listed in
 * order from best (most desirable, try first) to worst (least
 * desirable, try if everything else fails).
 *
 * First, attempt using <b>options-\>Address</b> to get our
 * non-local IP address.
 *
 * If <b>options-\>Address</b> represents a non-local IP address,
 * consider it ours.
 *
 * If <b>options-\>Address</b> is a DNS name that resolves to
 * a non-local IP address, consider this IP address ours.
 *
 * If <b>options-\>Address</b> is NULL, fall back to getting local
 * hostname and using it in above-described ways to try and
 * get our IP address.
 *
 * In case local hostname cannot be resolved to a non-local IP
 * address, try getting an IP address of network interface
 * in hopes it will be non-local one.
 *
 * Fail if one or more of the following is true:
 *   - DNS name in <b>options-\>Address</b> cannot be resolved.
 *   - <b>options-\>Address</b> is a local host address.
 *   - Attempt at getting local hostname fails.
 *   - Attempt at getting network interface address fails.
 *
 * Return 0 if all is well, or -1 if we can't find a suitable
 * public IP address.
 *
 * If we are returning 0:
 *   - Put our public IP address (in host order) into *<b>addr_out</b>.
 *   - If <b>method_out</b> is non-NULL, set *<b>method_out</b> to a static
 *     string describing how we arrived at our answer.
 *      - "CONFIGURED" - parsed from IP address string in
 *        <b>options-\>Address</b>
 *      - "RESOLVED" - resolved from DNS name in <b>options-\>Address</b>
 *      - "GETHOSTNAME" - resolved from a local hostname.
 *      - "INTERFACE" - retrieved from a network interface.
 *   - If <b>hostname_out</b> is non-NULL, and we resolved a hostname to
 *     get our address, set *<b>hostname_out</b> to a newly allocated string
 *     holding that hostname. (If we didn't get our address by resolving a
 *     hostname, set *<b>hostname_out</b> to NULL.)
 *
 * XXXX ipv6
 */
int
resolve_my_address(int warn_severity, const or_options_t *options,
                   uint32_t *addr_out,
                   const char **method_out, char **hostname_out)
{
  struct in_addr in;
  uint32_t addr; /* host order */
  char hostname[256];
  const char *method_used;
  const char *hostname_used;
  int explicit_ip=1;
  int explicit_hostname=1;
  int from_interface=0;
  char *addr_string = NULL;
  const char *address = options->Address;
  int notice_severity = warn_severity <= LOG_NOTICE ?
                          LOG_NOTICE : warn_severity;

  tor_addr_t myaddr;
  tor_assert(addr_out);

  /*
   * Step one: Fill in 'hostname' to be our best guess.
   */

  if (address && *address) {
    strlcpy(hostname, address, sizeof(hostname));
  } else { /* then we need to guess our address */
    explicit_ip = 0; /* it's implicit */
    explicit_hostname = 0; /* it's implicit */

    if (tor_gethostname(hostname, sizeof(hostname)) < 0) {
      log_fn(warn_severity, LD_NET,"Error obtaining local hostname");
      return -1;
    }
    log_debug(LD_CONFIG, "Guessed local host name as '%s'", hostname);
  }

  /*
   * Step two: Now that we know 'hostname', parse it or resolve it. If
   * it doesn't parse or resolve, look at the interface address. Set 'addr'
   * to be our (host-order) 32-bit answer.
   */

  if (tor_inet_aton(hostname, &in) == 0) {
    /* then we have to resolve it */
    explicit_ip = 0;
    if (tor_lookup_hostname(hostname, &addr)) { /* failed to resolve */
      uint32_t interface_ip; /* host order */

      if (explicit_hostname) {
        log_fn(warn_severity, LD_CONFIG,
               "Could not resolve local Address '%s'. Failing.", hostname);
        return -1;
      }
      log_fn(notice_severity, LD_CONFIG,
             "Could not resolve guessed local hostname '%s'. "
             "Trying something else.", hostname);
      if (get_interface_address(warn_severity, &interface_ip)) {
        log_fn(warn_severity, LD_CONFIG,
               "Could not get local interface IP address. Failing.");
        return -1;
      }
      from_interface = 1;
      addr = interface_ip;
      log_fn(notice_severity, LD_CONFIG, "Learned IP address '%s' for "
             "local interface. Using that.", fmt_addr32(addr));
      strlcpy(hostname, "<guessed from interfaces>", sizeof(hostname));
    } else { /* resolved hostname into addr */
      tor_addr_from_ipv4h(&myaddr, addr);

      if (!explicit_hostname &&
          tor_addr_is_internal(&myaddr, 0)) {
        tor_addr_t interface_ip;

        log_fn(notice_severity, LD_CONFIG, "Guessed local hostname '%s' "
               "resolves to a private IP address (%s). Trying something "
               "else.", hostname, fmt_addr32(addr));

        if (get_interface_address6(warn_severity, AF_INET, &interface_ip)<0) {
          log_fn(warn_severity, LD_CONFIG,
                 "Could not get local interface IP address. Too bad.");
        } else if (tor_addr_is_internal(&interface_ip, 0)) {
          log_fn(notice_severity, LD_CONFIG,
                 "Interface IP address '%s' is a private address too. "
                 "Ignoring.", fmt_addr(&interface_ip));
        } else {
          from_interface = 1;
          addr = tor_addr_to_ipv4h(&interface_ip);
          log_fn(notice_severity, LD_CONFIG,
                 "Learned IP address '%s' for local interface."
                 " Using that.", fmt_addr32(addr));
          strlcpy(hostname, "<guessed from interfaces>", sizeof(hostname));
        }
      }
    }
  } else {
    addr = ntohl(in.s_addr); /* set addr so that addr_string is not
                              * illformed */
  }

  /*
   * Step three: Check whether 'addr' is an internal IP address, and error
   * out if it is and we don't want that.
   */

  tor_addr_from_ipv4h(&myaddr,addr);

  addr_string = tor_dup_ip(addr);
  if (tor_addr_is_internal(&myaddr, 0)) {
    /* make sure we're ok with publishing an internal IP */
    if (using_default_dir_authorities(options)) {
      /* if they are using the default authorities, disallow internal IPs
       * always. */
      log_fn(warn_severity, LD_CONFIG,
             "Address '%s' resolves to private IP address '%s'. "
             "Tor servers that use the default DirAuthorities must have "
             "public IP addresses.", hostname, addr_string);
      tor_free(addr_string);
      return -1;
    }
    if (!explicit_ip) {
      /* even if they've set their own authorities, require an explicit IP if
       * they're using an internal address. */
      log_fn(warn_severity, LD_CONFIG, "Address '%s' resolves to private "
             "IP address '%s'. Please set the Address config option to be "
             "the IP address you want to use.", hostname, addr_string);
      tor_free(addr_string);
      return -1;
    }
  }

  /*
   * Step four: We have a winner! 'addr' is our answer for sure, and
   * 'addr_string' is its string form. Fill out the various fields to
   * say how we decided it.
   */

  log_debug(LD_CONFIG, "Resolved Address to '%s'.", addr_string);

  if (explicit_ip) {
    method_used = "CONFIGURED";
    hostname_used = NULL;
  } else if (explicit_hostname) {
    method_used = "RESOLVED";
    hostname_used = hostname;
  } else if (from_interface) {
    method_used = "INTERFACE";
    hostname_used = NULL;
  } else {
    method_used = "GETHOSTNAME";
    hostname_used = hostname;
  }

  *addr_out = addr;
  if (method_out)
    *method_out = method_used;
  if (hostname_out)
    *hostname_out = hostname_used ? tor_strdup(hostname_used) : NULL;

  /*
   * Step five: Check if the answer has changed since last time (or if
   * there was no last time), and if so call various functions to keep
   * us up-to-date.
   */

  if (last_resolved_addr && last_resolved_addr != *addr_out) {
    /* Leave this as a notice, regardless of the requested severity,
     * at least until dynamic IP address support becomes bulletproof. */
    log_notice(LD_NET,
               "Your IP address seems to have changed to %s "
               "(METHOD=%s%s%s). Updating.",
               addr_string, method_used,
               hostname_used ? " HOSTNAME=" : "",
               hostname_used ? hostname_used : "");
    ip_address_changed(0);
  }

  if (last_resolved_addr != *addr_out) {
    control_event_server_status(LOG_NOTICE,
                                "EXTERNAL_ADDRESS ADDRESS=%s METHOD=%s%s%s",
                                addr_string, method_used,
                                hostname_used ? " HOSTNAME=" : "",
                                hostname_used ? hostname_used : "");
  }
  last_resolved_addr = *addr_out;

  /*
   * And finally, clean up and return success.
   */

  tor_free(addr_string);
  return 0;
}

/** Return true iff <b>addr</b> is judged to be on the same network as us, or
 * on a private network.
 */
MOCK_IMPL(int,
is_local_addr, (const tor_addr_t *addr))
{
  if (tor_addr_is_internal(addr, 0))
    return 1;
  /* Check whether ip is on the same /24 as we are. */
  if (get_options()->EnforceDistinctSubnets == 0)
    return 0;
  if (tor_addr_family(addr) == AF_INET) {
    uint32_t ip = tor_addr_to_ipv4h(addr);

    /* It's possible that this next check will hit before the first time
     * resolve_my_address actually succeeds.  (For clients, it is likely that
     * resolve_my_address will never be called at all).  In those cases,
     * last_resolved_addr will be 0, and so checking to see whether ip is on
     * the same /24 as last_resolved_addr will be the same as checking whether
     * it was on net 0, which is already done by tor_addr_is_internal.
     */
    if ((last_resolved_addr & (uint32_t)0xffffff00ul)
        == (ip & (uint32_t)0xffffff00ul))
      return 1;
  }
  return 0;
}

/** Return a new empty or_options_t.  Used for testing. */
or_options_t *
options_new(void)
{
  return config_new(&options_format);
}

/** Set <b>options</b> to hold reasonable defaults for most options.
 * Each option defaults to zero. */
void
options_init(or_options_t *options)
{
  config_init(&options_format, options);
}

/** Return a string containing a possible configuration file that would give
 * the configuration in <b>options</b>.  If <b>minimal</b> is true, do not
 * include options that are the same as Tor's defaults.
 */
char *
options_dump(const or_options_t *options, int how_to_dump)
{
  const or_options_t *use_defaults;
  int minimal;
  switch (how_to_dump) {
    case OPTIONS_DUMP_MINIMAL:
      use_defaults = global_default_options;
      minimal = 1;
      break;
    case OPTIONS_DUMP_DEFAULTS:
      use_defaults = NULL;
      minimal = 1;
      break;
    case OPTIONS_DUMP_ALL:
      use_defaults = NULL;
      minimal = 0;
      break;
    default:
      log_warn(LD_BUG, "Bogus value for how_to_dump==%d", how_to_dump);
      return NULL;
  }

  return config_dump(&options_format, use_defaults, options, minimal, 0);
}

/** Return 0 if every element of sl is a string holding a decimal
 * representation of a port number, or if sl is NULL.
 * Otherwise set *msg and return -1. */
static int
validate_ports_csv(smartlist_t *sl, const char *name, char **msg)
{
  int i;
  tor_assert(name);

  if (!sl)
    return 0;

  SMARTLIST_FOREACH(sl, const char *, cp,
  {
    i = atoi(cp);
    if (i < 1 || i > 65535) {
      tor_asprintf(msg, "Port '%s' out of range in %s", cp, name);
      return -1;
    }
  });
  return 0;
}

/** If <b>value</b> exceeds ROUTER_MAX_DECLARED_BANDWIDTH, write
 * a complaint into *<b>msg</b> using string <b>desc</b>, and return -1.
 * Else return 0.
 */
static int
ensure_bandwidth_cap(uint64_t *value, const char *desc, char **msg)
{
  if (*value > ROUTER_MAX_DECLARED_BANDWIDTH) {
    /* This handles an understandable special case where somebody says "2gb"
     * whereas our actual maximum is 2gb-1 (INT_MAX) */
    --*value;
  }
  if (*value > ROUTER_MAX_DECLARED_BANDWIDTH) {
    tor_asprintf(msg, "%s ("U64_FORMAT") must be at most %d",
                 desc, U64_PRINTF_ARG(*value),
                 ROUTER_MAX_DECLARED_BANDWIDTH);
    return -1;
  }
  return 0;
}

/** Parse an authority type from <b>options</b>-\>PublishServerDescriptor
 * and write it to <b>options</b>-\>PublishServerDescriptor_. Treat "1"
 * as "v3" unless BridgeRelay is 1, in which case treat it as "bridge".
 * Treat "0" as "".
 * Return 0 on success or -1 if not a recognized authority type (in which
 * case the value of PublishServerDescriptor_ is undefined). */
static int
compute_publishserverdescriptor(or_options_t *options)
{
  smartlist_t *list = options->PublishServerDescriptor;
  dirinfo_type_t *auth = &options->PublishServerDescriptor_;
  *auth = NO_DIRINFO;
  if (!list) /* empty list, answer is none */
    return 0;
  SMARTLIST_FOREACH_BEGIN(list, const char *, string) {
    if (!strcasecmp(string, "v1"))
      log_warn(LD_CONFIG, "PublishServerDescriptor v1 has no effect, because "
                          "there are no v1 directory authorities anymore.");
    else if (!strcmp(string, "1"))
      if (options->BridgeRelay)
        *auth |= BRIDGE_DIRINFO;
      else
        *auth |= V3_DIRINFO;
    else if (!strcasecmp(string, "v2"))
      log_warn(LD_CONFIG, "PublishServerDescriptor v2 has no effect, because "
                          "there are no v2 directory authorities anymore.");
    else if (!strcasecmp(string, "v3"))
      *auth |= V3_DIRINFO;
    else if (!strcasecmp(string, "bridge"))
      *auth |= BRIDGE_DIRINFO;
    else if (!strcasecmp(string, "hidserv"))
      log_warn(LD_CONFIG,
               "PublishServerDescriptor hidserv is invalid. See "
               "PublishHidServDescriptors.");
    else if (!strcasecmp(string, "") || !strcmp(string, "0"))
      /* no authority */;
    else
      return -1;
  } SMARTLIST_FOREACH_END(string);
  return 0;
}

/** Lowest allowable value for RendPostPeriod; if this is too low, hidden
 * services can overload the directory system. */
#define MIN_REND_POST_PERIOD (10*60)
#define MIN_REND_POST_PERIOD_TESTING (5)

/** Highest allowable value for PredictedPortsRelevanceTime; if this is
 * too high, our selection of exits will decrease for an extended
 * period of time to an uncomfortable level .*/
#define MAX_PREDICTED_CIRCS_RELEVANCE (60*60)

/** Highest allowable value for RendPostPeriod. */
#define MAX_DIR_PERIOD (MIN_ONION_KEY_LIFETIME/2)

/** Lowest allowable value for MaxCircuitDirtiness; if this is too low, Tor
 * will generate too many circuits and potentially overload the network. */
#define MIN_MAX_CIRCUIT_DIRTINESS 10

/** Highest allowable value for MaxCircuitDirtiness: prevents time_t
 * overflows. */
#define MAX_MAX_CIRCUIT_DIRTINESS (30*24*60*60)

/** Lowest allowable value for CircuitStreamTimeout; if this is too low, Tor
 * will generate too many circuits and potentially overload the network. */
#define MIN_CIRCUIT_STREAM_TIMEOUT 10

/** Lowest allowable value for HeartbeatPeriod; if this is too low, we might
 * expose more information than we're comfortable with. */
#define MIN_HEARTBEAT_PERIOD (30*60)

/** Lowest recommended value for CircuitBuildTimeout; if it is set too low
 * and LearnCircuitBuildTimeout is off, the failure rate for circuit
 * construction may be very high.  In that case, if it is set below this
 * threshold emit a warning.
 * */
#define RECOMMENDED_MIN_CIRCUIT_BUILD_TIMEOUT (10)

static int
options_validate_cb(void *old_options, void *options, void *default_options,
                    int from_setconf, char **msg)
{
  return options_validate(old_options, options, default_options,
                          from_setconf, msg);
}

#define REJECT(arg) \
  STMT_BEGIN *msg = tor_strdup(arg); return -1; STMT_END
#if defined(__GNUC__) && __GNUC__ <= 3
#define COMPLAIN(args...) \
  STMT_BEGIN log_warn(LD_CONFIG, args); STMT_END
#else
#define COMPLAIN(args, ...)                                     \
  STMT_BEGIN log_warn(LD_CONFIG, args, ##__VA_ARGS__); STMT_END
#endif

/** Log a warning message iff <b>filepath</b> is not absolute.
 * Warning message must contain option name <b>option</b> and
 * an absolute path that <b>filepath</b> will resolve to.
 *
 * In case <b>filepath</b> is absolute, do nothing.
 */
static void
warn_if_option_path_is_relative(const char *option,
                                char *filepath)
{
  if (filepath && path_is_relative(filepath)) {
    char *abs_path = make_path_absolute(filepath);
    COMPLAIN("Path for %s (%s) is relative and will resolve to %s."
             " Is this what you wanted?", option, filepath, abs_path);
    tor_free(abs_path);
  }
}

/** Scan <b>options</b> for occurances of relative file/directory
 * path and log a warning whenever it is found.
 */
static void
warn_about_relative_paths(or_options_t *options)
{
  tor_assert(options);

  warn_if_option_path_is_relative("CookieAuthFile",
                                  options->CookieAuthFile);
  warn_if_option_path_is_relative("ExtORPortCookieAuthFile",
                                  options->ExtORPortCookieAuthFile);
  warn_if_option_path_is_relative("DirPortFrontPage",
                                  options->DirPortFrontPage);
  warn_if_option_path_is_relative("V3BandwidthsFile",
                                  options->V3BandwidthsFile);
  warn_if_option_path_is_relative("ControlPortWriteToFile",
                                  options->ControlPortWriteToFile);
  warn_if_option_path_is_relative("GeoIPFile",options->GeoIPFile);
  warn_if_option_path_is_relative("GeoIPv6File",options->GeoIPv6File);
  warn_if_option_path_is_relative("Log",options->DebugLogFile);
  warn_if_option_path_is_relative("AccelDir",options->AccelDir);
  warn_if_option_path_is_relative("DataDirectory",options->DataDirectory);
  warn_if_option_path_is_relative("PidFile",options->PidFile);

  for (config_line_t *hs_line = options->RendConfigLines; hs_line;
       hs_line = hs_line->next) {
    if (!strcasecmp(hs_line->key, "HiddenServiceDir"))
      warn_if_option_path_is_relative("HiddenServiceDir",hs_line->value);
  }
}

/* Validate options related to single onion services.
 * Modifies some options that are incompatible with single onion services.
 * On failure returns -1, and sets *msg to an error string.
 * Returns 0 on success. */
STATIC int
options_validate_single_onion(or_options_t *options, char **msg)
{
  /* The two single onion service options must have matching values. */
  if (options->HiddenServiceSingleHopMode &&
      !options->HiddenServiceNonAnonymousMode) {
    REJECT("HiddenServiceSingleHopMode does not provide any server anonymity. "
           "It must be used with HiddenServiceNonAnonymousMode set to 1.");
  }
  if (options->HiddenServiceNonAnonymousMode &&
      !options->HiddenServiceSingleHopMode) {
    REJECT("HiddenServiceNonAnonymousMode does not provide any server "
           "anonymity. It must be used with HiddenServiceSingleHopMode set to "
           "1.");
  }

  /* Now that we've checked that the two options are consistent, we can safely
   * call the rend_service_* functions that abstract these options. */

  /* If you run an anonymous client with an active Single Onion service, the
   * client loses anonymity. */
  const int client_port_set = (options->SocksPort_set ||
                               options->TransPort_set ||
                               options->NATDPort_set ||
                               options->DNSPort_set);
  if (rend_service_non_anonymous_mode_enabled(options) && client_port_set &&
      !options->Tor2webMode) {
    REJECT("HiddenServiceNonAnonymousMode is incompatible with using Tor as "
           "an anonymous client. Please set Socks/Trans/NATD/DNSPort to 0, or "
           "revert HiddenServiceNonAnonymousMode to 0.");
  }

  /* If you run a hidden service in non-anonymous mode, the hidden service
   * loses anonymity, even if SOCKSPort / Tor2web mode isn't used. */
  if (!rend_service_non_anonymous_mode_enabled(options) &&
      options->RendConfigLines && options->Tor2webMode) {
    REJECT("Non-anonymous (Tor2web) mode is incompatible with using Tor as a "
           "hidden service. Please remove all HiddenServiceDir lines, or use "
           "a version of tor compiled without --enable-tor2web-mode, or use "
           "HiddenServiceNonAnonymousMode.");
  }

  if (rend_service_allow_non_anonymous_connection(options)
      && options->UseEntryGuards) {
    /* Single Onion services only use entry guards when uploading descriptors;
     * all other connections are one-hop. Further, Single Onions causes the
     * hidden service code to do things which break the path bias
     * detector, and it's far easier to turn off entry guards (and
     * thus the path bias detector with it) than to figure out how to
     * make path bias compatible with single onions.
     */
    log_notice(LD_CONFIG,
               "HiddenServiceSingleHopMode is enabled; disabling "
               "UseEntryGuards.");
    options->UseEntryGuards = 0;
  }

  return 0;
}

/** Return 0 if every setting in <b>options</b> is reasonable, is a
 * permissible transition from <b>old_options</b>, and none of the
 * testing-only settings differ from <b>default_options</b> unless in
 * testing mode.  Else return -1.  Should have no side effects, except for
 * normalizing the contents of <b>options</b>.
 *
 * On error, tor_strdup an error explanation into *<b>msg</b>.
 *
 * XXX
 * If <b>from_setconf</b>, we were called by the controller, and our
 * Log line should stay empty. If it's 0, then give us a default log
 * if there are no logs defined.
 */
STATIC int
options_validate(or_options_t *old_options, or_options_t *options,
                 or_options_t *default_options, int from_setconf, char **msg)
{
  int i;
  config_line_t *cl;
  const char *uname = get_uname();
  int n_ports=0;
  int world_writable_control_socket=0;

  tor_assert(msg);
  *msg = NULL;

  /* Set UseEntryGuards from the configured value, before we check it below.
   * We change UseEntryGuards when it's incompatible with other options,
   * but leave UseEntryGuards_option with the original value.
   * Always use the value of UseEntryGuards, not UseEntryGuards_option. */
  options->UseEntryGuards = options->UseEntryGuards_option;

  warn_about_relative_paths(options);

  if (server_mode(options) &&
      (!strcmpstart(uname, "Windows 95") ||
       !strcmpstart(uname, "Windows 98") ||
       !strcmpstart(uname, "Windows Me"))) {
    log_warn(LD_CONFIG, "Tor is running as a server, but you are "
        "running %s; this probably won't work. See "
        "https://www.torproject.org/docs/faq.html#BestOSForRelay "
        "for details.", uname);
  }

  if (parse_ports(options, 1, msg, &n_ports,
                  &world_writable_control_socket) < 0)
    return -1;

  if (parse_outbound_addresses(options, 1, msg) < 0)
    return -1;

  if (validate_data_directory(options)<0)
    REJECT("Invalid DataDirectory");

  if (options->Nickname == NULL) {
    if (server_mode(options)) {
        options->Nickname = tor_strdup(UNNAMED_ROUTER_NICKNAME);
    }
  } else {
    if (!is_legal_nickname(options->Nickname)) {
      tor_asprintf(msg,
          "Nickname '%s', nicknames must be between 1 and 19 characters "
          "inclusive, and must contain only the characters [a-zA-Z0-9].",
          options->Nickname);
      return -1;
    }
  }

  if (server_mode(options) && !options->ContactInfo)
    log_notice(LD_CONFIG, "Your ContactInfo config option is not set. "
        "Please consider setting it, so we can contact you if your server is "
        "misconfigured or something else goes wrong.");

  /* Special case on first boot if no Log options are given. */
  if (!options->Logs && !options->RunAsDaemon && !from_setconf) {
    if (quiet_level == 0)
        config_line_append(&options->Logs, "Log", "notice stdout");
    else if (quiet_level == 1)
        config_line_append(&options->Logs, "Log", "warn stdout");
  }

  /* Validate the tor_log(s) */
  if (options_init_logs(old_options, options, 1)<0)
    REJECT("Failed to validate Log options. See logs for details.");

  if (authdir_mode(options)) {
    /* confirm that our address isn't broken, so we can complain now */
    uint32_t tmp;
    if (resolve_my_address(LOG_WARN, options, &tmp, NULL, NULL) < 0)
      REJECT("Failed to resolve/guess local address. See logs for details.");
  }

  if (server_mode(options) && options->RendConfigLines)
    log_warn(LD_CONFIG,
        "Tor is currently configured as a relay and a hidden service. "
        "That's not very secure: you should probably run your hidden service "
        "in a separate Tor process, at least -- see "
        "https://trac.torproject.org/8742");

  /* XXXX require that the only port not be DirPort? */
  /* XXXX require that at least one port be listened-upon. */
  if (n_ports == 0 && !options->RendConfigLines)
    log_warn(LD_CONFIG,
        "SocksPort, TransPort, NATDPort, DNSPort, and ORPort are all "
        "undefined, and there aren't any hidden services configured.  "
        "Tor will still run, but probably won't do anything.");

  options->TransProxyType_parsed = TPT_DEFAULT;
#ifdef USE_TRANSPARENT
  if (options->TransProxyType) {
    if (!strcasecmp(options->TransProxyType, "default")) {
      options->TransProxyType_parsed = TPT_DEFAULT;
    } else if (!strcasecmp(options->TransProxyType, "pf-divert")) {
#if !defined(OpenBSD) && !defined( DARWIN )
      /* Later versions of OS X have pf */
      REJECT("pf-divert is a OpenBSD-specific "
             "and OS X/Darwin-specific feature.");
#else
      options->TransProxyType_parsed = TPT_PF_DIVERT;
#endif
    } else if (!strcasecmp(options->TransProxyType, "tproxy")) {
#if !defined(__linux__)
      REJECT("TPROXY is a Linux-specific feature.");
#else
      options->TransProxyType_parsed = TPT_TPROXY;
#endif
    } else if (!strcasecmp(options->TransProxyType, "ipfw")) {
#ifndef KERNEL_MAY_SUPPORT_IPFW
      /* Earlier versions of OS X have ipfw */
      REJECT("ipfw is a FreeBSD-specific "
             "and OS X/Darwin-specific feature.");
#else
      options->TransProxyType_parsed = TPT_IPFW;
#endif
    } else {
      REJECT("Unrecognized value for TransProxyType");
    }

    if (strcasecmp(options->TransProxyType, "default") &&
        !options->TransPort_set) {
      REJECT("Cannot use TransProxyType without any valid TransPort or "
             "TransListenAddress.");
    }
  }
#else
  if (options->TransPort_set)
    REJECT("TransPort and TransListenAddress are disabled "
           "in this build.");
#endif

  if (options->TokenBucketRefillInterval <= 0
      || options->TokenBucketRefillInterval > 1000) {
    REJECT("TokenBucketRefillInterval must be between 1 and 1000 inclusive.");
  }

  if (options->ExcludeExitNodes || options->ExcludeNodes) {
    options->ExcludeExitNodesUnion_ = routerset_new();
    routerset_union(options->ExcludeExitNodesUnion_,options->ExcludeExitNodes);
    routerset_union(options->ExcludeExitNodesUnion_,options->ExcludeNodes);
  }

  if (options->SchedulerLowWaterMark__ == 0 ||
      options->SchedulerLowWaterMark__ > UINT32_MAX) {
    log_warn(LD_GENERAL, "Bad SchedulerLowWaterMark__ option");
    return -1;
  } else if (options->SchedulerHighWaterMark__ <=
             options->SchedulerLowWaterMark__ ||
             options->SchedulerHighWaterMark__ > UINT32_MAX) {
    log_warn(LD_GENERAL, "Bad SchedulerHighWaterMark option");
    return -1;
  }

  if (options->NodeFamilies) {
    options->NodeFamilySets = smartlist_new();
    for (cl = options->NodeFamilies; cl; cl = cl->next) {
      routerset_t *rs = routerset_new();
      if (routerset_parse(rs, cl->value, cl->key) == 0) {
        smartlist_add(options->NodeFamilySets, rs);
      } else {
        routerset_free(rs);
      }
    }
  }

  if (options->TLSECGroup && (strcasecmp(options->TLSECGroup, "P256") &&
                              strcasecmp(options->TLSECGroup, "P224"))) {
    COMPLAIN("Unrecognized TLSECGroup: Falling back to the default.");
    tor_free(options->TLSECGroup);
  }
  if (!evaluate_ecgroup_for_tls(options->TLSECGroup)) {
    REJECT("Unsupported TLSECGroup.");
  }

  if (options->ExcludeNodes && options->StrictNodes) {
    COMPLAIN("You have asked to exclude certain relays from all positions "
             "in your circuits. Expect hidden services and other Tor "
             "features to be broken in unpredictable ways.");
  }

  for (cl = options->RecommendedPackages; cl; cl = cl->next) {
    if (! validate_recommended_package_line(cl->value)) {
      log_warn(LD_CONFIG, "Invalid RecommendedPackage line %s will be ignored",
               escaped(cl->value));
    }
  }

  if (options->AuthoritativeDir) {
    if (!options->ContactInfo && !options->TestingTorNetwork)
      REJECT("Authoritative directory servers must set ContactInfo");
    if (!options->RecommendedClientVersions)
      options->RecommendedClientVersions =
        config_lines_dup(options->RecommendedVersions);
    if (!options->RecommendedServerVersions)
      options->RecommendedServerVersions =
        config_lines_dup(options->RecommendedVersions);
    if (options->VersioningAuthoritativeDir &&
        (!options->RecommendedClientVersions ||
         !options->RecommendedServerVersions))
      REJECT("Versioning authoritative dir servers must set "
             "Recommended*Versions.");
    if (options->UseEntryGuards) {
      log_info(LD_CONFIG, "Authoritative directory servers can't set "
               "UseEntryGuards. Disabling.");
      options->UseEntryGuards = 0;
    }
    if (!options->DownloadExtraInfo && authdir_mode_any_main(options)) {
      log_info(LD_CONFIG, "Authoritative directories always try to download "
               "extra-info documents. Setting DownloadExtraInfo.");
      options->DownloadExtraInfo = 1;
    }
    if (!(options->BridgeAuthoritativeDir ||
          options->V3AuthoritativeDir))
      REJECT("AuthoritativeDir is set, but none of "
             "(Bridge/V3)AuthoritativeDir is set.");
    /* If we have a v3bandwidthsfile and it's broken, complain on startup */
    if (options->V3BandwidthsFile && !old_options) {
      dirserv_read_measured_bandwidths(options->V3BandwidthsFile, NULL);
    }
    /* same for guardfraction file */
    if (options->GuardfractionFile && !old_options) {
      dirserv_read_guardfraction_file(options->GuardfractionFile, NULL);
    }
  }

  if (options->AuthoritativeDir && !options->DirPort_set)
    REJECT("Running as authoritative directory, but no DirPort set.");

  if (options->AuthoritativeDir && !options->ORPort_set)
    REJECT("Running as authoritative directory, but no ORPort set.");

  if (options->AuthoritativeDir && options->ClientOnly)
    REJECT("Running as authoritative directory, but ClientOnly also set.");

  if (options->FetchDirInfoExtraEarly && !options->FetchDirInfoEarly)
    REJECT("FetchDirInfoExtraEarly requires that you also set "
           "FetchDirInfoEarly");

  if (options->ConnLimit <= 0) {
    tor_asprintf(msg,
        "ConnLimit must be greater than 0, but was set to %d",
        options->ConnLimit);
    return -1;
  }

  if (options->PathsNeededToBuildCircuits >= 0.0) {
    if (options->PathsNeededToBuildCircuits < 0.25) {
      log_warn(LD_CONFIG, "PathsNeededToBuildCircuits is too low. Increasing "
               "to 0.25");
      options->PathsNeededToBuildCircuits = 0.25;
    } else if (options->PathsNeededToBuildCircuits > 0.95) {
      log_warn(LD_CONFIG, "PathsNeededToBuildCircuits is too high. Decreasing "
               "to 0.95");
      options->PathsNeededToBuildCircuits = 0.95;
    }
  }

  if (options->MaxClientCircuitsPending <= 0 ||
      options->MaxClientCircuitsPending > MAX_MAX_CLIENT_CIRCUITS_PENDING) {
    tor_asprintf(msg,
                 "MaxClientCircuitsPending must be between 1 and %d, but "
                 "was set to %d", MAX_MAX_CLIENT_CIRCUITS_PENDING,
                 options->MaxClientCircuitsPending);
    return -1;
  }

  if (validate_ports_csv(options->FirewallPorts, "FirewallPorts", msg) < 0)
    return -1;

  if (validate_ports_csv(options->LongLivedPorts, "LongLivedPorts", msg) < 0)
    return -1;

  if (validate_ports_csv(options->RejectPlaintextPorts,
                         "RejectPlaintextPorts", msg) < 0)
    return -1;

  if (validate_ports_csv(options->WarnPlaintextPorts,
                         "WarnPlaintextPorts", msg) < 0)
    return -1;

  if (options->FascistFirewall && !options->ReachableAddresses) {
    if (options->FirewallPorts && smartlist_len(options->FirewallPorts)) {
      /* We already have firewall ports set, so migrate them to
       * ReachableAddresses, which will set ReachableORAddresses and
       * ReachableDirAddresses if they aren't set explicitly. */
      smartlist_t *instead = smartlist_new();
      config_line_t *new_line = tor_malloc_zero(sizeof(config_line_t));
      new_line->key = tor_strdup("ReachableAddresses");
      /* If we're configured with the old format, we need to prepend some
       * open ports. */
      SMARTLIST_FOREACH(options->FirewallPorts, const char *, portno,
      {
        int p = atoi(portno);
        if (p<0) continue;
        smartlist_add_asprintf(instead, "*:%d", p);
      });
      new_line->value = smartlist_join_strings(instead,",",0,NULL);
      /* These have been deprecated since 0.1.1.5-alpha-cvs */
      log_notice(LD_CONFIG,
          "Converting FascistFirewall and FirewallPorts "
          "config options to new format: \"ReachableAddresses %s\"",
          new_line->value);
      options->ReachableAddresses = new_line;
      SMARTLIST_FOREACH(instead, char *, cp, tor_free(cp));
      smartlist_free(instead);
    } else {
      /* We do not have FirewallPorts set, so add 80 to
       * ReachableDirAddresses, and 443 to ReachableORAddresses. */
      if (!options->ReachableDirAddresses) {
        config_line_t *new_line = tor_malloc_zero(sizeof(config_line_t));
        new_line->key = tor_strdup("ReachableDirAddresses");
        new_line->value = tor_strdup("*:80");
        options->ReachableDirAddresses = new_line;
        log_notice(LD_CONFIG, "Converting FascistFirewall config option "
            "to new format: \"ReachableDirAddresses *:80\"");
      }
      if (!options->ReachableORAddresses) {
        config_line_t *new_line = tor_malloc_zero(sizeof(config_line_t));
        new_line->key = tor_strdup("ReachableORAddresses");
        new_line->value = tor_strdup("*:443");
        options->ReachableORAddresses = new_line;
        log_notice(LD_CONFIG, "Converting FascistFirewall config option "
            "to new format: \"ReachableORAddresses *:443\"");
      }
    }
  }

  /* Terminate Reachable*Addresses with reject *
   */
  for (i=0; i<3; i++) {
    config_line_t **linep =
      (i==0) ? &options->ReachableAddresses :
        (i==1) ? &options->ReachableORAddresses :
                 &options->ReachableDirAddresses;
    if (!*linep)
      continue;
    /* We need to end with a reject *:*, not an implicit accept *:* */
    for (;;) {
      linep = &((*linep)->next);
      if (!*linep) {
        *linep = tor_malloc_zero(sizeof(config_line_t));
        (*linep)->key = tor_strdup(
          (i==0) ?  "ReachableAddresses" :
            (i==1) ? "ReachableORAddresses" :
                     "ReachableDirAddresses");
        (*linep)->value = tor_strdup("reject *:*");
        break;
      }
    }
  }

  if ((options->ReachableAddresses ||
       options->ReachableORAddresses ||
       options->ReachableDirAddresses ||
       options->ClientUseIPv4 == 0) &&
      server_mode(options))
    REJECT("Servers must be able to freely connect to the rest "
           "of the Internet, so they must not set Reachable*Addresses "
           "or FascistFirewall or FirewallPorts or ClientUseIPv4 0.");

  if (options->UseBridges &&
      server_mode(options))
    REJECT("Servers must be able to freely connect to the rest "
           "of the Internet, so they must not set UseBridges.");

  /* If both of these are set, we'll end up with funny behavior where we
   * demand enough entrynodes be up and running else we won't build
   * circuits, yet we never actually use them. */
  if (options->UseBridges && options->EntryNodes)
    REJECT("You cannot set both UseBridges and EntryNodes.");

  /* If we have UseBridges as 1 and UseEntryGuards as 0, we end up bypassing
   * the use of bridges */
  if (options->UseBridges && !options->UseEntryGuards)
    REJECT("Setting UseBridges requires also setting UseEntryGuards.");

  options->MaxMemInQueues =
    compute_real_max_mem_in_queues(options->MaxMemInQueues_raw,
                                   server_mode(options));
  options->MaxMemInQueues_low_threshold = (options->MaxMemInQueues / 4) * 3;

  options->AllowInvalid_ = 0;

  if (options->AllowInvalidNodes) {
    SMARTLIST_FOREACH_BEGIN(options->AllowInvalidNodes, const char *, cp) {
        if (!strcasecmp(cp, "entry"))
          options->AllowInvalid_ |= ALLOW_INVALID_ENTRY;
        else if (!strcasecmp(cp, "exit"))
          options->AllowInvalid_ |= ALLOW_INVALID_EXIT;
        else if (!strcasecmp(cp, "middle"))
          options->AllowInvalid_ |= ALLOW_INVALID_MIDDLE;
        else if (!strcasecmp(cp, "introduction"))
          options->AllowInvalid_ |= ALLOW_INVALID_INTRODUCTION;
        else if (!strcasecmp(cp, "rendezvous"))
          options->AllowInvalid_ |= ALLOW_INVALID_RENDEZVOUS;
        else {
          tor_asprintf(msg,
              "Unrecognized value '%s' in AllowInvalidNodes", cp);
          return -1;
        }
    } SMARTLIST_FOREACH_END(cp);
  }

  if (!options->SafeLogging ||
      !strcasecmp(options->SafeLogging, "0")) {
    options->SafeLogging_ = SAFELOG_SCRUB_NONE;
  } else if (!strcasecmp(options->SafeLogging, "relay")) {
    options->SafeLogging_ = SAFELOG_SCRUB_RELAY;
  } else if (!strcasecmp(options->SafeLogging, "1")) {
    options->SafeLogging_ = SAFELOG_SCRUB_ALL;
  } else {
    tor_asprintf(msg,
                     "Unrecognized value '%s' in SafeLogging",
                     escaped(options->SafeLogging));
    return -1;
  }

  if (compute_publishserverdescriptor(options) < 0) {
    tor_asprintf(msg, "Unrecognized value in PublishServerDescriptor");
    return -1;
  }

  if ((options->BridgeRelay
        || options->PublishServerDescriptor_ & BRIDGE_DIRINFO)
      && (options->PublishServerDescriptor_ & V3_DIRINFO)) {
    REJECT("Bridges are not supposed to publish router descriptors to the "
           "directory authorities. Please correct your "
           "PublishServerDescriptor line.");
  }

  if (options->BridgeRelay && options->DirPort_set) {
    log_warn(LD_CONFIG, "Can't set a DirPort on a bridge relay; disabling "
             "DirPort");
    config_free_lines(options->DirPort_lines);
    options->DirPort_lines = NULL;
    options->DirPort_set = 0;
  }

  if (options->MinUptimeHidServDirectoryV2 < 0) {
    log_warn(LD_CONFIG, "MinUptimeHidServDirectoryV2 option must be at "
                        "least 0 seconds. Changing to 0.");
    options->MinUptimeHidServDirectoryV2 = 0;
  }

  const int min_rendpostperiod =
    options->TestingTorNetwork ?
    MIN_REND_POST_PERIOD_TESTING : MIN_REND_POST_PERIOD;
  if (options->RendPostPeriod < min_rendpostperiod) {
    log_warn(LD_CONFIG, "RendPostPeriod option is too short; "
             "raising to %d seconds.", min_rendpostperiod);
    options->RendPostPeriod = min_rendpostperiod;;
  }

  if (options->RendPostPeriod > MAX_DIR_PERIOD) {
    log_warn(LD_CONFIG, "RendPostPeriod is too large; clipping to %ds.",
             MAX_DIR_PERIOD);
    options->RendPostPeriod = MAX_DIR_PERIOD;
  }

  if (options->PredictedPortsRelevanceTime >
      MAX_PREDICTED_CIRCS_RELEVANCE) {
    log_warn(LD_CONFIG, "PredictedPortsRelevanceTime is too large; "
             "clipping to %ds.", MAX_PREDICTED_CIRCS_RELEVANCE);
    options->PredictedPortsRelevanceTime = MAX_PREDICTED_CIRCS_RELEVANCE;
  }

  /* Check the Single Onion Service options */
  if (options_validate_single_onion(options, msg) < 0)
    return -1;

#ifdef ENABLE_TOR2WEB_MODE
  if (options->Tor2webMode && options->UseEntryGuards) {
    /* tor2web mode clients do not (and should not) use entry guards
     * in any meaningful way.  Further, tor2web mode causes the hidden
     * service client code to do things which break the path bias
     * detector, and it's far easier to turn off entry guards (and
     * thus the path bias detector with it) than to figure out how to
     * make a piece of code which cannot possibly help tor2web mode
     * users compatible with tor2web mode.
     */
    log_notice(LD_CONFIG,
               "Tor2WebMode is enabled; disabling UseEntryGuards.");
    options->UseEntryGuards = 0;
  }
#endif

  if (options->Tor2webRendezvousPoints && !options->Tor2webMode) {
    REJECT("Tor2webRendezvousPoints cannot be set without Tor2webMode.");
  }

  if (options->EntryNodes && !options->UseEntryGuards) {
    REJECT("If EntryNodes is set, UseEntryGuards must be enabled.");
  }

  if (!(options->UseEntryGuards) &&
      (options->RendConfigLines != NULL) &&
      !rend_service_allow_non_anonymous_connection(options)) {
    log_warn(LD_CONFIG,
             "UseEntryGuards is disabled, but you have configured one or more "
             "hidden services on this Tor instance.  Your hidden services "
             "will be very easy to locate using a well-known attack -- see "
             "http://freehaven.net/anonbib/#hs-attack06 for details.");
  }

  if (options->EntryNodes &&
      routerset_is_list(options->EntryNodes) &&
      (routerset_len(options->EntryNodes) == 1) &&
      (options->RendConfigLines != NULL)) {
    tor_asprintf(msg,
             "You have one single EntryNodes and at least one hidden service "
             "configured. This is bad because it's very easy to locate your "
             "entry guard which can then lead to the deanonymization of your "
             "hidden service -- for more details, see "
             "https://trac.torproject.org/projects/tor/ticket/14917. "
             "For this reason, the use of one EntryNodes with an hidden "
             "service is prohibited until a better solution is found.");
    return -1;
  }

  /* Single Onion Services: non-anonymous hidden services */
  if (rend_service_non_anonymous_mode_enabled(options)) {
    log_warn(LD_CONFIG,
             "HiddenServiceNonAnonymousMode is set. Every hidden service on "
             "this tor instance is NON-ANONYMOUS. If "
             "the HiddenServiceNonAnonymousMode option is changed, Tor will "
             "refuse to launch hidden services from the same directories, to "
             "protect your anonymity against config errors. This setting is "
             "for experimental use only.");
  }

  if (!options->LearnCircuitBuildTimeout && options->CircuitBuildTimeout &&
      options->CircuitBuildTimeout < RECOMMENDED_MIN_CIRCUIT_BUILD_TIMEOUT) {
    log_warn(LD_CONFIG,
        "CircuitBuildTimeout is shorter (%d seconds) than the recommended "
        "minimum (%d seconds), and LearnCircuitBuildTimeout is disabled.  "
        "If tor isn't working, raise this value or enable "
        "LearnCircuitBuildTimeout.",
        options->CircuitBuildTimeout,
        RECOMMENDED_MIN_CIRCUIT_BUILD_TIMEOUT );
  } else if (!options->LearnCircuitBuildTimeout &&
             !options->CircuitBuildTimeout) {
    int severity = LOG_NOTICE;
    /* Be a little quieter if we've deliberately disabled
     * LearnCircuitBuildTimeout. */
<<<<<<< HEAD
    if (circuit_build_times_disabled(options)) {
=======
    if (circuit_build_times_disabled_(options, 1)) {
>>>>>>> 2ba58f27
      severity = LOG_INFO;
    }
    log_fn(severity, LD_CONFIG, "You disabled LearnCircuitBuildTimeout, but "
           "didn't specify a CircuitBuildTimeout. I'll pick a plausible "
           "default.");
  }

  if (options->PathBiasNoticeRate > 1.0) {
    tor_asprintf(msg,
              "PathBiasNoticeRate is too high. "
              "It must be between 0 and 1.0");
    return -1;
  }
  if (options->PathBiasWarnRate > 1.0) {
    tor_asprintf(msg,
              "PathBiasWarnRate is too high. "
              "It must be between 0 and 1.0");
    return -1;
  }
  if (options->PathBiasExtremeRate > 1.0) {
    tor_asprintf(msg,
              "PathBiasExtremeRate is too high. "
              "It must be between 0 and 1.0");
    return -1;
  }
  if (options->PathBiasNoticeUseRate > 1.0) {
    tor_asprintf(msg,
              "PathBiasNoticeUseRate is too high. "
              "It must be between 0 and 1.0");
    return -1;
  }
  if (options->PathBiasExtremeUseRate > 1.0) {
    tor_asprintf(msg,
              "PathBiasExtremeUseRate is too high. "
              "It must be between 0 and 1.0");
    return -1;
  }

  if (options->MaxCircuitDirtiness < MIN_MAX_CIRCUIT_DIRTINESS) {
    log_warn(LD_CONFIG, "MaxCircuitDirtiness option is too short; "
             "raising to %d seconds.", MIN_MAX_CIRCUIT_DIRTINESS);
    options->MaxCircuitDirtiness = MIN_MAX_CIRCUIT_DIRTINESS;
  }

  if (options->MaxCircuitDirtiness > MAX_MAX_CIRCUIT_DIRTINESS) {
    log_warn(LD_CONFIG, "MaxCircuitDirtiness option is too high; "
             "setting to %d days.", MAX_MAX_CIRCUIT_DIRTINESS/86400);
    options->MaxCircuitDirtiness = MAX_MAX_CIRCUIT_DIRTINESS;
  }

  if (options->CircuitStreamTimeout &&
      options->CircuitStreamTimeout < MIN_CIRCUIT_STREAM_TIMEOUT) {
    log_warn(LD_CONFIG, "CircuitStreamTimeout option is too short; "
             "raising to %d seconds.", MIN_CIRCUIT_STREAM_TIMEOUT);
    options->CircuitStreamTimeout = MIN_CIRCUIT_STREAM_TIMEOUT;
  }

  if (options->HeartbeatPeriod &&
      options->HeartbeatPeriod < MIN_HEARTBEAT_PERIOD) {
    log_warn(LD_CONFIG, "HeartbeatPeriod option is too short; "
             "raising to %d seconds.", MIN_HEARTBEAT_PERIOD);
    options->HeartbeatPeriod = MIN_HEARTBEAT_PERIOD;
  }

  if (options->KeepalivePeriod < 1)
    REJECT("KeepalivePeriod option must be positive.");

  if (options->PortForwarding && options->Sandbox) {
    REJECT("PortForwarding is not compatible with Sandbox; at most one can "
           "be set");
  }

  if (ensure_bandwidth_cap(&options->BandwidthRate,
                           "BandwidthRate", msg) < 0)
    return -1;
  if (ensure_bandwidth_cap(&options->BandwidthBurst,
                           "BandwidthBurst", msg) < 0)
    return -1;
  if (ensure_bandwidth_cap(&options->MaxAdvertisedBandwidth,
                           "MaxAdvertisedBandwidth", msg) < 0)
    return -1;
  if (ensure_bandwidth_cap(&options->RelayBandwidthRate,
                           "RelayBandwidthRate", msg) < 0)
    return -1;
  if (ensure_bandwidth_cap(&options->RelayBandwidthBurst,
                           "RelayBandwidthBurst", msg) < 0)
    return -1;
  if (ensure_bandwidth_cap(&options->PerConnBWRate,
                           "PerConnBWRate", msg) < 0)
    return -1;
  if (ensure_bandwidth_cap(&options->PerConnBWBurst,
                           "PerConnBWBurst", msg) < 0)
    return -1;
  if (ensure_bandwidth_cap(&options->AuthDirFastGuarantee,
                           "AuthDirFastGuarantee", msg) < 0)
    return -1;
  if (ensure_bandwidth_cap(&options->AuthDirGuardBWGuarantee,
                           "AuthDirGuardBWGuarantee", msg) < 0)
    return -1;

  if (options->RelayBandwidthRate && !options->RelayBandwidthBurst)
    options->RelayBandwidthBurst = options->RelayBandwidthRate;
  if (options->RelayBandwidthBurst && !options->RelayBandwidthRate)
    options->RelayBandwidthRate = options->RelayBandwidthBurst;

  if (server_mode(options)) {
    const unsigned required_min_bw =
      public_server_mode(options) ?
       RELAY_REQUIRED_MIN_BANDWIDTH : BRIDGE_REQUIRED_MIN_BANDWIDTH;
    const char * const optbridge =
      public_server_mode(options) ? "" : "bridge ";
    if (options->BandwidthRate < required_min_bw) {
      tor_asprintf(msg,
                       "BandwidthRate is set to %d bytes/second. "
                       "For %sservers, it must be at least %u.",
                       (int)options->BandwidthRate, optbridge,
                       required_min_bw);
      return -1;
    } else if (options->MaxAdvertisedBandwidth <
               required_min_bw/2) {
      tor_asprintf(msg,
                       "MaxAdvertisedBandwidth is set to %d bytes/second. "
                       "For %sservers, it must be at least %u.",
                       (int)options->MaxAdvertisedBandwidth, optbridge,
                       required_min_bw/2);
      return -1;
    }
    if (options->RelayBandwidthRate &&
      options->RelayBandwidthRate < required_min_bw) {
      tor_asprintf(msg,
                       "RelayBandwidthRate is set to %d bytes/second. "
                       "For %sservers, it must be at least %u.",
                       (int)options->RelayBandwidthRate, optbridge,
                       required_min_bw);
      return -1;
    }
  }

  if (options->RelayBandwidthRate > options->RelayBandwidthBurst)
    REJECT("RelayBandwidthBurst must be at least equal "
           "to RelayBandwidthRate.");

  if (options->BandwidthRate > options->BandwidthBurst)
    REJECT("BandwidthBurst must be at least equal to BandwidthRate.");

  /* if they set relaybandwidth* really high but left bandwidth*
   * at the default, raise the defaults. */
  if (options->RelayBandwidthRate > options->BandwidthRate)
    options->BandwidthRate = options->RelayBandwidthRate;
  if (options->RelayBandwidthBurst > options->BandwidthBurst)
    options->BandwidthBurst = options->RelayBandwidthBurst;

  if (accounting_parse_options(options, 1)<0)
    REJECT("Failed to parse accounting options. See logs for details.");

  if (options->AccountingMax) {
    if (options->RendConfigLines && server_mode(options)) {
      log_warn(LD_CONFIG, "Using accounting with a hidden service and an "
               "ORPort is risky: your hidden service(s) and your public "
               "address will all turn off at the same time, which may alert "
               "observers that they are being run by the same party.");
    } else if (config_count_key(options->RendConfigLines,
                                "HiddenServiceDir") > 1) {
      log_warn(LD_CONFIG, "Using accounting with multiple hidden services is "
               "risky: they will all turn off at the same time, which may "
               "alert observers that they are being run by the same party.");
    }
  }

  options->AccountingRule = ACCT_MAX;
  if (options->AccountingRule_option) {
    if (!strcmp(options->AccountingRule_option, "sum"))
      options->AccountingRule = ACCT_SUM;
    else if (!strcmp(options->AccountingRule_option, "max"))
      options->AccountingRule = ACCT_MAX;
    else if (!strcmp(options->AccountingRule_option, "in"))
      options->AccountingRule = ACCT_IN;
    else if (!strcmp(options->AccountingRule_option, "out"))
      options->AccountingRule = ACCT_OUT;
    else
      REJECT("AccountingRule must be 'sum', 'max', 'in', or 'out'");
  }

  if (options->DirPort_set && !options->DirCache) {
    REJECT("DirPort configured but DirCache disabled. DirPort requires "
           "DirCache.");
  }

  if (options->BridgeRelay && !options->DirCache) {
    REJECT("We're a bridge but DirCache is disabled. BridgeRelay requires "
           "DirCache.");
  }

  if (server_mode(options)) {
    char *dircache_msg = NULL;
    if (have_enough_mem_for_dircache(options, 0, &dircache_msg)) {
      log_warn(LD_CONFIG, "%s", dircache_msg);
      tor_free(dircache_msg);
    }
  }

  if (options->HTTPProxy) { /* parse it now */
    if (tor_addr_port_lookup(options->HTTPProxy,
                        &options->HTTPProxyAddr, &options->HTTPProxyPort) < 0)
      REJECT("HTTPProxy failed to parse or resolve. Please fix.");
    if (options->HTTPProxyPort == 0) { /* give it a default */
      options->HTTPProxyPort = 80;
    }
  }

  if (options->HTTPProxyAuthenticator) {
    if (strlen(options->HTTPProxyAuthenticator) >= 512)
      REJECT("HTTPProxyAuthenticator is too long (>= 512 chars).");
  }

  if (options->HTTPSProxy) { /* parse it now */
    if (tor_addr_port_lookup(options->HTTPSProxy,
                        &options->HTTPSProxyAddr, &options->HTTPSProxyPort) <0)
      REJECT("HTTPSProxy failed to parse or resolve. Please fix.");
    if (options->HTTPSProxyPort == 0) { /* give it a default */
      options->HTTPSProxyPort = 443;
    }
  }

  if (options->HTTPSProxyAuthenticator) {
    if (strlen(options->HTTPSProxyAuthenticator) >= 512)
      REJECT("HTTPSProxyAuthenticator is too long (>= 512 chars).");
  }

  if (options->Socks4Proxy) { /* parse it now */
    if (tor_addr_port_lookup(options->Socks4Proxy,
                        &options->Socks4ProxyAddr,
                        &options->Socks4ProxyPort) <0)
      REJECT("Socks4Proxy failed to parse or resolve. Please fix.");
    if (options->Socks4ProxyPort == 0) { /* give it a default */
      options->Socks4ProxyPort = 1080;
    }
  }

  if (options->Socks5Proxy) { /* parse it now */
    if (tor_addr_port_lookup(options->Socks5Proxy,
                            &options->Socks5ProxyAddr,
                            &options->Socks5ProxyPort) <0)
      REJECT("Socks5Proxy failed to parse or resolve. Please fix.");
    if (options->Socks5ProxyPort == 0) { /* give it a default */
      options->Socks5ProxyPort = 1080;
    }
  }

  /* Check if more than one exclusive proxy type has been enabled. */
  if (!!options->Socks4Proxy + !!options->Socks5Proxy +
      !!options->HTTPSProxy > 1)
    REJECT("You have configured more than one proxy type. "
           "(Socks4Proxy|Socks5Proxy|HTTPSProxy)");

  /* Check if the proxies will give surprising behavior. */
  if (options->HTTPProxy && !(options->Socks4Proxy ||
                              options->Socks5Proxy ||
                              options->HTTPSProxy)) {
    log_warn(LD_CONFIG, "HTTPProxy configured, but no SOCKS proxy or "
             "HTTPS proxy configured. Watch out: this configuration will "
             "proxy unencrypted directory connections only.");
  }

  if (options->Socks5ProxyUsername) {
    size_t len;

    len = strlen(options->Socks5ProxyUsername);
    if (len < 1 || len > MAX_SOCKS5_AUTH_FIELD_SIZE)
      REJECT("Socks5ProxyUsername must be between 1 and 255 characters.");

    if (!options->Socks5ProxyPassword)
      REJECT("Socks5ProxyPassword must be included with Socks5ProxyUsername.");

    len = strlen(options->Socks5ProxyPassword);
    if (len < 1 || len > MAX_SOCKS5_AUTH_FIELD_SIZE)
      REJECT("Socks5ProxyPassword must be between 1 and 255 characters.");
  } else if (options->Socks5ProxyPassword)
    REJECT("Socks5ProxyPassword must be included with Socks5ProxyUsername.");

  if (options->HashedControlPassword) {
    smartlist_t *sl = decode_hashed_passwords(options->HashedControlPassword);
    if (!sl) {
      REJECT("Bad HashedControlPassword: wrong length or bad encoding");
    } else {
      SMARTLIST_FOREACH(sl, char*, cp, tor_free(cp));
      smartlist_free(sl);
    }
  }

  if (options->HashedControlSessionPassword) {
    smartlist_t *sl = decode_hashed_passwords(
                                  options->HashedControlSessionPassword);
    if (!sl) {
      REJECT("Bad HashedControlSessionPassword: wrong length or bad encoding");
    } else {
      SMARTLIST_FOREACH(sl, char*, cp, tor_free(cp));
      smartlist_free(sl);
    }
  }

  if (options->OwningControllerProcess) {
    const char *validate_pspec_msg = NULL;
    if (tor_validate_process_specifier(options->OwningControllerProcess,
                                       &validate_pspec_msg)) {
      tor_asprintf(msg, "Bad OwningControllerProcess: %s",
                   validate_pspec_msg);
      return -1;
    }
  }

  if ((options->ControlPort_set || world_writable_control_socket) &&
      !options->HashedControlPassword &&
      !options->HashedControlSessionPassword &&
      !options->CookieAuthentication) {
    log_warn(LD_CONFIG, "Control%s is %s, but no authentication method "
             "has been configured.  This means that any program on your "
             "computer can reconfigure your Tor.  That's bad!  You should "
             "upgrade your Tor controller as soon as possible.",
             options->ControlPort_set ? "Port" : "Socket",
             options->ControlPort_set ? "open" : "world writable");
  }

  if (options->CookieAuthFileGroupReadable && !options->CookieAuthFile) {
    log_warn(LD_CONFIG, "CookieAuthFileGroupReadable is set, but will have "
             "no effect: you must specify an explicit CookieAuthFile to "
             "have it group-readable.");
  }

  if (options->MyFamily && options->BridgeRelay) {
    log_warn(LD_CONFIG, "Listing a family for a bridge relay is not "
             "supported: it can reveal bridge fingerprints to censors. "
             "You should also make sure you aren't listing this bridge's "
             "fingerprint in any other MyFamily.");
  }
  if (check_nickname_list(&options->MyFamily, "MyFamily", msg))
    return -1;
  for (cl = options->NodeFamilies; cl; cl = cl->next) {
    routerset_t *rs = routerset_new();
    if (routerset_parse(rs, cl->value, cl->key)) {
      routerset_free(rs);
      return -1;
    }
    routerset_free(rs);
  }

  if (validate_addr_policies(options, msg) < 0)
    return -1;

  /* If FallbackDir is set, we don't UseDefaultFallbackDirs */
  if (options->UseDefaultFallbackDirs && options->FallbackDir) {
    log_info(LD_CONFIG, "You have set UseDefaultFallbackDirs 1 and "
             "FallbackDir(s). Ignoring UseDefaultFallbackDirs, and "
             "using the FallbackDir(s) you have set.");
  }

  if (validate_dir_servers(options, old_options) < 0)
    REJECT("Directory authority/fallback line did not parse. See logs "
           "for details.");

  if (options->UseBridges && !options->Bridges)
    REJECT("If you set UseBridges, you must specify at least one bridge.");

  for (cl = options->Bridges; cl; cl = cl->next) {
      bridge_line_t *bridge_line = parse_bridge_line(cl->value);
      if (!bridge_line)
        REJECT("Bridge line did not parse. See logs for details.");
      bridge_line_free(bridge_line);
  }

  for (cl = options->ClientTransportPlugin; cl; cl = cl->next) {
    if (parse_transport_line(options, cl->value, 1, 0) < 0)
      REJECT("Invalid client transport line. See logs for details.");
  }

  for (cl = options->ServerTransportPlugin; cl; cl = cl->next) {
    if (parse_transport_line(options, cl->value, 1, 1) < 0)
      REJECT("Invalid server transport line. See logs for details.");
  }

  if (options->ServerTransportPlugin && !server_mode(options)) {
    log_notice(LD_GENERAL, "Tor is not configured as a relay but you specified"
               " a ServerTransportPlugin line (%s). The ServerTransportPlugin "
               "line will be ignored.",
               escaped(options->ServerTransportPlugin->value));
  }

  for (cl = options->ServerTransportListenAddr; cl; cl = cl->next) {
    /** If get_bindaddr_from_transport_listen_line() fails with
        'transport' being NULL, it means that something went wrong
        while parsing the ServerTransportListenAddr line. */
    char *bindaddr = get_bindaddr_from_transport_listen_line(cl->value, NULL);
    if (!bindaddr)
      REJECT("ServerTransportListenAddr did not parse. See logs for details.");
    tor_free(bindaddr);
  }

  if (options->ServerTransportListenAddr && !options->ServerTransportPlugin) {
    log_notice(LD_GENERAL, "You need at least a single managed-proxy to "
               "specify a transport listen address. The "
               "ServerTransportListenAddr line will be ignored.");
  }

  for (cl = options->ServerTransportOptions; cl; cl = cl->next) {
    /** If get_options_from_transport_options_line() fails with
        'transport' being NULL, it means that something went wrong
        while parsing the ServerTransportOptions line. */
    smartlist_t *options_sl =
      get_options_from_transport_options_line(cl->value, NULL);
    if (!options_sl)
      REJECT("ServerTransportOptions did not parse. See logs for details.");

    SMARTLIST_FOREACH(options_sl, char *, cp, tor_free(cp));
    smartlist_free(options_sl);
  }

  if (options->ConstrainedSockets) {
    /* If the user wants to constrain socket buffer use, make sure the desired
     * limit is between MIN|MAX_TCPSOCK_BUFFER in k increments. */
    if (options->ConstrainedSockSize < MIN_CONSTRAINED_TCP_BUFFER ||
        options->ConstrainedSockSize > MAX_CONSTRAINED_TCP_BUFFER ||
        options->ConstrainedSockSize % 1024) {
      tor_asprintf(msg,
          "ConstrainedSockSize is invalid.  Must be a value between %d and %d "
          "in 1024 byte increments.",
          MIN_CONSTRAINED_TCP_BUFFER, MAX_CONSTRAINED_TCP_BUFFER);
      return -1;
    }
    if (options->DirPort_set) {
      /* Providing cached directory entries while system TCP buffers are scarce
       * will exacerbate the socket errors.  Suggest that this be disabled. */
      COMPLAIN("You have requested constrained socket buffers while also "
               "serving directory entries via DirPort.  It is strongly "
               "suggested that you disable serving directory requests when "
               "system TCP buffer resources are scarce.");
    }
  }

  if (options->V3AuthVoteDelay + options->V3AuthDistDelay >=
      options->V3AuthVotingInterval/2) {
    /*
    This doesn't work, but it seems like it should:
     what code is preventing the interval being less than twice the lead-up?
    if (options->TestingTorNetwork) {
      if (options->V3AuthVoteDelay + options->V3AuthDistDelay >=
          options->V3AuthVotingInterval) {
        REJECT("V3AuthVoteDelay plus V3AuthDistDelay must be less than "
               "V3AuthVotingInterval");
      } else {
        COMPLAIN("V3AuthVoteDelay plus V3AuthDistDelay is more than half "
                 "V3AuthVotingInterval. This may lead to "
                 "consensus instability, particularly if clocks drift.");
      }
    } else {
     */
      REJECT("V3AuthVoteDelay plus V3AuthDistDelay must be less than half "
             "V3AuthVotingInterval");
    /*
    }
     */
  }

  if (options->V3AuthVoteDelay < MIN_VOTE_SECONDS) {
    if (options->TestingTorNetwork) {
      if (options->V3AuthVoteDelay < MIN_VOTE_SECONDS_TESTING) {
        REJECT("V3AuthVoteDelay is way too low.");
      } else {
        COMPLAIN("V3AuthVoteDelay is very low. "
                 "This may lead to failure to vote for a consensus.");
      }
    } else {
      REJECT("V3AuthVoteDelay is way too low.");
    }
  }

  if (options->V3AuthDistDelay < MIN_DIST_SECONDS) {
    if (options->TestingTorNetwork) {
      if (options->V3AuthDistDelay < MIN_DIST_SECONDS_TESTING) {
        REJECT("V3AuthDistDelay is way too low.");
      } else {
        COMPLAIN("V3AuthDistDelay is very low. "
                 "This may lead to missing votes in a consensus.");
      }
    } else {
      REJECT("V3AuthDistDelay is way too low.");
    }
  }

  if (options->V3AuthNIntervalsValid < 2)
    REJECT("V3AuthNIntervalsValid must be at least 2.");

  if (options->V3AuthVotingInterval < MIN_VOTE_INTERVAL) {
    if (options->TestingTorNetwork) {
      if (options->V3AuthVotingInterval < MIN_VOTE_INTERVAL_TESTING) {
        REJECT("V3AuthVotingInterval is insanely low.");
      } else {
        COMPLAIN("V3AuthVotingInterval is very low. "
                 "This may lead to failure to synchronise for a consensus.");
      }
    } else {
      REJECT("V3AuthVotingInterval is insanely low.");
    }
  } else if (options->V3AuthVotingInterval > 24*60*60) {
    REJECT("V3AuthVotingInterval is insanely high.");
  } else if (((24*60*60) % options->V3AuthVotingInterval) != 0) {
    COMPLAIN("V3AuthVotingInterval does not divide evenly into 24 hours.");
  }

  if (rend_config_services(options, 1) < 0)
    REJECT("Failed to configure rendezvous options. See logs for details.");

  /* Parse client-side authorization for hidden services. */
  if (rend_parse_service_authorization(options, 1) < 0)
    REJECT("Failed to configure client authorization for hidden services. "
           "See logs for details.");

  if (parse_virtual_addr_network(options->VirtualAddrNetworkIPv4,
                                 AF_INET, 1, msg)<0)
    return -1;
  if (parse_virtual_addr_network(options->VirtualAddrNetworkIPv6,
                                 AF_INET6, 1, msg)<0)
    return -1;

  if (options->TestingTorNetwork &&
      !(options->DirAuthorities ||
        (options->AlternateDirAuthority &&
         options->AlternateBridgeAuthority))) {
    REJECT("TestingTorNetwork may only be configured in combination with "
           "a non-default set of DirAuthority or both of "
           "AlternateDirAuthority and AlternateBridgeAuthority configured.");
  }

  if (options->AllowSingleHopExits && !options->DirAuthorities) {
    COMPLAIN("You have set AllowSingleHopExits; now your relay will allow "
             "others to make one-hop exits. However, since by default most "
             "clients avoid relays that set this option, most clients will "
             "ignore you.");
  }

#define CHECK_DEFAULT(arg)                                              \
  STMT_BEGIN                                                            \
    if (!options->TestingTorNetwork &&                                  \
        !options->UsingTestNetworkDefaults_ &&                          \
        !config_is_same(&options_format,options,                        \
                        default_options,#arg)) {                        \
      REJECT(#arg " may only be changed in testing Tor "                \
             "networks!");                                              \
    } STMT_END
  CHECK_DEFAULT(TestingV3AuthInitialVotingInterval);
  CHECK_DEFAULT(TestingV3AuthInitialVoteDelay);
  CHECK_DEFAULT(TestingV3AuthInitialDistDelay);
  CHECK_DEFAULT(TestingV3AuthVotingStartOffset);
  CHECK_DEFAULT(TestingAuthDirTimeToLearnReachability);
  CHECK_DEFAULT(TestingEstimatedDescriptorPropagationTime);
  CHECK_DEFAULT(TestingServerDownloadSchedule);
  CHECK_DEFAULT(TestingClientDownloadSchedule);
  CHECK_DEFAULT(TestingServerConsensusDownloadSchedule);
  CHECK_DEFAULT(TestingClientConsensusDownloadSchedule);
  CHECK_DEFAULT(TestingBridgeDownloadSchedule);
  CHECK_DEFAULT(TestingClientMaxIntervalWithoutRequest);
  CHECK_DEFAULT(TestingDirConnectionMaxStall);
  CHECK_DEFAULT(TestingConsensusMaxDownloadTries);
  CHECK_DEFAULT(TestingDescriptorMaxDownloadTries);
  CHECK_DEFAULT(TestingMicrodescMaxDownloadTries);
  CHECK_DEFAULT(TestingCertMaxDownloadTries);
  CHECK_DEFAULT(TestingAuthKeyLifetime);
  CHECK_DEFAULT(TestingLinkCertLifetime);
  CHECK_DEFAULT(TestingSigningKeySlop);
  CHECK_DEFAULT(TestingAuthKeySlop);
  CHECK_DEFAULT(TestingLinkKeySlop);
#undef CHECK_DEFAULT

  if (options->SigningKeyLifetime < options->TestingSigningKeySlop*2)
    REJECT("SigningKeyLifetime is too short.");
  if (options->TestingLinkCertLifetime < options->TestingAuthKeySlop*2)
    REJECT("LinkCertLifetime is too short.");
  if (options->TestingAuthKeyLifetime < options->TestingLinkKeySlop*2)
    REJECT("TestingAuthKeyLifetime is too short.");

  if (options->TestingV3AuthInitialVotingInterval
      < MIN_VOTE_INTERVAL_TESTING_INITIAL) {
    REJECT("TestingV3AuthInitialVotingInterval is insanely low.");
  } else if (((30*60) % options->TestingV3AuthInitialVotingInterval) != 0) {
    REJECT("TestingV3AuthInitialVotingInterval does not divide evenly into "
           "30 minutes.");
  }

  if (options->TestingV3AuthInitialVoteDelay < MIN_VOTE_SECONDS_TESTING) {
    REJECT("TestingV3AuthInitialVoteDelay is way too low.");
  }

  if (options->TestingV3AuthInitialDistDelay < MIN_DIST_SECONDS_TESTING) {
    REJECT("TestingV3AuthInitialDistDelay is way too low.");
  }

  if (options->TestingV3AuthInitialVoteDelay +
      options->TestingV3AuthInitialDistDelay >=
      options->TestingV3AuthInitialVotingInterval) {
    REJECT("TestingV3AuthInitialVoteDelay plus TestingV3AuthInitialDistDelay "
           "must be less than TestingV3AuthInitialVotingInterval");
  }

  if (options->TestingV3AuthVotingStartOffset >
      MIN(options->TestingV3AuthInitialVotingInterval,
          options->V3AuthVotingInterval)) {
    REJECT("TestingV3AuthVotingStartOffset is higher than the voting "
           "interval.");
  } else if (options->TestingV3AuthVotingStartOffset < 0) {
    REJECT("TestingV3AuthVotingStartOffset must be non-negative.");
  }

  if (options->TestingAuthDirTimeToLearnReachability < 0) {
    REJECT("TestingAuthDirTimeToLearnReachability must be non-negative.");
  } else if (options->TestingAuthDirTimeToLearnReachability > 2*60*60) {
    COMPLAIN("TestingAuthDirTimeToLearnReachability is insanely high.");
  }

  if (options->TestingEstimatedDescriptorPropagationTime < 0) {
    REJECT("TestingEstimatedDescriptorPropagationTime must be non-negative.");
  } else if (options->TestingEstimatedDescriptorPropagationTime > 60*60) {
    COMPLAIN("TestingEstimatedDescriptorPropagationTime is insanely high.");
  }

  if (options->TestingClientMaxIntervalWithoutRequest < 1) {
    REJECT("TestingClientMaxIntervalWithoutRequest is way too low.");
  } else if (options->TestingClientMaxIntervalWithoutRequest > 3600) {
    COMPLAIN("TestingClientMaxIntervalWithoutRequest is insanely high.");
  }

  if (options->TestingDirConnectionMaxStall < 5) {
    REJECT("TestingDirConnectionMaxStall is way too low.");
  } else if (options->TestingDirConnectionMaxStall > 3600) {
    COMPLAIN("TestingDirConnectionMaxStall is insanely high.");
  }

  if (options->TestingConsensusMaxDownloadTries < 2) {
    REJECT("TestingConsensusMaxDownloadTries must be greater than 2.");
  } else if (options->TestingConsensusMaxDownloadTries > 800) {
    COMPLAIN("TestingConsensusMaxDownloadTries is insanely high.");
  }

  if (options->ClientBootstrapConsensusMaxDownloadTries < 2) {
    REJECT("ClientBootstrapConsensusMaxDownloadTries must be greater "
           "than 2."
           );
  } else if (options->ClientBootstrapConsensusMaxDownloadTries > 800) {
    COMPLAIN("ClientBootstrapConsensusMaxDownloadTries is insanely "
             "high.");
  }

  if (options->ClientBootstrapConsensusAuthorityOnlyMaxDownloadTries
      < 2) {
    REJECT("ClientBootstrapConsensusAuthorityOnlyMaxDownloadTries must "
           "be greater than 2."
           );
  } else if (
        options->ClientBootstrapConsensusAuthorityOnlyMaxDownloadTries
        > 800) {
    COMPLAIN("ClientBootstrapConsensusAuthorityOnlyMaxDownloadTries is "
             "insanely high.");
  }

  if (options->ClientBootstrapConsensusMaxInProgressTries < 1) {
    REJECT("ClientBootstrapConsensusMaxInProgressTries must be greater "
           "than 0.");
  } else if (options->ClientBootstrapConsensusMaxInProgressTries
             > 100) {
    COMPLAIN("ClientBootstrapConsensusMaxInProgressTries is insanely "
             "high.");
  }

  if (options->TestingDescriptorMaxDownloadTries < 2) {
    REJECT("TestingDescriptorMaxDownloadTries must be greater than 1.");
  } else if (options->TestingDescriptorMaxDownloadTries > 800) {
    COMPLAIN("TestingDescriptorMaxDownloadTries is insanely high.");
  }

  if (options->TestingMicrodescMaxDownloadTries < 2) {
    REJECT("TestingMicrodescMaxDownloadTries must be greater than 1.");
  } else if (options->TestingMicrodescMaxDownloadTries > 800) {
    COMPLAIN("TestingMicrodescMaxDownloadTries is insanely high.");
  }

  if (options->TestingCertMaxDownloadTries < 2) {
    REJECT("TestingCertMaxDownloadTries must be greater than 1.");
  } else if (options->TestingCertMaxDownloadTries > 800) {
    COMPLAIN("TestingCertMaxDownloadTries is insanely high.");
  }

  if (options->TestingEnableConnBwEvent &&
      !options->TestingTorNetwork && !options->UsingTestNetworkDefaults_) {
    REJECT("TestingEnableConnBwEvent may only be changed in testing "
           "Tor networks!");
  }

  if (options->TestingEnableCellStatsEvent &&
      !options->TestingTorNetwork && !options->UsingTestNetworkDefaults_) {
    REJECT("TestingEnableCellStatsEvent may only be changed in testing "
           "Tor networks!");
  }

  if (options->TestingEnableTbEmptyEvent &&
      !options->TestingTorNetwork && !options->UsingTestNetworkDefaults_) {
    REJECT("TestingEnableTbEmptyEvent may only be changed in testing "
           "Tor networks!");
  }

  if (options->TestingTorNetwork) {
    log_warn(LD_CONFIG, "TestingTorNetwork is set. This will make your node "
                        "almost unusable in the public Tor network, and is "
                        "therefore only advised if you are building a "
                        "testing Tor network!");
  }

  if (options->AccelName && !options->HardwareAccel)
    options->HardwareAccel = 1;
  if (options->AccelDir && !options->AccelName)
    REJECT("Can't use hardware crypto accelerator dir without engine name.");

  if (options->PublishServerDescriptor)
    SMARTLIST_FOREACH(options->PublishServerDescriptor, const char *, pubdes, {
      if (!strcmp(pubdes, "1") || !strcmp(pubdes, "0"))
        if (smartlist_len(options->PublishServerDescriptor) > 1) {
          COMPLAIN("You have passed a list of multiple arguments to the "
                   "PublishServerDescriptor option that includes 0 or 1. "
                   "0 or 1 should only be used as the sole argument. "
                   "This configuration will be rejected in a future release.");
          break;
        }
    });

  if (options->BridgeRelay == 1 && ! options->ORPort_set)
      REJECT("BridgeRelay is 1, ORPort is not set. This is an invalid "
             "combination.");

  return 0;
}

#undef REJECT
#undef COMPLAIN

/* Given the value that the user has set for MaxMemInQueues, compute the
 * actual maximum value.  We clip this value if it's too low, and autodetect
 * it if it's set to 0. */
static uint64_t
compute_real_max_mem_in_queues(const uint64_t val, int log_guess)
{
  uint64_t result;

  if (val == 0) {
#define ONE_GIGABYTE (U64_LITERAL(1) << 30)
#define ONE_MEGABYTE (U64_LITERAL(1) << 20)
#if SIZEOF_VOID_P >= 8
#define MAX_DEFAULT_MAXMEM (8*ONE_GIGABYTE)
#else
#define MAX_DEFAULT_MAXMEM (2*ONE_GIGABYTE)
#endif
    /* The user didn't pick a memory limit.  Choose a very large one
     * that is still smaller than the system memory */
    static int notice_sent = 0;
    size_t ram = 0;
    if (get_total_system_memory(&ram) < 0) {
      /* We couldn't determine our total system memory!  */
#if SIZEOF_VOID_P >= 8
      /* 64-bit system.  Let's hope for 8 GB. */
      result = 8 * ONE_GIGABYTE;
#else
      /* (presumably) 32-bit system. Let's hope for 1 GB. */
      result = ONE_GIGABYTE;
#endif
    } else {
      /* We detected it, so let's pick 3/4 of the total RAM as our limit. */
      const uint64_t avail = (ram / 4) * 3;

      /* Make sure it's in range from 0.25 GB to 8 GB. */
      if (avail > MAX_DEFAULT_MAXMEM) {
        /* If you want to use more than this much RAM, you need to configure
           it yourself */
        result = MAX_DEFAULT_MAXMEM;
      } else if (avail < ONE_GIGABYTE / 4) {
        result = ONE_GIGABYTE / 4;
      } else {
        result = avail;
      }
    }
    if (log_guess && ! notice_sent) {
      log_notice(LD_CONFIG, "%sMaxMemInQueues is set to "U64_FORMAT" MB. "
                 "You can override this by setting MaxMemInQueues by hand.",
                 ram ? "Based on detected system memory, " : "",
                 U64_PRINTF_ARG(result / ONE_MEGABYTE));
      notice_sent = 1;
    }
    return result;
  } else if (val < ONE_GIGABYTE / 4) {
    log_warn(LD_CONFIG, "MaxMemInQueues must be at least 256 MB for now. "
             "Ideally, have it as large as you can afford.");
    return ONE_GIGABYTE / 4;
  } else {
    /* The value was fine all along */
    return val;
  }
}

/* If we have less than 300 MB suggest disabling dircache */
#define DIRCACHE_MIN_MEM_MB 300
#define DIRCACHE_MIN_MEM_BYTES (DIRCACHE_MIN_MEM_MB*ONE_MEGABYTE)
#define STRINGIFY(val) #val

/** Create a warning message for emitting if we are a dircache but may not have
 * enough system memory, or if we are not a dircache but probably should be.
 * Return -1 when a message is returned in *msg*, else return 0. */
STATIC int
have_enough_mem_for_dircache(const or_options_t *options, size_t total_mem,
                             char **msg)
{
  *msg = NULL;
  /* XXX We should possibly be looking at MaxMemInQueues here
   * unconditionally.  Or we should believe total_mem unconditionally. */
  if (total_mem == 0) {
    if (get_total_system_memory(&total_mem) < 0) {
      total_mem = options->MaxMemInQueues >= SIZE_MAX ?
        SIZE_MAX : (size_t)options->MaxMemInQueues;
    }
  }
  if (options->DirCache) {
    if (total_mem < DIRCACHE_MIN_MEM_BYTES) {
      if (options->BridgeRelay) {
        *msg = tor_strdup("Running a Bridge with less than "
                      STRINGIFY(DIRCACHE_MIN_MEM_MB) " MB of memory is not "
                      "recommended.");
      } else {
        *msg = tor_strdup("Being a directory cache (default) with less than "
                      STRINGIFY(DIRCACHE_MIN_MEM_MB) " MB of memory is not "
                      "recommended and may consume most of the available "
                      "resources, consider disabling this functionality by "
                      "setting the DirCache option to 0.");
      }
    }
  } else {
    if (total_mem >= DIRCACHE_MIN_MEM_BYTES) {
      *msg = tor_strdup("DirCache is disabled and we are configured as a "
               "relay. This may disqualify us from becoming a guard in the "
               "future.");
    }
  }
  return *msg == NULL ? 0 : -1;
}
#undef STRINGIFY

/** Helper: return true iff s1 and s2 are both NULL, or both non-NULL
 * equal strings. */
static int
opt_streq(const char *s1, const char *s2)
{
  return 0 == strcmp_opt(s1, s2);
}

/** Check if any of the previous options have changed but aren't allowed to. */
static int
options_transition_allowed(const or_options_t *old,
                           const or_options_t *new_val,
                           char **msg)
{
  if (!old)
    return 0;

  if (!opt_streq(old->PidFile, new_val->PidFile)) {
    *msg = tor_strdup("PidFile is not allowed to change.");
    return -1;
  }

  if (old->RunAsDaemon != new_val->RunAsDaemon) {
    *msg = tor_strdup("While Tor is running, changing RunAsDaemon "
                      "is not allowed.");
    return -1;
  }

  if (old->Sandbox != new_val->Sandbox) {
    *msg = tor_strdup("While Tor is running, changing Sandbox "
                      "is not allowed.");
    return -1;
  }

  if (strcmp(old->DataDirectory,new_val->DataDirectory)!=0) {
    tor_asprintf(msg,
               "While Tor is running, changing DataDirectory "
               "(\"%s\"->\"%s\") is not allowed.",
               old->DataDirectory, new_val->DataDirectory);
    return -1;
  }

  if (!opt_streq(old->User, new_val->User)) {
    *msg = tor_strdup("While Tor is running, changing User is not allowed.");
    return -1;
  }

  if (old->KeepBindCapabilities != new_val->KeepBindCapabilities) {
    *msg = tor_strdup("While Tor is running, changing KeepBindCapabilities is "
                      "not allowed.");
    return -1;
  }

  if (!opt_streq(old->SyslogIdentityTag, new_val->SyslogIdentityTag)) {
    *msg = tor_strdup("While Tor is running, changing "
                      "SyslogIdentityTag is not allowed.");
    return -1;
  }

  if ((old->HardwareAccel != new_val->HardwareAccel)
      || !opt_streq(old->AccelName, new_val->AccelName)
      || !opt_streq(old->AccelDir, new_val->AccelDir)) {
    *msg = tor_strdup("While Tor is running, changing OpenSSL hardware "
                      "acceleration engine is not allowed.");
    return -1;
  }

  if (old->TestingTorNetwork != new_val->TestingTorNetwork) {
    *msg = tor_strdup("While Tor is running, changing TestingTorNetwork "
                      "is not allowed.");
    return -1;
  }

  if (old->DisableAllSwap != new_val->DisableAllSwap) {
    *msg = tor_strdup("While Tor is running, changing DisableAllSwap "
                      "is not allowed.");
    return -1;
  }

  if (old->TokenBucketRefillInterval != new_val->TokenBucketRefillInterval) {
    *msg = tor_strdup("While Tor is running, changing TokenBucketRefill"
                      "Interval is not allowed");
    return -1;
  }

  if (old->HiddenServiceSingleHopMode != new_val->HiddenServiceSingleHopMode) {
    *msg = tor_strdup("While Tor is running, changing "
                      "HiddenServiceSingleHopMode is not allowed.");
    return -1;
  }

  if (old->HiddenServiceNonAnonymousMode !=
      new_val->HiddenServiceNonAnonymousMode) {
    *msg = tor_strdup("While Tor is running, changing "
                      "HiddenServiceNonAnonymousMode is not allowed.");
    return -1;
  }

  if (old->DisableDebuggerAttachment &&
      !new_val->DisableDebuggerAttachment) {
    *msg = tor_strdup("While Tor is running, disabling "
                      "DisableDebuggerAttachment is not allowed.");
    return -1;
  }

  if (sandbox_is_active()) {
#define SB_NOCHANGE_STR(opt)                                            \
    do {                                                                \
      if (! opt_streq(old->opt, new_val->opt)) {                        \
        *msg = tor_strdup("Can't change " #opt " while Sandbox is active"); \
        return -1;                                                      \
      }                                                                 \
    } while (0)

    SB_NOCHANGE_STR(Address);
    SB_NOCHANGE_STR(ServerDNSResolvConfFile);
    SB_NOCHANGE_STR(DirPortFrontPage);
    SB_NOCHANGE_STR(CookieAuthFile);
    SB_NOCHANGE_STR(ExtORPortCookieAuthFile);

#undef SB_NOCHANGE_STR

    if (! config_lines_eq(old->Logs, new_val->Logs)) {
      *msg = tor_strdup("Can't change Logs while Sandbox is active");
      return -1;
    }
    if (old->ConnLimit != new_val->ConnLimit) {
      *msg = tor_strdup("Can't change ConnLimit while Sandbox is active");
      return -1;
    }
    if (server_mode(old) != server_mode(new_val)) {
      *msg = tor_strdup("Can't start/stop being a server while "
                        "Sandbox is active");
      return -1;
    }
  }

  return 0;
}

/** Return 1 if any change from <b>old_options</b> to <b>new_options</b>
 * will require us to rotate the CPU and DNS workers; else return 0. */
static int
options_transition_affects_workers(const or_options_t *old_options,
                                   const or_options_t *new_options)
{
  if (!opt_streq(old_options->DataDirectory, new_options->DataDirectory) ||
      old_options->NumCPUs != new_options->NumCPUs ||
      !config_lines_eq(old_options->ORPort_lines, new_options->ORPort_lines) ||
      old_options->ServerDNSSearchDomains !=
                                       new_options->ServerDNSSearchDomains ||
      old_options->SafeLogging_ != new_options->SafeLogging_ ||
      old_options->ClientOnly != new_options->ClientOnly ||
      public_server_mode(old_options) != public_server_mode(new_options) ||
      !config_lines_eq(old_options->Logs, new_options->Logs) ||
      old_options->LogMessageDomains != new_options->LogMessageDomains)
    return 1;

  /* Check whether log options match. */

  /* Nothing that changed matters. */
  return 0;
}

/** Return 1 if any change from <b>old_options</b> to <b>new_options</b>
 * will require us to generate a new descriptor; else return 0. */
static int
options_transition_affects_descriptor(const or_options_t *old_options,
                                      const or_options_t *new_options)
{
  /* XXX We can be smarter here. If your DirPort isn't being
   * published and you just turned it off, no need to republish. Etc. */
  if (!opt_streq(old_options->DataDirectory, new_options->DataDirectory) ||
      !opt_streq(old_options->Nickname,new_options->Nickname) ||
      !opt_streq(old_options->Address,new_options->Address) ||
      !config_lines_eq(old_options->ExitPolicy,new_options->ExitPolicy) ||
      old_options->ExitRelay != new_options->ExitRelay ||
      old_options->ExitPolicyRejectPrivate !=
        new_options->ExitPolicyRejectPrivate ||
      old_options->ExitPolicyRejectLocalInterfaces !=
        new_options->ExitPolicyRejectLocalInterfaces ||
      old_options->IPv6Exit != new_options->IPv6Exit ||
      !config_lines_eq(old_options->ORPort_lines,
                       new_options->ORPort_lines) ||
      !config_lines_eq(old_options->DirPort_lines,
                       new_options->DirPort_lines) ||
      old_options->ClientOnly != new_options->ClientOnly ||
      old_options->DisableNetwork != new_options->DisableNetwork ||
      old_options->PublishServerDescriptor_ !=
        new_options->PublishServerDescriptor_ ||
      get_effective_bwrate(old_options) != get_effective_bwrate(new_options) ||
      get_effective_bwburst(old_options) !=
        get_effective_bwburst(new_options) ||
      !opt_streq(old_options->ContactInfo, new_options->ContactInfo) ||
      !opt_streq(old_options->MyFamily, new_options->MyFamily) ||
      !opt_streq(old_options->AccountingStart, new_options->AccountingStart) ||
      old_options->AccountingMax != new_options->AccountingMax ||
      old_options->AccountingRule != new_options->AccountingRule ||
      public_server_mode(old_options) != public_server_mode(new_options) ||
      old_options->DirCache != new_options->DirCache ||
      old_options->AssumeReachable != new_options->AssumeReachable)
    return 1;

  return 0;
}

#ifdef _WIN32
/** Return the directory on windows where we expect to find our application
 * data. */
static char *
get_windows_conf_root(void)
{
  static int is_set = 0;
  static char path[MAX_PATH*2+1];
  TCHAR tpath[MAX_PATH] = {0};

  LPITEMIDLIST idl;
  IMalloc *m;
  HRESULT result;

  if (is_set)
    return path;

  /* Find X:\documents and settings\username\application data\ .
   * We would use SHGetSpecialFolder path, but that wasn't added until IE4.
   */
#ifdef ENABLE_LOCAL_APPDATA
#define APPDATA_PATH CSIDL_LOCAL_APPDATA
#else
#define APPDATA_PATH CSIDL_APPDATA
#endif
  if (!SUCCEEDED(SHGetSpecialFolderLocation(NULL, APPDATA_PATH, &idl))) {
    getcwd(path,MAX_PATH);
    is_set = 1;
    log_warn(LD_CONFIG,
             "I couldn't find your application data folder: are you "
             "running an ancient version of Windows 95? Defaulting to \"%s\"",
             path);
    return path;
  }
  /* Convert the path from an "ID List" (whatever that is!) to a path. */
  result = SHGetPathFromIDList(idl, tpath);
#ifdef UNICODE
  wcstombs(path,tpath,sizeof(path));
  path[sizeof(path)-1] = '\0';
#else
  strlcpy(path,tpath,sizeof(path));
#endif

  /* Now we need to free the memory that the path-idl was stored in.  In
   * typical Windows fashion, we can't just call 'free()' on it. */
  SHGetMalloc(&m);
  if (m) {
    m->lpVtbl->Free(m, idl);
    m->lpVtbl->Release(m);
  }
  if (!SUCCEEDED(result)) {
    return NULL;
  }
  strlcat(path,"\\tor",MAX_PATH);
  is_set = 1;
  return path;
}
#endif

/** Return the default location for our torrc file (if <b>defaults_file</b> is
 * false), or for the torrc-defaults file (if <b>defaults_file</b> is true). */
static const char *
get_default_conf_file(int defaults_file)
{
#ifdef DISABLE_SYSTEM_TORRC
  (void) defaults_file;
  return NULL;
#elif defined(_WIN32)
  if (defaults_file) {
    static char defaults_path[MAX_PATH+1];
    tor_snprintf(defaults_path, MAX_PATH, "%s\\torrc-defaults",
                 get_windows_conf_root());
    return defaults_path;
  } else {
    static char path[MAX_PATH+1];
    tor_snprintf(path, MAX_PATH, "%s\\torrc",
                 get_windows_conf_root());
    return path;
  }
#else
  return defaults_file ? CONFDIR "/torrc-defaults" : CONFDIR "/torrc";
#endif
}

/** Verify whether lst is a string containing valid-looking comma-separated
 * nicknames, or NULL. Will normalise <b>lst</b> to prefix '$' to any nickname
 * or fingerprint that needs it. Return 0 on success.
 * Warn and return -1 on failure.
 */
static int
check_nickname_list(char **lst, const char *name, char **msg)
{
  int r = 0;
  smartlist_t *sl;
  int changes = 0;

  if (!*lst)
    return 0;
  sl = smartlist_new();

  smartlist_split_string(sl, *lst, ",",
    SPLIT_SKIP_SPACE|SPLIT_IGNORE_BLANK|SPLIT_STRIP_SPACE, 0);

  SMARTLIST_FOREACH_BEGIN(sl, char *, s)
    {
      if (!is_legal_nickname_or_hexdigest(s)) {
        // check if first char is dollar
        if (s[0] != '$') {
          // Try again but with a dollar symbol prepended
          char *prepended;
          tor_asprintf(&prepended, "$%s", s);

          if (is_legal_nickname_or_hexdigest(prepended)) {
            // The nickname is valid when it's prepended, swap the current
            // version with a prepended one
            tor_free(s);
            SMARTLIST_REPLACE_CURRENT(sl, s, prepended);
            changes = 1;
            continue;
          }

          // Still not valid, free and fallback to error message
          tor_free(prepended);
        }

        tor_asprintf(msg, "Invalid nickname '%s' in %s line", s, name);
        r = -1;
        break;
      }
    }
  SMARTLIST_FOREACH_END(s);

  // Replace the caller's nickname list with a fixed one
  if (changes && r == 0) {
    char *newNicknames = smartlist_join_strings(sl, ", ", 0, NULL);
    tor_free(*lst);
    *lst = newNicknames;
  }

  SMARTLIST_FOREACH(sl, char *, s, tor_free(s));
  smartlist_free(sl);

  return r;
}

/** Learn config file name from command line arguments, or use the default.
 *
 * If <b>defaults_file</b> is true, we're looking for torrc-defaults;
 * otherwise, we're looking for the regular torrc_file.
 *
 * Set *<b>using_default_fname</b> to true if we're using the default
 * configuration file name; or false if we've set it from the command line.
 *
 * Set *<b>ignore_missing_torrc</b> to true if we should ignore the resulting
 * filename if it doesn't exist.
 */
static char *
find_torrc_filename(config_line_t *cmd_arg,
                    int defaults_file,
                    int *using_default_fname, int *ignore_missing_torrc)
{
  char *fname=NULL;
  config_line_t *p_index;
  const char *fname_opt = defaults_file ? "--defaults-torrc" : "-f";
  const char *ignore_opt = defaults_file ? NULL : "--ignore-missing-torrc";

  if (defaults_file)
    *ignore_missing_torrc = 1;

  for (p_index = cmd_arg; p_index; p_index = p_index->next) {
    if (!strcmp(p_index->key, fname_opt)) {
      if (fname) {
        log_warn(LD_CONFIG, "Duplicate %s options on command line.",
            fname_opt);
        tor_free(fname);
      }
      fname = expand_filename(p_index->value);

      {
        char *absfname;
        absfname = make_path_absolute(fname);
        tor_free(fname);
        fname = absfname;
      }

      *using_default_fname = 0;
    } else if (ignore_opt && !strcmp(p_index->key,ignore_opt)) {
      *ignore_missing_torrc = 1;
    }
  }

  if (*using_default_fname) {
    /* didn't find one, try CONFDIR */
    const char *dflt = get_default_conf_file(defaults_file);
    file_status_t st = file_status(dflt);
    if (dflt && (st == FN_FILE || st == FN_EMPTY)) {
      fname = tor_strdup(dflt);
    } else {
#ifndef _WIN32
      char *fn = NULL;
      if (!defaults_file) {
        fn = expand_filename("~/.torrc");
      }
      if (fn) {
        file_status_t hmst = file_status(fn);
        if (hmst == FN_FILE || hmst == FN_EMPTY || dflt == NULL) {
          fname = fn;
        } else {
          tor_free(fn);
          fname = tor_strdup(dflt);
        }
      } else {
        fname = dflt ? tor_strdup(dflt) : NULL;
      }
#else
      fname = dflt ? tor_strdup(dflt) : NULL;
#endif
    }
  }
  return fname;
}

/** Read the torrc from standard input and return it as a string.
 * Upon failure, return NULL.
 */
static char *
load_torrc_from_stdin(void)
{
   size_t sz_out;

   return read_file_to_str_until_eof(STDIN_FILENO,SIZE_MAX,&sz_out);
}

/** Load a configuration file from disk, setting torrc_fname or
 * torrc_defaults_fname if successful.
 *
 * If <b>defaults_file</b> is true, load torrc-defaults; otherwise load torrc.
 *
 * Return the contents of the file on success, and NULL on failure.
 */
static char *
load_torrc_from_disk(config_line_t *cmd_arg, int defaults_file)
{
  char *fname=NULL;
  char *cf = NULL;
  int using_default_torrc = 1;
  int ignore_missing_torrc = 0;
  char **fname_var = defaults_file ? &torrc_defaults_fname : &torrc_fname;

  if (*fname_var == NULL) {
    fname = find_torrc_filename(cmd_arg, defaults_file,
                                &using_default_torrc, &ignore_missing_torrc);
    tor_free(*fname_var);
    *fname_var = fname;
  } else {
    fname = *fname_var;
  }
  log_debug(LD_CONFIG, "Opening config file \"%s\"", fname?fname:"<NULL>");

  /* Open config file */
  file_status_t st = fname ? file_status(fname) : FN_EMPTY;
  if (fname == NULL ||
      !(st == FN_FILE || st == FN_EMPTY) ||
      !(cf = read_file_to_str(fname,0,NULL))) {
    if (using_default_torrc == 1 || ignore_missing_torrc) {
      if (!defaults_file)
        log_notice(LD_CONFIG, "Configuration file \"%s\" not present, "
            "using reasonable defaults.", fname);
      tor_free(fname); /* sets fname to NULL */
      *fname_var = NULL;
      cf = tor_strdup("");
    } else {
      log_warn(LD_CONFIG,
          "Unable to open configuration file \"%s\".", fname);
      goto err;
    }
  } else {
    log_notice(LD_CONFIG, "Read configuration file \"%s\".", fname);
  }

  return cf;
 err:
  tor_free(fname);
  *fname_var = NULL;
  return NULL;
}

/** Read a configuration file into <b>options</b>, finding the configuration
 * file location based on the command line.  After loading the file
 * call options_init_from_string() to load the config.
 * Return 0 if success, -1 if failure. */
int
options_init_from_torrc(int argc, char **argv)
{
  char *cf=NULL, *cf_defaults=NULL;
  int command;
  int retval = -1;
  char *command_arg = NULL;
  char *errmsg=NULL;
  config_line_t *p_index = NULL;
  config_line_t *cmdline_only_options = NULL;

  /* Go through command-line variables */
  if (! have_parsed_cmdline) {
    /* Or we could redo the list every time we pass this place.
     * It does not really matter */
    if (config_parse_commandline(argc, argv, 0, &global_cmdline_options,
                                 &global_cmdline_only_options) < 0) {
      goto err;
    }
    have_parsed_cmdline = 1;
  }
  cmdline_only_options = global_cmdline_only_options;

  if (config_line_find(cmdline_only_options, "-h") ||
      config_line_find(cmdline_only_options, "--help")) {
    print_usage();
    exit(0);
  }
  if (config_line_find(cmdline_only_options, "--list-torrc-options")) {
    /* For validating whether we've documented everything. */
    list_torrc_options();
    exit(0);
  }
  if (config_line_find(cmdline_only_options, "--list-deprecated-options")) {
    /* For validating whether what we have deprecated really exists. */
    list_deprecated_options();
    exit(0);
  }

  if (config_line_find(cmdline_only_options, "--version")) {
    printf("Tor version %s.\n",get_version());
    exit(0);
  }

  if (config_line_find(cmdline_only_options, "--library-versions")) {
    printf("Tor version %s. \n", get_version());
    printf("Library versions\tCompiled\t\tRuntime\n");
    printf("Libevent\t\t%-15s\t\t%s\n",
                      tor_libevent_get_header_version_str(),
                      tor_libevent_get_version_str());
    printf("OpenSSL \t\t%-15s\t\t%s\n",
                      crypto_openssl_get_header_version_str(),
                      crypto_openssl_get_version_str());
    printf("Zlib    \t\t%-15s\t\t%s\n",
                      tor_zlib_get_header_version_str(),
                      tor_zlib_get_version_str());
    //TODO: Hex versions?
    exit(0);
  }

  command = CMD_RUN_TOR;
  for (p_index = cmdline_only_options; p_index; p_index = p_index->next) {
    if (!strcmp(p_index->key,"--keygen")) {
      command = CMD_KEYGEN;
    } else if (!strcmp(p_index->key,"--list-fingerprint")) {
      command = CMD_LIST_FINGERPRINT;
    } else if (!strcmp(p_index->key, "--hash-password")) {
      command = CMD_HASH_PASSWORD;
      command_arg = p_index->value;
    } else if (!strcmp(p_index->key, "--dump-config")) {
      command = CMD_DUMP_CONFIG;
      command_arg = p_index->value;
    } else if (!strcmp(p_index->key, "--verify-config")) {
      command = CMD_VERIFY_CONFIG;
    }
  }

  if (command == CMD_HASH_PASSWORD) {
    cf_defaults = tor_strdup("");
    cf = tor_strdup("");
  } else {
    cf_defaults = load_torrc_from_disk(cmdline_only_options, 1);

    const config_line_t *f_line = config_line_find(cmdline_only_options,
                                                   "-f");

    const int read_torrc_from_stdin =
    (f_line != NULL && strcmp(f_line->value, "-") == 0);

    if (read_torrc_from_stdin) {
      cf = load_torrc_from_stdin();
    } else {
      cf = load_torrc_from_disk(cmdline_only_options, 0);
    }

    if (!cf) {
      if (config_line_find(cmdline_only_options, "--allow-missing-torrc")) {
        cf = tor_strdup("");
      } else {
        goto err;
      }
    }
  }

  retval = options_init_from_string(cf_defaults, cf, command, command_arg,
                                    &errmsg);

  if (retval < 0)
    goto err;

  if (config_line_find(cmdline_only_options, "--no-passphrase")) {
    if (command == CMD_KEYGEN) {
      get_options_mutable()->keygen_force_passphrase = FORCE_PASSPHRASE_OFF;
    } else {
      log_err(LD_CONFIG, "--no-passphrase specified without --keygen!");
      exit(1);
    }
  }

  if (config_line_find(cmdline_only_options, "--newpass")) {
    if (command == CMD_KEYGEN) {
      get_options_mutable()->change_key_passphrase = 1;
    } else {
      log_err(LD_CONFIG, "--newpass specified without --keygen!");
      exit(1);
    }
  }

  {
    const config_line_t *fd_line = config_line_find(cmdline_only_options,
                                                    "--passphrase-fd");
    if (fd_line) {
      if (get_options()->keygen_force_passphrase == FORCE_PASSPHRASE_OFF) {
        log_err(LD_CONFIG, "--no-passphrase specified with --passphrase-fd!");
        exit(1);
      } else if (command != CMD_KEYGEN) {
        log_err(LD_CONFIG, "--passphrase-fd specified without --keygen!");
        exit(1);
      } else {
        const char *v = fd_line->value;
        int ok = 1;
        long fd = tor_parse_long(v, 10, 0, INT_MAX, &ok, NULL);
        if (fd < 0 || ok == 0) {
          log_err(LD_CONFIG, "Invalid --passphrase-fd value %s", escaped(v));
          exit(1);
        }
        get_options_mutable()->keygen_passphrase_fd = (int)fd;
        get_options_mutable()->use_keygen_passphrase_fd = 1;
        get_options_mutable()->keygen_force_passphrase = FORCE_PASSPHRASE_ON;
      }
    }
  }

  {
    const config_line_t *key_line = config_line_find(cmdline_only_options,
                                                     "--master-key");
    if (key_line) {
      if (command != CMD_KEYGEN) {
        log_err(LD_CONFIG, "--master-key without --keygen!");
        exit(1);
      } else {
        get_options_mutable()->master_key_fname = tor_strdup(key_line->value);
      }
    }
  }

 err:

  tor_free(cf);
  tor_free(cf_defaults);
  if (errmsg) {
    log_warn(LD_CONFIG,"%s", errmsg);
    tor_free(errmsg);
  }
  return retval < 0 ? -1 : 0;
}

/** Load the options from the configuration in <b>cf</b>, validate
 * them for consistency and take actions based on them.
 *
 * Return 0 if success, negative on error:
 *  * -1 for general errors.
 *  * -2 for failure to parse/validate,
 *  * -3 for transition not allowed
 *  * -4 for error while setting the new options
 */
setopt_err_t
options_init_from_string(const char *cf_defaults, const char *cf,
                         int command, const char *command_arg,
                         char **msg)
{
  or_options_t *oldoptions, *newoptions, *newdefaultoptions=NULL;
  config_line_t *cl;
  int retval;
  setopt_err_t err = SETOPT_ERR_MISC;
  tor_assert(msg);

  oldoptions = global_options; /* get_options unfortunately asserts if
                                  this is the first time we run*/

  newoptions = tor_malloc_zero(sizeof(or_options_t));
  newoptions->magic_ = OR_OPTIONS_MAGIC;
  options_init(newoptions);
  newoptions->command = command;
  newoptions->command_arg = command_arg ? tor_strdup(command_arg) : NULL;

  for (int i = 0; i < 2; ++i) {
    const char *body = i==0 ? cf_defaults : cf;
    if (!body)
      continue;
    /* get config lines, assign them */
    retval = config_get_lines(body, &cl, 1);
    if (retval < 0) {
      err = SETOPT_ERR_PARSE;
      goto err;
    }
    retval = config_assign(&options_format, newoptions, cl,
                           CAL_WARN_DEPRECATIONS, msg);
    config_free_lines(cl);
    if (retval < 0) {
      err = SETOPT_ERR_PARSE;
      goto err;
    }
    if (i==0)
      newdefaultoptions = config_dup(&options_format, newoptions);
  }

  if (newdefaultoptions == NULL) {
    newdefaultoptions = config_dup(&options_format, global_default_options);
  }

  /* Go through command-line variables too */
  retval = config_assign(&options_format, newoptions,
                         global_cmdline_options, CAL_WARN_DEPRECATIONS, msg);
  if (retval < 0) {
    err = SETOPT_ERR_PARSE;
    goto err;
  }

  /* If this is a testing network configuration, change defaults
   * for a list of dependent config options, re-initialize newoptions
   * with the new defaults, and assign all options to it second time. */
  if (newoptions->TestingTorNetwork) {
    /* XXXX this is a bit of a kludge.  perhaps there's a better way to do
     * this?  We could, for example, make the parsing algorithm do two passes
     * over the configuration.  If it finds any "suite" options like
     * TestingTorNetwork, it could change the defaults before its second pass.
     * Not urgent so long as this seems to work, but at any sign of trouble,
     * let's clean it up.  -NM */

    /* Change defaults. */
    for (int i = 0; testing_tor_network_defaults[i].name; ++i) {
      const config_var_t *new_var = &testing_tor_network_defaults[i];
      config_var_t *old_var =
          config_find_option_mutable(&options_format, new_var->name);
      tor_assert(new_var);
      tor_assert(old_var);
      old_var->initvalue = new_var->initvalue;

      if ((config_find_deprecation(&options_format, new_var->name))) {
        log_warn(LD_GENERAL, "Testing options override the deprecated "
                 "option %s. Is that intentional?",
                 new_var->name);
      }
    }

    /* Clear newoptions and re-initialize them with new defaults. */
    or_options_free(newoptions);
    or_options_free(newdefaultoptions);
    newdefaultoptions = NULL;
    newoptions = tor_malloc_zero(sizeof(or_options_t));
    newoptions->magic_ = OR_OPTIONS_MAGIC;
    options_init(newoptions);
    newoptions->command = command;
    newoptions->command_arg = command_arg ? tor_strdup(command_arg) : NULL;

    /* Assign all options a second time. */
    for (int i = 0; i < 2; ++i) {
      const char *body = i==0 ? cf_defaults : cf;
      if (!body)
        continue;
      /* get config lines, assign them */
      retval = config_get_lines(body, &cl, 1);
      if (retval < 0) {
        err = SETOPT_ERR_PARSE;
        goto err;
      }
      retval = config_assign(&options_format, newoptions, cl, 0, msg);
      config_free_lines(cl);
      if (retval < 0) {
        err = SETOPT_ERR_PARSE;
        goto err;
      }
      if (i==0)
        newdefaultoptions = config_dup(&options_format, newoptions);
    }
    /* Assign command-line variables a second time too */
    retval = config_assign(&options_format, newoptions,
                           global_cmdline_options, 0, msg);
    if (retval < 0) {
      err = SETOPT_ERR_PARSE;
      goto err;
    }
  }

  /* Validate newoptions */
  if (options_validate(oldoptions, newoptions, newdefaultoptions,
                       0, msg) < 0) {
    err = SETOPT_ERR_PARSE; /*XXX make this a separate return value.*/
    goto err;
  }

  if (options_transition_allowed(oldoptions, newoptions, msg) < 0) {
    err = SETOPT_ERR_TRANSITION;
    goto err;
  }

  if (set_options(newoptions, msg)) {
    err = SETOPT_ERR_SETTING;
    goto err; /* frees and replaces old options */
  }
  or_options_free(global_default_options);
  global_default_options = newdefaultoptions;

  return SETOPT_OK;

 err:
  or_options_free(newoptions);
  or_options_free(newdefaultoptions);
  if (*msg) {
    char *old_msg = *msg;
    tor_asprintf(msg, "Failed to parse/validate config: %s", old_msg);
    tor_free(old_msg);
  }
  return err;
}

/** Return the location for our configuration file.  May return NULL.
 */
const char *
get_torrc_fname(int defaults_fname)
{
  const char *fname = defaults_fname ? torrc_defaults_fname : torrc_fname;

  if (fname)
    return fname;
  else
    return get_default_conf_file(defaults_fname);
}

/** Adjust the address map based on the MapAddress elements in the
 * configuration <b>options</b>
 */
void
config_register_addressmaps(const or_options_t *options)
{
  smartlist_t *elts;
  config_line_t *opt;
  const char *from, *to, *msg;

  addressmap_clear_configured();
  elts = smartlist_new();
  for (opt = options->AddressMap; opt; opt = opt->next) {
    smartlist_split_string(elts, opt->value, NULL,
                           SPLIT_SKIP_SPACE|SPLIT_IGNORE_BLANK, 2);
    if (smartlist_len(elts) < 2) {
      log_warn(LD_CONFIG,"MapAddress '%s' has too few arguments. Ignoring.",
               opt->value);
      goto cleanup;
    }

    from = smartlist_get(elts,0);
    to = smartlist_get(elts,1);

    if (to[0] == '.' || from[0] == '.') {
      log_warn(LD_CONFIG,"MapAddress '%s' is ambiguous - address starts with a"
              "'.'. Ignoring.",opt->value);
      goto cleanup;
    }

    if (addressmap_register_auto(from, to, 0, ADDRMAPSRC_TORRC, &msg) < 0) {
      log_warn(LD_CONFIG,"MapAddress '%s' failed: %s. Ignoring.", opt->value,
               msg);
      goto cleanup;
    }

    if (smartlist_len(elts) > 2)
      log_warn(LD_CONFIG,"Ignoring extra arguments to MapAddress.");

  cleanup:
    SMARTLIST_FOREACH(elts, char*, cp, tor_free(cp));
    smartlist_clear(elts);
  }
  smartlist_free(elts);
}

/** As addressmap_register(), but detect the wildcarded status of "from" and
 * "to", and do not steal a reference to <b>to</b>. */
/* XXXX move to connection_edge.c */
int
addressmap_register_auto(const char *from, const char *to,
                         time_t expires,
                         addressmap_entry_source_t addrmap_source,
                         const char **msg)
{
  int from_wildcard = 0, to_wildcard = 0;

  *msg = "whoops, forgot the error message";

  if (!strcmp(to, "*") || !strcmp(from, "*")) {
    *msg = "can't remap from or to *";
    return -1;
  }
  /* Detect asterisks in expressions of type: '*.example.com' */
  if (!strncmp(from,"*.",2)) {
    from += 2;
    from_wildcard = 1;
  }
  if (!strncmp(to,"*.",2)) {
    to += 2;
    to_wildcard = 1;
  }

  if (to_wildcard && !from_wildcard) {
    *msg =  "can only use wildcard (i.e. '*.') if 'from' address "
      "uses wildcard also";
    return -1;
  }

  if (address_is_invalid_destination(to, 1)) {
    *msg = "destination is invalid";
    return -1;
  }

  addressmap_register(from, tor_strdup(to), expires, addrmap_source,
                      from_wildcard, to_wildcard);

  return 0;
}

/**
 * Initialize the logs based on the configuration file.
 */
static int
options_init_logs(const or_options_t *old_options, or_options_t *options,
                  int validate_only)
{
  config_line_t *opt;
  int ok;
  smartlist_t *elts;
  int run_as_daemon =
#ifdef _WIN32
               0;
#else
               options->RunAsDaemon;
#endif

  if (options->LogTimeGranularity <= 0) {
    log_warn(LD_CONFIG, "Log time granularity '%d' has to be positive.",
             options->LogTimeGranularity);
    return -1;
  } else if (1000 % options->LogTimeGranularity != 0 &&
             options->LogTimeGranularity % 1000 != 0) {
    int granularity = options->LogTimeGranularity;
    if (granularity < 40) {
      do granularity++;
      while (1000 % granularity != 0);
    } else if (granularity < 1000) {
      granularity = 1000 / granularity;
      while (1000 % granularity != 0)
        granularity--;
      granularity = 1000 / granularity;
    } else {
      granularity = 1000 * ((granularity / 1000) + 1);
    }
    log_warn(LD_CONFIG, "Log time granularity '%d' has to be either a "
                        "divisor or a multiple of 1 second. Changing to "
                        "'%d'.",
             options->LogTimeGranularity, granularity);
    if (!validate_only)
      set_log_time_granularity(granularity);
  } else {
    if (!validate_only)
      set_log_time_granularity(options->LogTimeGranularity);
  }

  ok = 1;
  elts = smartlist_new();

  for (opt = options->Logs; opt; opt = opt->next) {
    log_severity_list_t *severity;
    const char *cfg = opt->value;
    severity = tor_malloc_zero(sizeof(log_severity_list_t));
    if (parse_log_severity_config(&cfg, severity) < 0) {
      log_warn(LD_CONFIG, "Couldn't parse log levels in Log option 'Log %s'",
               opt->value);
      ok = 0; goto cleanup;
    }

    smartlist_split_string(elts, cfg, NULL,
                           SPLIT_SKIP_SPACE|SPLIT_IGNORE_BLANK, 2);

    if (smartlist_len(elts) == 0)
      smartlist_add_strdup(elts, "stdout");

    if (smartlist_len(elts) == 1 &&
        (!strcasecmp(smartlist_get(elts,0), "stdout") ||
         !strcasecmp(smartlist_get(elts,0), "stderr"))) {
      int err = smartlist_len(elts) &&
        !strcasecmp(smartlist_get(elts,0), "stderr");
      if (!validate_only) {
        if (run_as_daemon) {
          log_warn(LD_CONFIG,
                   "Can't log to %s with RunAsDaemon set; skipping stdout",
                   err?"stderr":"stdout");
        } else {
          add_stream_log(severity, err?"<stderr>":"<stdout>",
                         fileno(err?stderr:stdout));
        }
      }
      goto cleanup;
    }
    if (smartlist_len(elts) == 1 &&
        !strcasecmp(smartlist_get(elts,0), "syslog")) {
#ifdef HAVE_SYSLOG_H
      if (!validate_only) {
        add_syslog_log(severity, options->SyslogIdentityTag);
      }
#else
      log_warn(LD_CONFIG, "Syslog is not supported on this system. Sorry.");
#endif
      goto cleanup;
    }

    if (smartlist_len(elts) == 2 &&
        !strcasecmp(smartlist_get(elts,0), "file")) {
      if (!validate_only) {
        char *fname = expand_filename(smartlist_get(elts, 1));
        /* Truncate if TruncateLogFile is set and we haven't seen this option
           line before. */
        int truncate_log = 0;
        if (options->TruncateLogFile) {
          truncate_log = 1;
          if (old_options) {
            config_line_t *opt2;
            for (opt2 = old_options->Logs; opt2; opt2 = opt2->next)
              if (!strcmp(opt->value, opt2->value)) {
                truncate_log = 0;
                break;
              }
          }
        }
        if (add_file_log(severity, fname, truncate_log) < 0) {
          log_warn(LD_CONFIG, "Couldn't open file for 'Log %s': %s",
                   opt->value, strerror(errno));
          ok = 0;
        }
        tor_free(fname);
      }
      goto cleanup;
    }

    log_warn(LD_CONFIG, "Bad syntax on file Log option 'Log %s'",
             opt->value);
    ok = 0; goto cleanup;

  cleanup:
    SMARTLIST_FOREACH(elts, char*, cp, tor_free(cp));
    smartlist_clear(elts);
    tor_free(severity);
  }
  smartlist_free(elts);

  if (ok && !validate_only)
    logs_set_domain_logging(options->LogMessageDomains);

  return ok?0:-1;
}

/** Given a smartlist of SOCKS arguments to be passed to a transport
 *  proxy in <b>args</b>, validate them and return -1 if they are
 *  corrupted. Return 0 if they seem OK. */
static int
validate_transport_socks_arguments(const smartlist_t *args)
{
  char *socks_string = NULL;
  size_t socks_string_len;

  tor_assert(args);
  tor_assert(smartlist_len(args) > 0);

  SMARTLIST_FOREACH_BEGIN(args, const char *, s) {
    if (!string_is_key_value(LOG_WARN, s)) { /* items should be k=v items */
      log_warn(LD_CONFIG, "'%s' is not a k=v item.", s);
      return -1;
    }
  } SMARTLIST_FOREACH_END(s);

  socks_string = pt_stringify_socks_args(args);
  if (!socks_string)
    return -1;

  socks_string_len = strlen(socks_string);
  tor_free(socks_string);

  if (socks_string_len > MAX_SOCKS5_AUTH_SIZE_TOTAL) {
    log_warn(LD_CONFIG, "SOCKS arguments can't be more than %u bytes (%lu).",
             MAX_SOCKS5_AUTH_SIZE_TOTAL,
             (unsigned long) socks_string_len);
    return -1;
  }

  return 0;
}

/** Deallocate a bridge_line_t structure. */
/* private */ void
bridge_line_free(bridge_line_t *bridge_line)
{
  if (!bridge_line)
    return;

  if (bridge_line->socks_args) {
    SMARTLIST_FOREACH(bridge_line->socks_args, char*, s, tor_free(s));
    smartlist_free(bridge_line->socks_args);
  }
  tor_free(bridge_line->transport_name);
  tor_free(bridge_line);
}

/** Parse the contents of a string, <b>line</b>, containing a Bridge line,
 * into a bridge_line_t.
 *
 * Validates that the IP:PORT, fingerprint, and SOCKS arguments (given to the
 * Pluggable Transport, if a one was specified) are well-formed.
 *
 * Returns NULL If the Bridge line could not be validated, and returns a
 * bridge_line_t containing the parsed information otherwise.
 *
 * Bridge line format:
 * Bridge [transport] IP:PORT [id-fingerprint] [k=v] [k=v] ...
 */
/* private */ bridge_line_t *
parse_bridge_line(const char *line)
{
  smartlist_t *items = NULL;
  char *addrport=NULL, *fingerprint=NULL;
  char *field=NULL;
  bridge_line_t *bridge_line = tor_malloc_zero(sizeof(bridge_line_t));

  items = smartlist_new();
  smartlist_split_string(items, line, NULL,
                         SPLIT_SKIP_SPACE|SPLIT_IGNORE_BLANK, -1);
  if (smartlist_len(items) < 1) {
    log_warn(LD_CONFIG, "Too few arguments to Bridge line.");
    goto err;
  }

  /* first field is either a transport name or addrport */
  field = smartlist_get(items, 0);
  smartlist_del_keeporder(items, 0);

  if (string_is_C_identifier(field)) {
    /* It's a transport name. */
    bridge_line->transport_name = field;
    if (smartlist_len(items) < 1) {
      log_warn(LD_CONFIG, "Too few items to Bridge line.");
      goto err;
    }
    addrport = smartlist_get(items, 0); /* Next field is addrport then. */
    smartlist_del_keeporder(items, 0);
  } else {
    addrport = field;
  }

  if (tor_addr_port_parse(LOG_INFO, addrport,
                          &bridge_line->addr, &bridge_line->port, 443)<0) {
    log_warn(LD_CONFIG, "Error parsing Bridge address '%s'", addrport);
    goto err;
  }

  /* If transports are enabled, next field could be a fingerprint or a
     socks argument. If transports are disabled, next field must be
     a fingerprint. */
  if (smartlist_len(items)) {
    if (bridge_line->transport_name) { /* transports enabled: */
      field = smartlist_get(items, 0);
      smartlist_del_keeporder(items, 0);

      /* If it's a key=value pair, then it's a SOCKS argument for the
         transport proxy... */
      if (string_is_key_value(LOG_DEBUG, field)) {
        bridge_line->socks_args = smartlist_new();
        smartlist_add(bridge_line->socks_args, field);
      } else { /* ...otherwise, it's the bridge fingerprint. */
        fingerprint = field;
      }

    } else { /* transports disabled: */
      fingerprint = smartlist_join_strings(items, "", 0, NULL);
    }
  }

  /* Handle fingerprint, if it was provided. */
  if (fingerprint) {
    if (strlen(fingerprint) != HEX_DIGEST_LEN) {
      log_warn(LD_CONFIG, "Key digest for Bridge is wrong length.");
      goto err;
    }
    if (base16_decode(bridge_line->digest, DIGEST_LEN,
                      fingerprint, HEX_DIGEST_LEN) != DIGEST_LEN) {
      log_warn(LD_CONFIG, "Unable to decode Bridge key digest.");
      goto err;
    }
  }

  /* If we are using transports, any remaining items in the smartlist
     should be k=v values. */
  if (bridge_line->transport_name && smartlist_len(items)) {
    if (!bridge_line->socks_args)
      bridge_line->socks_args = smartlist_new();

    /* append remaining items of 'items' to 'socks_args' */
    smartlist_add_all(bridge_line->socks_args, items);
    smartlist_clear(items);

    tor_assert(smartlist_len(bridge_line->socks_args) > 0);
  }

  if (bridge_line->socks_args) {
    if (validate_transport_socks_arguments(bridge_line->socks_args) < 0)
      goto err;
  }

  goto done;

 err:
  bridge_line_free(bridge_line);
  bridge_line = NULL;

 done:
  SMARTLIST_FOREACH(items, char*, s, tor_free(s));
  smartlist_free(items);
  tor_free(addrport);
  tor_free(fingerprint);

  return bridge_line;
}

/** Read the contents of a ClientTransportPlugin or ServerTransportPlugin
 * line from <b>line</b>, depending on the value of <b>server</b>. Return 0
 * if the line is well-formed, and -1 if it isn't.
 *
 * If <b>validate_only</b> is 0, the line is well-formed, and the transport is
 * needed by some bridge:
 * - If it's an external proxy line, add the transport described in the line to
 * our internal transport list.
 * - If it's a managed proxy line, launch the managed proxy.
 */

STATIC int
parse_transport_line(const or_options_t *options,
                     const char *line, int validate_only,
                     int server)
{

  smartlist_t *items = NULL;
  int r;
  const char *transports = NULL;
  smartlist_t *transport_list = NULL;
  char *type = NULL;
  char *addrport = NULL;
  tor_addr_t addr;
  uint16_t port = 0;
  int socks_ver = PROXY_NONE;

  /* managed proxy options */
  int is_managed = 0;
  char **proxy_argv = NULL;
  char **tmp = NULL;
  int proxy_argc, i;
  int is_useless_proxy = 1;

  int line_length;

  /* Split the line into space-separated tokens */
  items = smartlist_new();
  smartlist_split_string(items, line, NULL,
                         SPLIT_SKIP_SPACE|SPLIT_IGNORE_BLANK, -1);
  line_length = smartlist_len(items);

  if (line_length < 3) {
    log_warn(LD_CONFIG,
             "Too few arguments on %sTransportPlugin line.",
             server ? "Server" : "Client");
    goto err;
  }

  /* Get the first line element, split it to commas into
     transport_list (in case it's multiple transports) and validate
     the transport names. */
  transports = smartlist_get(items, 0);
  transport_list = smartlist_new();
  smartlist_split_string(transport_list, transports, ",",
                         SPLIT_SKIP_SPACE|SPLIT_IGNORE_BLANK, 0);
  SMARTLIST_FOREACH_BEGIN(transport_list, const char *, transport_name) {
    /* validate transport names */
    if (!string_is_C_identifier(transport_name)) {
      log_warn(LD_CONFIG, "Transport name is not a C identifier (%s).",
               transport_name);
      goto err;
    }

    /* see if we actually need the transports provided by this proxy */
    if (!validate_only && transport_is_needed(transport_name))
      is_useless_proxy = 0;
  } SMARTLIST_FOREACH_END(transport_name);

  type = smartlist_get(items, 1);
  if (!strcmp(type, "exec")) {
    is_managed = 1;
  } else if (server && !strcmp(type, "proxy")) {
    /* 'proxy' syntax only with ServerTransportPlugin */
    is_managed = 0;
  } else if (!server && !strcmp(type, "socks4")) {
    /* 'socks4' syntax only with ClientTransportPlugin */
    is_managed = 0;
    socks_ver = PROXY_SOCKS4;
  } else if (!server && !strcmp(type, "socks5")) {
    /* 'socks5' syntax only with ClientTransportPlugin */
    is_managed = 0;
    socks_ver = PROXY_SOCKS5;
  } else {
    log_warn(LD_CONFIG,
             "Strange %sTransportPlugin type '%s'",
             server ? "Server" : "Client", type);
    goto err;
  }

  if (is_managed && options->Sandbox) {
    log_warn(LD_CONFIG,
             "Managed proxies are not compatible with Sandbox mode."
             "(%sTransportPlugin line was %s)",
             server ? "Server" : "Client", escaped(line));
    goto err;
  }

  if (is_managed) {
    /* managed */

    if (!server && !validate_only && is_useless_proxy) {
      log_info(LD_GENERAL,
               "Pluggable transport proxy (%s) does not provide "
               "any needed transports and will not be launched.",
               line);
    }

    /*
     * If we are not just validating, use the rest of the line as the
     * argv of the proxy to be launched. Also, make sure that we are
     * only launching proxies that contribute useful transports.
     */

    if (!validate_only && (server || !is_useless_proxy)) {
      proxy_argc = line_length - 2;
      tor_assert(proxy_argc > 0);
      proxy_argv = tor_calloc((proxy_argc + 1), sizeof(char *));
      tmp = proxy_argv;

      for (i = 0; i < proxy_argc; i++) {
        /* store arguments */
        *tmp++ = smartlist_get(items, 2);
        smartlist_del_keeporder(items, 2);
      }
      *tmp = NULL; /* terminated with NULL, just like execve() likes it */

      /* kickstart the thing */
      if (server) {
        pt_kickstart_server_proxy(transport_list, proxy_argv);
      } else {
        pt_kickstart_client_proxy(transport_list, proxy_argv);
      }
    }
  } else {
    /* external */

    /* ClientTransportPlugins connecting through a proxy is managed only. */
    if (!server && (options->Socks4Proxy || options->Socks5Proxy ||
                    options->HTTPSProxy)) {
      log_warn(LD_CONFIG, "You have configured an external proxy with another "
                          "proxy type. (Socks4Proxy|Socks5Proxy|HTTPSProxy)");
      goto err;
    }

    if (smartlist_len(transport_list) != 1) {
      log_warn(LD_CONFIG,
               "You can't have an external proxy with more than "
               "one transport.");
      goto err;
    }

    addrport = smartlist_get(items, 2);

    if (tor_addr_port_lookup(addrport, &addr, &port) < 0) {
      log_warn(LD_CONFIG,
               "Error parsing transport address '%s'", addrport);
      goto err;
    }

    if (!port) {
      log_warn(LD_CONFIG,
               "Transport address '%s' has no port.", addrport);
      goto err;
    }

    if (!validate_only) {
      log_info(LD_DIR, "%s '%s' at %s.",
               server ? "Server transport" : "Transport",
               transports, fmt_addrport(&addr, port));

      if (!server) {
        transport_add_from_config(&addr, port,
                                  smartlist_get(transport_list, 0),
                                  socks_ver);
      }
    }
  }

  r = 0;
  goto done;

 err:
  r = -1;

 done:
  SMARTLIST_FOREACH(items, char*, s, tor_free(s));
  smartlist_free(items);
  if (transport_list) {
    SMARTLIST_FOREACH(transport_list, char*, s, tor_free(s));
    smartlist_free(transport_list);
  }

  return r;
}

/** Given a ServerTransportListenAddr <b>line</b>, return its
 *  <address:port> string. Return NULL if the line was not
 *  well-formed.
 *
 *  If <b>transport</b> is set, return NULL if the line is not
 *  referring to <b>transport</b>.
 *
 *  The returned string is allocated on the heap and it's the
 *  responsibility of the caller to free it. */
static char *
get_bindaddr_from_transport_listen_line(const char *line,const char *transport)
{
  smartlist_t *items = NULL;
  const char *parsed_transport = NULL;
  char *addrport = NULL;
  tor_addr_t addr;
  uint16_t port = 0;

  items = smartlist_new();
  smartlist_split_string(items, line, NULL,
                         SPLIT_SKIP_SPACE|SPLIT_IGNORE_BLANK, -1);

  if (smartlist_len(items) < 2) {
    log_warn(LD_CONFIG,"Too few arguments on ServerTransportListenAddr line.");
    goto err;
  }

  parsed_transport = smartlist_get(items, 0);
  addrport = tor_strdup(smartlist_get(items, 1));

  /* If 'transport' is given, check if it matches the one on the line */
  if (transport && strcmp(transport, parsed_transport))
    goto err;

  /* Validate addrport */
  if (tor_addr_port_parse(LOG_WARN, addrport, &addr, &port, -1)<0) {
    log_warn(LD_CONFIG, "Error parsing ServerTransportListenAddr "
             "address '%s'", addrport);
    goto err;
  }

  goto done;

 err:
  tor_free(addrport);
  addrport = NULL;

 done:
  SMARTLIST_FOREACH(items, char*, s, tor_free(s));
  smartlist_free(items);

  return addrport;
}

/** Given a ServerTransportOptions <b>line</b>, return a smartlist
 *  with the options. Return NULL if the line was not well-formed.
 *
 *  If <b>transport</b> is set, return NULL if the line is not
 *  referring to <b>transport</b>.
 *
 *  The returned smartlist and its strings are allocated on the heap
 *  and it's the responsibility of the caller to free it. */
smartlist_t *
get_options_from_transport_options_line(const char *line,const char *transport)
{
  smartlist_t *items = smartlist_new();
  smartlist_t *options = smartlist_new();
  const char *parsed_transport = NULL;

  smartlist_split_string(items, line, NULL,
                         SPLIT_SKIP_SPACE|SPLIT_IGNORE_BLANK, -1);

  if (smartlist_len(items) < 2) {
    log_warn(LD_CONFIG,"Too few arguments on ServerTransportOptions line.");
    goto err;
  }

  parsed_transport = smartlist_get(items, 0);
  /* If 'transport' is given, check if it matches the one on the line */
  if (transport && strcmp(transport, parsed_transport))
    goto err;

  SMARTLIST_FOREACH_BEGIN(items, const char *, option) {
    if (option_sl_idx == 0) /* skip the transport field (first field)*/
      continue;

    /* validate that it's a k=v value */
    if (!string_is_key_value(LOG_WARN, option)) {
      log_warn(LD_CONFIG, "%s is not a k=v value.", escaped(option));
      goto err;
    }

    /* add it to the options smartlist */
    smartlist_add_strdup(options, option);
    log_debug(LD_CONFIG, "Added %s to the list of options", escaped(option));
  } SMARTLIST_FOREACH_END(option);

  goto done;

 err:
  SMARTLIST_FOREACH(options, char*, s, tor_free(s));
  smartlist_free(options);
  options = NULL;

 done:
  SMARTLIST_FOREACH(items, char*, s, tor_free(s));
  smartlist_free(items);

  return options;
}

/** Given the name of a pluggable transport in <b>transport</b>, check
 *  the configuration file to see if the user has explicitly asked for
 *  it to listen on a specific port. Return a <address:port> string if
 *  so, otherwise NULL. */
char *
get_transport_bindaddr_from_config(const char *transport)
{
  config_line_t *cl;
  const or_options_t *options = get_options();

  for (cl = options->ServerTransportListenAddr; cl; cl = cl->next) {
    char *bindaddr =
      get_bindaddr_from_transport_listen_line(cl->value, transport);
    if (bindaddr)
      return bindaddr;
  }

  return NULL;
}

/** Given the name of a pluggable transport in <b>transport</b>, check
 *  the configuration file to see if the user has asked us to pass any
 *  parameters to the pluggable transport. Return a smartlist
 *  containing the parameters, otherwise NULL. */
smartlist_t *
get_options_for_server_transport(const char *transport)
{
  config_line_t *cl;
  const or_options_t *options = get_options();

  for (cl = options->ServerTransportOptions; cl; cl = cl->next) {
    smartlist_t *options_sl =
      get_options_from_transport_options_line(cl->value, transport);
    if (options_sl)
      return options_sl;
  }

  return NULL;
}

/** Read the contents of a DirAuthority line from <b>line</b>. If
 * <b>validate_only</b> is 0, and the line is well-formed, and it
 * shares any bits with <b>required_type</b> or <b>required_type</b>
 * is NO_DIRINFO (zero), then add the dirserver described in the line
 * (minus whatever bits it's missing) as a valid authority.
 * Return 0 on success or filtering out by type,
 * or -1 if the line isn't well-formed or if we can't add it. */
STATIC int
parse_dir_authority_line(const char *line, dirinfo_type_t required_type,
                         int validate_only)
{
  smartlist_t *items = NULL;
  int r;
  char *addrport=NULL, *address=NULL, *nickname=NULL, *fingerprint=NULL;
  tor_addr_port_t ipv6_addrport, *ipv6_addrport_ptr = NULL;
  uint16_t dir_port = 0, or_port = 0;
  char digest[DIGEST_LEN];
  char v3_digest[DIGEST_LEN];
  dirinfo_type_t type = 0;
  double weight = 1.0;

  items = smartlist_new();
  smartlist_split_string(items, line, NULL,
                         SPLIT_SKIP_SPACE|SPLIT_IGNORE_BLANK, -1);
  if (smartlist_len(items) < 1) {
    log_warn(LD_CONFIG, "No arguments on DirAuthority line.");
    goto err;
  }

  if (is_legal_nickname(smartlist_get(items, 0))) {
    nickname = smartlist_get(items, 0);
    smartlist_del_keeporder(items, 0);
  }

  while (smartlist_len(items)) {
    char *flag = smartlist_get(items, 0);
    if (TOR_ISDIGIT(flag[0]))
      break;
    if (!strcasecmp(flag, "hs") ||
               !strcasecmp(flag, "no-hs")) {
      log_warn(LD_CONFIG, "The DirAuthority options 'hs' and 'no-hs' are "
               "obsolete; you don't need them any more.");
    } else if (!strcasecmp(flag, "bridge")) {
      type |= BRIDGE_DIRINFO;
    } else if (!strcasecmp(flag, "no-v2")) {
      /* obsolete, but may still be contained in DirAuthority lines generated
         by various tools */;
    } else if (!strcasecmpstart(flag, "orport=")) {
      int ok;
      char *portstring = flag + strlen("orport=");
      or_port = (uint16_t) tor_parse_long(portstring, 10, 1, 65535, &ok, NULL);
      if (!ok)
        log_warn(LD_CONFIG, "Invalid orport '%s' on DirAuthority line.",
                 portstring);
    } else if (!strcmpstart(flag, "weight=")) {
      int ok;
      const char *wstring = flag + strlen("weight=");
      weight = tor_parse_double(wstring, 0, (double)UINT64_MAX, &ok, NULL);
      if (!ok) {
        log_warn(LD_CONFIG, "Invalid weight '%s' on DirAuthority line.",flag);
        weight=1.0;
      }
    } else if (!strcasecmpstart(flag, "v3ident=")) {
      char *idstr = flag + strlen("v3ident=");
      if (strlen(idstr) != HEX_DIGEST_LEN ||
          base16_decode(v3_digest, DIGEST_LEN,
                        idstr, HEX_DIGEST_LEN) != DIGEST_LEN) {
        log_warn(LD_CONFIG, "Bad v3 identity digest '%s' on DirAuthority line",
                 flag);
      } else {
        type |= V3_DIRINFO|EXTRAINFO_DIRINFO|MICRODESC_DIRINFO;
      }
    } else if (!strcasecmpstart(flag, "ipv6=")) {
      if (ipv6_addrport_ptr) {
        log_warn(LD_CONFIG, "Redundant ipv6 addr/port on DirAuthority line");
      } else {
        if (tor_addr_port_parse(LOG_WARN, flag+strlen("ipv6="),
                                &ipv6_addrport.addr, &ipv6_addrport.port,
                                -1) < 0
            || tor_addr_family(&ipv6_addrport.addr) != AF_INET6) {
          log_warn(LD_CONFIG, "Bad ipv6 addr/port %s on DirAuthority line",
                   escaped(flag));
          goto err;
        }
        ipv6_addrport_ptr = &ipv6_addrport;
      }
    } else {
      log_warn(LD_CONFIG, "Unrecognized flag '%s' on DirAuthority line",
               flag);
    }
    tor_free(flag);
    smartlist_del_keeporder(items, 0);
  }

  if (smartlist_len(items) < 2) {
    log_warn(LD_CONFIG, "Too few arguments to DirAuthority line.");
    goto err;
  }
  addrport = smartlist_get(items, 0);
  smartlist_del_keeporder(items, 0);
  if (addr_port_lookup(LOG_WARN, addrport, &address, NULL, &dir_port)<0) {
    log_warn(LD_CONFIG, "Error parsing DirAuthority address '%s'", addrport);
    goto err;
  }
  if (!dir_port) {
    log_warn(LD_CONFIG, "Missing port in DirAuthority address '%s'",addrport);
    goto err;
  }

  fingerprint = smartlist_join_strings(items, "", 0, NULL);
  if (strlen(fingerprint) != HEX_DIGEST_LEN) {
    log_warn(LD_CONFIG, "Key digest '%s' for DirAuthority is wrong length %d.",
             fingerprint, (int)strlen(fingerprint));
    goto err;
  }
  if (base16_decode(digest, DIGEST_LEN,
                    fingerprint, HEX_DIGEST_LEN) != DIGEST_LEN) {
    log_warn(LD_CONFIG, "Unable to decode DirAuthority key digest.");
    goto err;
  }

  if (!validate_only && (!required_type || required_type & type)) {
    dir_server_t *ds;
    if (required_type)
      type &= required_type; /* pare down what we think of them as an
                              * authority for. */
    log_debug(LD_DIR, "Trusted %d dirserver at %s:%d (%s)", (int)type,
              address, (int)dir_port, (char*)smartlist_get(items,0));
    if (!(ds = trusted_dir_server_new(nickname, address, dir_port, or_port,
                                      ipv6_addrport_ptr,
                                      digest, v3_digest, type, weight)))
      goto err;
    dir_server_add(ds);
  }

  r = 0;
  goto done;

  err:
  r = -1;

  done:
  SMARTLIST_FOREACH(items, char*, s, tor_free(s));
  smartlist_free(items);
  tor_free(addrport);
  tor_free(address);
  tor_free(nickname);
  tor_free(fingerprint);
  return r;
}

/** Read the contents of a FallbackDir line from <b>line</b>. If
 * <b>validate_only</b> is 0, and the line is well-formed, then add the
 * dirserver described in the line as a fallback directory. Return 0 on
 * success, or -1 if the line isn't well-formed or if we can't add it. */
int
parse_dir_fallback_line(const char *line,
                        int validate_only)
{
  int r = -1;
  smartlist_t *items = smartlist_new(), *positional = smartlist_new();
  int orport = -1;
  uint16_t dirport;
  tor_addr_t addr;
  int ok;
  char id[DIGEST_LEN];
  char *address=NULL;
  tor_addr_port_t ipv6_addrport, *ipv6_addrport_ptr = NULL;
  double weight=1.0;

  memset(id, 0, sizeof(id));
  smartlist_split_string(items, line, NULL,
                         SPLIT_SKIP_SPACE|SPLIT_IGNORE_BLANK, -1);
  SMARTLIST_FOREACH_BEGIN(items, const char *, cp) {
    const char *eq = strchr(cp, '=');
    ok = 1;
    if (! eq) {
      smartlist_add(positional, (char*)cp);
      continue;
    }
    if (!strcmpstart(cp, "orport=")) {
      orport = (int)tor_parse_long(cp+strlen("orport="), 10,
                                   1, 65535, &ok, NULL);
    } else if (!strcmpstart(cp, "id=")) {
      ok = base16_decode(id, DIGEST_LEN, cp+strlen("id="),
                         strlen(cp)-strlen("id=")) == DIGEST_LEN;
    } else if (!strcasecmpstart(cp, "ipv6=")) {
      if (ipv6_addrport_ptr) {
        log_warn(LD_CONFIG, "Redundant ipv6 addr/port on FallbackDir line");
      } else {
        if (tor_addr_port_parse(LOG_WARN, cp+strlen("ipv6="),
                                &ipv6_addrport.addr, &ipv6_addrport.port,
                                -1) < 0
            || tor_addr_family(&ipv6_addrport.addr) != AF_INET6) {
          log_warn(LD_CONFIG, "Bad ipv6 addr/port %s on FallbackDir line",
                   escaped(cp));
          goto end;
        }
        ipv6_addrport_ptr = &ipv6_addrport;
      }
    } else if (!strcmpstart(cp, "weight=")) {
      int num_ok;
      const char *wstring = cp + strlen("weight=");
      weight = tor_parse_double(wstring, 0, (double)UINT64_MAX, &num_ok, NULL);
      if (!num_ok) {
        log_warn(LD_CONFIG, "Invalid weight '%s' on FallbackDir line.", cp);
        weight=1.0;
      }
    }

    if (!ok) {
      log_warn(LD_CONFIG, "Bad FallbackDir option %s", escaped(cp));
      goto end;
    }
  } SMARTLIST_FOREACH_END(cp);

  if (smartlist_len(positional) != 1) {
    log_warn(LD_CONFIG, "Couldn't parse FallbackDir line %s", escaped(line));
    goto end;
  }

  if (tor_digest_is_zero(id)) {
    log_warn(LD_CONFIG, "Missing identity on FallbackDir line");
    goto end;
  }

  if (orport <= 0) {
    log_warn(LD_CONFIG, "Missing orport on FallbackDir line");
    goto end;
  }

  if (tor_addr_port_split(LOG_INFO, smartlist_get(positional, 0),
                          &address, &dirport) < 0 ||
      tor_addr_parse(&addr, address)<0) {
    log_warn(LD_CONFIG, "Couldn't parse address:port %s on FallbackDir line",
             (const char*)smartlist_get(positional, 0));
    goto end;
  }

  if (!validate_only) {
    dir_server_t *ds;
    ds = fallback_dir_server_new(&addr, dirport, orport, ipv6_addrport_ptr,
                                 id, weight);
    if (!ds) {
      log_warn(LD_CONFIG, "Couldn't create FallbackDir %s", escaped(line));
      goto end;
    }
    dir_server_add(ds);
  }

  r = 0;

 end:
  SMARTLIST_FOREACH(items, char *, cp, tor_free(cp));
  smartlist_free(items);
  smartlist_free(positional);
  tor_free(address);
  return r;
}

/** Allocate and return a new port_cfg_t with reasonable defaults. */
STATIC port_cfg_t *
port_cfg_new(size_t namelen)
{
  tor_assert(namelen <= SIZE_T_CEILING - sizeof(port_cfg_t) - 1);
  port_cfg_t *cfg = tor_malloc_zero(sizeof(port_cfg_t) + namelen + 1);
  cfg->entry_cfg.ipv4_traffic = 1;
  cfg->entry_cfg.ipv6_traffic = 1;
  cfg->entry_cfg.dns_request = 1;
  cfg->entry_cfg.onion_traffic = 1;
  cfg->entry_cfg.cache_ipv4_answers = 1;
  cfg->entry_cfg.prefer_ipv6_virtaddr = 1;
  return cfg;
}

/** Free all storage held in <b>port</b> */
STATIC void
port_cfg_free(port_cfg_t *port)
{
  tor_free(port);
}

/** Warn for every port in <b>ports</b> of type <b>listener_type</b> that is
 * on a publicly routable address. */
static void
warn_nonlocal_client_ports(const smartlist_t *ports, const char *portname,
                           int listener_type)
{
  SMARTLIST_FOREACH_BEGIN(ports, const port_cfg_t *, port) {
    if (port->type != listener_type)
      continue;
    if (port->is_unix_addr) {
      /* Unix sockets aren't accessible over a network. */
    } else if (!tor_addr_is_internal(&port->addr, 1)) {
      log_warn(LD_CONFIG, "You specified a public address '%s' for %sPort. "
               "Other people on the Internet might find your computer and "
               "use it as an open proxy. Please don't allow this unless you "
               "have a good reason.",
               fmt_addrport(&port->addr, port->port), portname);
    } else if (!tor_addr_is_loopback(&port->addr)) {
      log_notice(LD_CONFIG, "You configured a non-loopback address '%s' "
                 "for %sPort. This allows everybody on your local network to "
                 "use your machine as a proxy. Make sure this is what you "
                 "wanted.",
                 fmt_addrport(&port->addr, port->port), portname);
    }
  } SMARTLIST_FOREACH_END(port);
}

/** Warn for every Extended ORPort port in <b>ports</b> that is on a
 *  publicly routable address. */
static void
warn_nonlocal_ext_orports(const smartlist_t *ports, const char *portname)
{
  SMARTLIST_FOREACH_BEGIN(ports, const port_cfg_t *, port) {
    if (port->type != CONN_TYPE_EXT_OR_LISTENER)
      continue;
    if (port->is_unix_addr)
      continue;
    /* XXX maybe warn even if address is RFC1918? */
    if (!tor_addr_is_internal(&port->addr, 1)) {
      log_warn(LD_CONFIG, "You specified a public address '%s' for %sPort. "
               "This is not advised; this address is supposed to only be "
               "exposed on localhost so that your pluggable transport "
               "proxies can connect to it.",
               fmt_addrport(&port->addr, port->port), portname);
    }
  } SMARTLIST_FOREACH_END(port);
}

/** Given a list of port_cfg_t in <b>ports</b>, warn if any controller port
 * there is listening on any non-loopback address.  If <b>forbid_nonlocal</b>
 * is true, then emit a stronger warning and remove the port from the list.
 */
static void
warn_nonlocal_controller_ports(smartlist_t *ports, unsigned forbid_nonlocal)
{
  int warned = 0;
  SMARTLIST_FOREACH_BEGIN(ports, port_cfg_t *, port) {
    if (port->type != CONN_TYPE_CONTROL_LISTENER)
      continue;
    if (port->is_unix_addr)
      continue;
    if (!tor_addr_is_loopback(&port->addr)) {
      if (forbid_nonlocal) {
        if (!warned)
          log_warn(LD_CONFIG,
                 "You have a ControlPort set to accept "
                 "unauthenticated connections from a non-local address.  "
                 "This means that programs not running on your computer "
                 "can reconfigure your Tor, without even having to guess a "
                 "password.  That's so bad that I'm closing your ControlPort "
                 "for you.  If you need to control your Tor remotely, try "
                 "enabling authentication and using a tool like stunnel or "
                 "ssh to encrypt remote access.");
        warned = 1;
        port_cfg_free(port);
        SMARTLIST_DEL_CURRENT(ports, port);
      } else {
        log_warn(LD_CONFIG, "You have a ControlPort set to accept "
                 "connections from a non-local address.  This means that "
                 "programs not running on your computer can reconfigure your "
                 "Tor.  That's pretty bad, since the controller "
                 "protocol isn't encrypted!  Maybe you should just listen on "
                 "127.0.0.1 and use a tool like stunnel or ssh to encrypt "
                 "remote connections to your control port.");
        return; /* No point in checking the rest */
      }
    }
  } SMARTLIST_FOREACH_END(port);
}

/**
 * Take a string (<b>line</b>) that begins with either an address:port, a
 * port, or an AF_UNIX address, optionally quoted, prefixed with
 * "unix:". Parse that line, and on success, set <b>addrport_out</b> to a new
 * string containing the beginning portion (without prefix).  Iff there was a
 * unix: prefix, set <b>is_unix_out</b> to true.  On success, also set
 * <b>rest_out</b> to point to the part of the line after the address portion.
 *
 * Return 0 on success, -1 on failure.
 */
int
port_cfg_line_extract_addrport(const char *line,
                               char **addrport_out,
                               int *is_unix_out,
                               const char **rest_out)
{
  tor_assert(line);
  tor_assert(addrport_out);
  tor_assert(is_unix_out);
  tor_assert(rest_out);

  line = eat_whitespace(line);

  if (!strcmpstart(line, unix_q_socket_prefix)) {
    // It starts with unix:"
    size_t sz;
    *is_unix_out = 1;
    *addrport_out = NULL;
    line += strlen(unix_socket_prefix); /*No q: Keep the quote */
    *rest_out = unescape_string(line, addrport_out, &sz);
    if (!*rest_out || (*addrport_out && sz != strlen(*addrport_out))) {
      tor_free(*addrport_out);
      return -1;
    }
    *rest_out = eat_whitespace(*rest_out);
    return 0;
  } else {
    // Is there a unix: prefix?
    if (!strcmpstart(line, unix_socket_prefix)) {
      line += strlen(unix_socket_prefix);
      *is_unix_out = 1;
    } else {
      *is_unix_out = 0;
    }

    const char *end = find_whitespace(line);
    if (BUG(!end)) {
      end = strchr(line, '\0'); // LCOV_EXCL_LINE -- this can't be NULL
    }
    tor_assert(end && end >= line);
    *addrport_out = tor_strndup(line, end - line);
    *rest_out = eat_whitespace(end);
    return 0;
  }
}

static void
warn_client_dns_cache(const char *option, int disabling)
{
  if (disabling)
    return;

  warn_deprecated_option(option,
      "Client-side DNS cacheing enables a wide variety of route-"
      "capture attacks. If a single bad exit node lies to you about "
      "an IP address, cacheing that address would make you visit "
      "an address of the attacker's choice every time you connected "
      "to your destination.");
}

/**
 * Parse port configuration for a single port type.
 *
 * Read entries of the "FooPort" type from the list <b>ports</b>, and
 * entries of the "FooListenAddress" type from the list
 * <b>listenaddrs</b>.  Two syntaxes are supported: a legacy syntax
 * where FooPort is at most a single entry containing a port number and
 * where FooListenAddress has any number of address:port combinations;
 * and a new syntax where there are no FooListenAddress entries and
 * where FooPort can have any number of entries of the format
 * "[Address:][Port] IsolationOptions".
 *
 * In log messages, describe the port type as <b>portname</b>.
 *
 * If no address is specified, default to <b>defaultaddr</b>.  If no
 * FooPort is given, default to defaultport (if 0, there is no default).
 *
 * If CL_PORT_NO_STREAM_OPTIONS is set in <b>flags</b>, do not allow stream
 * isolation options in the FooPort entries.
 *
 * If CL_PORT_WARN_NONLOCAL is set in <b>flags</b>, warn if any of the
 * ports are not on a local address.  If CL_PORT_FORBID_NONLOCAL is set,
 * this is a control port with no password set: don't even allow it.
 *
 * Unless CL_PORT_ALLOW_EXTRA_LISTENADDR is set in <b>flags</b>, warn
 * if FooListenAddress is set but FooPort is 0.
 *
 * If CL_PORT_SERVER_OPTIONS is set in <b>flags</b>, do not allow stream
 * isolation options in the FooPort entries; instead allow the
 * server-port option set.
 *
 * If CL_PORT_TAKES_HOSTNAMES is set in <b>flags</b>, allow the options
 * {No,}IPv{4,6}Traffic.
 *
 * On success, if <b>out</b> is given, add a new port_cfg_t entry to
 * <b>out</b> for every port that the client should listen on.  Return 0
 * on success, -1 on failure.
 */
STATIC int
parse_port_config(smartlist_t *out,
                  const config_line_t *ports,
                  const config_line_t *listenaddrs,
                  const char *portname,
                  int listener_type,
                  const char *defaultaddr,
                  int defaultport,
                  const unsigned flags)
{
  smartlist_t *elts;
  int retval = -1;
  const unsigned is_control = (listener_type == CONN_TYPE_CONTROL_LISTENER);
  const unsigned is_ext_orport = (listener_type == CONN_TYPE_EXT_OR_LISTENER);
  const unsigned allow_no_stream_options = flags & CL_PORT_NO_STREAM_OPTIONS;
  const unsigned use_server_options = flags & CL_PORT_SERVER_OPTIONS;
  const unsigned warn_nonlocal = flags & CL_PORT_WARN_NONLOCAL;
  const unsigned forbid_nonlocal = flags & CL_PORT_FORBID_NONLOCAL;
  const unsigned default_to_group_writable =
    flags & CL_PORT_DFLT_GROUP_WRITABLE;
  const unsigned allow_spurious_listenaddr =
    flags & CL_PORT_ALLOW_EXTRA_LISTENADDR;
  const unsigned takes_hostnames = flags & CL_PORT_TAKES_HOSTNAMES;
  const unsigned is_unix_socket = flags & CL_PORT_IS_UNIXSOCKET;
  int got_zero_port=0, got_nonzero_port=0;
  char *unix_socket_path = NULL;

  /* FooListenAddress is deprecated; let's make it work like it used to work,
   * though. */
  if (listenaddrs) {
    int mainport = defaultport;

    if (ports && ports->next) {
      log_warn(LD_CONFIG, "%sListenAddress can't be used when there are "
               "multiple %sPort lines", portname, portname);
      return -1;
    } else if (ports) {
      if (!strcmp(ports->value, "auto")) {
        mainport = CFG_AUTO_PORT;
      } else {
        int ok;
        mainport = (int)tor_parse_long(ports->value, 10, 0, 65535, &ok, NULL);
        if (!ok) {
          log_warn(LD_CONFIG, "%sListenAddress can only be used with a single "
                   "%sPort with value \"auto\" or 1-65535 and no options set.",
                   portname, portname);
          return -1;
        }
      }
    }

    if (mainport == 0) {
      if (allow_spurious_listenaddr)
        return 1; /*DOCDOC*/
      log_warn(LD_CONFIG, "%sPort must be defined if %sListenAddress is used",
               portname, portname);
      return -1;
    }

    if (use_server_options && out) {
      /* Add a no_listen port. */
      port_cfg_t *cfg = port_cfg_new(0);
      cfg->type = listener_type;
      cfg->port = mainport;
      tor_addr_make_unspec(&cfg->addr); /* Server ports default to 0.0.0.0 */
      cfg->server_cfg.no_listen = 1;
      cfg->server_cfg.bind_ipv4_only = 1;
      /* cfg->entry_cfg defaults are already set by port_cfg_new */
      smartlist_add(out, cfg);
    }

    for (; listenaddrs; listenaddrs = listenaddrs->next) {
      tor_addr_t addr;
      uint16_t port = 0;
      if (tor_addr_port_lookup(listenaddrs->value, &addr, &port) < 0) {
        log_warn(LD_CONFIG, "Unable to parse %sListenAddress '%s'",
                 portname, listenaddrs->value);
        return -1;
      }
      if (out) {
        port_cfg_t *cfg = port_cfg_new(0);
        cfg->type = listener_type;
        cfg->port = port ? port : mainport;
        tor_addr_copy(&cfg->addr, &addr);
        cfg->entry_cfg.session_group = SESSION_GROUP_UNSET;
        cfg->entry_cfg.isolation_flags = ISO_DEFAULT;
        cfg->server_cfg.no_advertise = 1;
        smartlist_add(out, cfg);
      }
    }

    if (warn_nonlocal && out) {
      if (is_control)
        warn_nonlocal_controller_ports(out, forbid_nonlocal);
      else if (is_ext_orport)
        warn_nonlocal_ext_orports(out, portname);
      else
        warn_nonlocal_client_ports(out, portname, listener_type);
    }
    return 0;
  } /* end if (listenaddrs) */

  /* No ListenAddress lines. If there's no FooPort, then maybe make a default
   * one. */
  if (! ports) {
    if (defaultport && defaultaddr && out) {
      port_cfg_t *cfg = port_cfg_new(is_unix_socket ? strlen(defaultaddr) : 0);
       cfg->type = listener_type;
       if (is_unix_socket) {
         tor_addr_make_unspec(&cfg->addr);
         memcpy(cfg->unix_addr, defaultaddr, strlen(defaultaddr) + 1);
         cfg->is_unix_addr = 1;
       } else {
         cfg->port = defaultport;
         tor_addr_parse(&cfg->addr, defaultaddr);
       }
       cfg->entry_cfg.session_group = SESSION_GROUP_UNSET;
       cfg->entry_cfg.isolation_flags = ISO_DEFAULT;
       smartlist_add(out, cfg);
    }
    return 0;
  }

  /* At last we can actually parse the FooPort lines.  The syntax is:
   * [Addr:](Port|auto) [Options].*/
  elts = smartlist_new();
  char *addrport = NULL;

  for (; ports; ports = ports->next) {
    tor_addr_t addr;
    int port;
    int sessiongroup = SESSION_GROUP_UNSET;
    unsigned isolation = ISO_DEFAULT;
    int prefer_no_auth = 0;
    int socks_iso_keep_alive = 0;

    uint16_t ptmp=0;
    int ok;
    /* This must be kept in sync with port_cfg_new's defaults */
    int no_listen = 0, no_advertise = 0, all_addrs = 0,
      bind_ipv4_only = 0, bind_ipv6_only = 0,
      ipv4_traffic = 1, ipv6_traffic = 1, prefer_ipv6 = 0, dns_request = 1,
      onion_traffic = 1,
      cache_ipv4 = 1, use_cached_ipv4 = 0,
      cache_ipv6 = 0, use_cached_ipv6 = 0,
      prefer_ipv6_automap = 1, world_writable = 0, group_writable = 0,
      relax_dirmode_check = 0,
      has_used_unix_socket_only_option = 0;

    int is_unix_tagged_addr = 0;
    const char *rest_of_line = NULL;
    if (port_cfg_line_extract_addrport(ports->value,
                          &addrport, &is_unix_tagged_addr, &rest_of_line)<0) {
      log_warn(LD_CONFIG, "Invalid %sPort line with unparsable address",
               portname);
      goto err;
    }
    if (strlen(addrport) == 0) {
      log_warn(LD_CONFIG, "Invalid %sPort line with no address", portname);
      goto err;
    }

    /* Split the remainder... */
    smartlist_split_string(elts, rest_of_line, NULL,
                           SPLIT_SKIP_SPACE|SPLIT_IGNORE_BLANK, 0);

    /* Let's start to check if it's a Unix socket path. */
    if (is_unix_tagged_addr) {
#ifndef HAVE_SYS_UN_H
      log_warn(LD_CONFIG, "Unix sockets not supported on this system.");
      goto err;
#endif
      unix_socket_path = addrport;
      addrport = NULL;
    }

    if (unix_socket_path &&
        ! conn_listener_type_supports_af_unix(listener_type)) {
      log_warn(LD_CONFIG, "%sPort does not support unix sockets", portname);
      goto err;
    }

    if (unix_socket_path) {
      port = 1;
    } else if (is_unix_socket) {
      if (BUG(!addrport))
        goto err; // LCOV_EXCL_LINE unreachable, but coverity can't tell that
      unix_socket_path = tor_strdup(addrport);
      if (!strcmp(addrport, "0"))
        port = 0;
      else
        port = 1;
    } else if (!strcmp(addrport, "auto")) {
      port = CFG_AUTO_PORT;
      int af = tor_addr_parse(&addr, defaultaddr);
      tor_assert(af >= 0);
    } else if (!strcasecmpend(addrport, ":auto")) {
      char *addrtmp = tor_strndup(addrport, strlen(addrport)-5);
      port = CFG_AUTO_PORT;
      if (tor_addr_port_lookup(addrtmp, &addr, &ptmp)<0 || ptmp) {
        log_warn(LD_CONFIG, "Invalid address '%s' for %sPort",
                 escaped(addrport), portname);
        tor_free(addrtmp);
        goto err;
      }
      tor_free(addrtmp);
    } else {
      /* Try parsing integer port before address, because, who knows?
         "9050" might be a valid address. */
      port = (int) tor_parse_long(addrport, 10, 0, 65535, &ok, NULL);
      if (ok) {
        int af = tor_addr_parse(&addr, defaultaddr);
        tor_assert(af >= 0);
      } else if (tor_addr_port_lookup(addrport, &addr, &ptmp) == 0) {
        if (ptmp == 0) {
          log_warn(LD_CONFIG, "%sPort line has address but no port", portname);
          goto err;
        }
        port = ptmp;
      } else {
        log_warn(LD_CONFIG, "Couldn't parse address %s for %sPort",
                 escaped(addrport), portname);
        goto err;
      }
    }

    if (unix_socket_path && default_to_group_writable)
      group_writable = 1;

    /* Now parse the rest of the options, if any. */
    if (use_server_options) {
      /* This is a server port; parse advertising options */
      SMARTLIST_FOREACH_BEGIN(elts, char *, elt) {
        if (!strcasecmp(elt, "NoAdvertise")) {
          no_advertise = 1;
        } else if (!strcasecmp(elt, "NoListen")) {
          no_listen = 1;
#if 0
        /* not implemented yet. */
        } else if (!strcasecmp(elt, "AllAddrs")) {

          all_addrs = 1;
#endif
        } else if (!strcasecmp(elt, "IPv4Only")) {
          bind_ipv4_only = 1;
        } else if (!strcasecmp(elt, "IPv6Only")) {
          bind_ipv6_only = 1;
        } else {
          log_warn(LD_CONFIG, "Unrecognized %sPort option '%s'",
                   portname, escaped(elt));
        }
      } SMARTLIST_FOREACH_END(elt);

      if (no_advertise && no_listen) {
        log_warn(LD_CONFIG, "Tried to set both NoListen and NoAdvertise "
                 "on %sPort line '%s'",
                 portname, escaped(ports->value));
        goto err;
      }
      if (bind_ipv4_only && bind_ipv6_only) {
        log_warn(LD_CONFIG, "Tried to set both IPv4Only and IPv6Only "
                 "on %sPort line '%s'",
                 portname, escaped(ports->value));
        goto err;
      }
      if (bind_ipv4_only && tor_addr_family(&addr) == AF_INET6) {
        log_warn(LD_CONFIG, "Could not interpret %sPort address as IPv6",
                 portname);
        goto err;
      }
      if (bind_ipv6_only && tor_addr_family(&addr) == AF_INET) {
        log_warn(LD_CONFIG, "Could not interpret %sPort address as IPv4",
                 portname);
        goto err;
      }
    } else {
      /* This is a client port; parse isolation options */
      SMARTLIST_FOREACH_BEGIN(elts, char *, elt) {
        int no = 0, isoflag = 0;
        const char *elt_orig = elt;

        if (!strcasecmpstart(elt, "SessionGroup=")) {
          int group = (int)tor_parse_long(elt+strlen("SessionGroup="),
                                          10, 0, INT_MAX, &ok, NULL);
          if (!ok || !allow_no_stream_options) {
            log_warn(LD_CONFIG, "Invalid %sPort option '%s'",
                     portname, escaped(elt));
            goto err;
          }
          if (sessiongroup >= 0) {
            log_warn(LD_CONFIG, "Multiple SessionGroup options on %sPort",
                     portname);
            goto err;
          }
          sessiongroup = group;
          continue;
        }

        if (!strcasecmpstart(elt, "No")) {
          no = 1;
          elt += 2;
        }

        if (!strcasecmp(elt, "GroupWritable")) {
          group_writable = !no;
          has_used_unix_socket_only_option = 1;
          continue;
        } else if (!strcasecmp(elt, "WorldWritable")) {
          world_writable = !no;
          has_used_unix_socket_only_option = 1;
          continue;
        } else if (!strcasecmp(elt, "RelaxDirModeCheck")) {
          relax_dirmode_check = !no;
          has_used_unix_socket_only_option = 1;
          continue;
        }

        if (allow_no_stream_options) {
          log_warn(LD_CONFIG, "Unrecognized %sPort option '%s'",
                   portname, escaped(elt));
          continue;
        }

        if (takes_hostnames) {
          if (!strcasecmp(elt, "IPv4Traffic")) {
            ipv4_traffic = ! no;
            continue;
          } else if (!strcasecmp(elt, "IPv6Traffic")) {
            ipv6_traffic = ! no;
            continue;
          } else if (!strcasecmp(elt, "PreferIPv6")) {
            prefer_ipv6 = ! no;
            continue;
          } else if (!strcasecmp(elt, "DNSRequest")) {
            dns_request = ! no;
            continue;
          } else if (!strcasecmp(elt, "OnionTraffic")) {
            onion_traffic = ! no;
            continue;
          } else if (!strcasecmp(elt, "OnionTrafficOnly")) {
            /* Only connect to .onion addresses.  Equivalent to
             * NoDNSRequest, NoIPv4Traffic, NoIPv6Traffic. The option
             * NoOnionTrafficOnly is not supported, it's too confusing. */
            if (no) {
              log_warn(LD_CONFIG, "Unsupported %sPort option 'No%s'. Use "
                       "DNSRequest, IPv4Traffic, and/or IPv6Traffic instead.",
                       portname, escaped(elt));
            } else {
              ipv4_traffic = ipv6_traffic = dns_request = 0;
            }
            continue;
          }
        }
        if (!strcasecmp(elt, "CacheIPv4DNS")) {
          warn_client_dns_cache(elt, no); // since 0.2.9.2-alpha
          cache_ipv4 = ! no;
          continue;
        } else if (!strcasecmp(elt, "CacheIPv6DNS")) {
          warn_client_dns_cache(elt, no); // since 0.2.9.2-alpha
          cache_ipv6 = ! no;
          continue;
        } else if (!strcasecmp(elt, "CacheDNS")) {
          warn_client_dns_cache(elt, no); // since 0.2.9.2-alpha
          cache_ipv4 = cache_ipv6 = ! no;
          continue;
        } else if (!strcasecmp(elt, "UseIPv4Cache")) {
          warn_client_dns_cache(elt, no); // since 0.2.9.2-alpha
          use_cached_ipv4 = ! no;
          continue;
        } else if (!strcasecmp(elt, "UseIPv6Cache")) {
          warn_client_dns_cache(elt, no); // since 0.2.9.2-alpha
          use_cached_ipv6 = ! no;
          continue;
        } else if (!strcasecmp(elt, "UseDNSCache")) {
          warn_client_dns_cache(elt, no); // since 0.2.9.2-alpha
          use_cached_ipv4 = use_cached_ipv6 = ! no;
          continue;
        } else if (!strcasecmp(elt, "PreferIPv6Automap")) {
          prefer_ipv6_automap = ! no;
          continue;
        } else if (!strcasecmp(elt, "PreferSOCKSNoAuth")) {
          prefer_no_auth = ! no;
          continue;
        } else if (!strcasecmp(elt, "KeepAliveIsolateSOCKSAuth")) {
          socks_iso_keep_alive = ! no;
          continue;
        }

        if (!strcasecmpend(elt, "s"))
          elt[strlen(elt)-1] = '\0'; /* kill plurals. */

        if (!strcasecmp(elt, "IsolateDestPort")) {
          isoflag = ISO_DESTPORT;
        } else if (!strcasecmp(elt, "IsolateDestAddr")) {
          isoflag = ISO_DESTADDR;
        } else if (!strcasecmp(elt, "IsolateSOCKSAuth")) {
          isoflag = ISO_SOCKSAUTH;
        } else if (!strcasecmp(elt, "IsolateClientProtocol")) {
          isoflag = ISO_CLIENTPROTO;
        } else if (!strcasecmp(elt, "IsolateClientAddr")) {
          isoflag = ISO_CLIENTADDR;
        } else {
          log_warn(LD_CONFIG, "Unrecognized %sPort option '%s'",
                   portname, escaped(elt_orig));
        }

        if (no) {
          isolation &= ~isoflag;
        } else {
          isolation |= isoflag;
        }
      } SMARTLIST_FOREACH_END(elt);
    }

    if (port)
      got_nonzero_port = 1;
    else
      got_zero_port = 1;

    if (dns_request == 0 && listener_type == CONN_TYPE_AP_DNS_LISTENER) {
      log_warn(LD_CONFIG, "You have a %sPort entry with DNS disabled; that "
               "won't work.", portname);
      goto err;
    }

    if (ipv4_traffic == 0 && ipv6_traffic == 0 && onion_traffic == 0
        && listener_type != CONN_TYPE_AP_DNS_LISTENER) {
      log_warn(LD_CONFIG, "You have a %sPort entry with all of IPv4 and "
               "IPv6 and .onion disabled; that won't work.", portname);
      goto err;
    }

    if (dns_request == 1 && ipv4_traffic == 0 && ipv6_traffic == 0
        && listener_type != CONN_TYPE_AP_DNS_LISTENER) {
      log_warn(LD_CONFIG, "You have a %sPort entry with DNSRequest enabled, "
               "but IPv4 and IPv6 disabled; DNS-based sites won't work.",
               portname);
      goto err;
    }

    if ( has_used_unix_socket_only_option && ! unix_socket_path) {
      log_warn(LD_CONFIG, "You have a %sPort entry with GroupWritable, "
               "WorldWritable, or RelaxDirModeCheck, but it is not a "
               "unix socket.", portname);
      goto err;
    }

    if (!(isolation & ISO_SOCKSAUTH) && socks_iso_keep_alive) {
      log_warn(LD_CONFIG, "You have a %sPort entry with both "
               "NoIsolateSOCKSAuth and KeepAliveIsolateSOCKSAuth set.",
               portname);
      goto err;
    }

    if (unix_socket_path && (isolation & ISO_CLIENTADDR)) {
      /* `IsolateClientAddr` is nonsensical in the context of AF_LOCAL.
       * just silently remove the isolation flag.
       */
      isolation &= ~ISO_CLIENTADDR;
    }

    if (out && port) {
      size_t namelen = unix_socket_path ? strlen(unix_socket_path) : 0;
      port_cfg_t *cfg = port_cfg_new(namelen);
      if (unix_socket_path) {
        tor_addr_make_unspec(&cfg->addr);
        memcpy(cfg->unix_addr, unix_socket_path, namelen + 1);
        cfg->is_unix_addr = 1;
        tor_free(unix_socket_path);
      } else {
        tor_addr_copy(&cfg->addr, &addr);
        cfg->port = port;
      }
      cfg->type = listener_type;
      cfg->is_world_writable = world_writable;
      cfg->is_group_writable = group_writable;
      cfg->relax_dirmode_check = relax_dirmode_check;
      cfg->entry_cfg.isolation_flags = isolation;
      cfg->entry_cfg.session_group = sessiongroup;
      cfg->server_cfg.no_advertise = no_advertise;
      cfg->server_cfg.no_listen = no_listen;
      cfg->server_cfg.all_addrs = all_addrs;
      cfg->server_cfg.bind_ipv4_only = bind_ipv4_only;
      cfg->server_cfg.bind_ipv6_only = bind_ipv6_only;
      cfg->entry_cfg.ipv4_traffic = ipv4_traffic;
      cfg->entry_cfg.ipv6_traffic = ipv6_traffic;
      cfg->entry_cfg.prefer_ipv6 = prefer_ipv6;
      cfg->entry_cfg.dns_request = dns_request;
      cfg->entry_cfg.onion_traffic = onion_traffic;
      cfg->entry_cfg.cache_ipv4_answers = cache_ipv4;
      cfg->entry_cfg.cache_ipv6_answers = cache_ipv6;
      cfg->entry_cfg.use_cached_ipv4_answers = use_cached_ipv4;
      cfg->entry_cfg.use_cached_ipv6_answers = use_cached_ipv6;
      cfg->entry_cfg.prefer_ipv6_virtaddr = prefer_ipv6_automap;
      cfg->entry_cfg.socks_prefer_no_auth = prefer_no_auth;
      if (! (isolation & ISO_SOCKSAUTH))
        cfg->entry_cfg.socks_prefer_no_auth = 1;
      cfg->entry_cfg.socks_iso_keep_alive = socks_iso_keep_alive;

      smartlist_add(out, cfg);
    }
    SMARTLIST_FOREACH(elts, char *, cp, tor_free(cp));
    smartlist_clear(elts);
    tor_free(addrport);
  }

  if (warn_nonlocal && out) {
    if (is_control)
      warn_nonlocal_controller_ports(out, forbid_nonlocal);
    else if (is_ext_orport)
      warn_nonlocal_ext_orports(out, portname);
    else
      warn_nonlocal_client_ports(out, portname, listener_type);
  }

  if (got_zero_port && got_nonzero_port) {
    log_warn(LD_CONFIG, "You specified a nonzero %sPort along with '%sPort 0' "
             "in the same configuration. Did you mean to disable %sPort or "
             "not?", portname, portname, portname);
    goto err;
  }

  retval = 0;
 err:
  SMARTLIST_FOREACH(elts, char *, cp, tor_free(cp));
  smartlist_free(elts);
  tor_free(unix_socket_path);
  tor_free(addrport);
  return retval;
}

/** Return the number of ports which are actually going to listen with type
 * <b>listenertype</b>.  Do not count no_listen ports.  Only count unix
 * sockets if count_sockets is true. */
static int
count_real_listeners(const smartlist_t *ports, int listenertype,
                     int count_sockets)
{
  int n = 0;
  SMARTLIST_FOREACH_BEGIN(ports, port_cfg_t *, port) {
    if (port->server_cfg.no_listen)
      continue;
    if (!count_sockets && port->is_unix_addr)
      continue;
    if (port->type != listenertype)
      continue;
    ++n;
  } SMARTLIST_FOREACH_END(port);
  return n;
}

/** Parse all ports from <b>options</b>. On success, set *<b>n_ports_out</b>
 * to the number of ports that are listed, update the *Port_set values in
 * <b>options</b>, and return 0.  On failure, set *<b>msg</b> to a
 * description of the problem and return -1.
 *
 * If <b>validate_only</b> is false, set configured_client_ports to the
 * new list of ports parsed from <b>options</b>.
 **/
static int
parse_ports(or_options_t *options, int validate_only,
            char **msg, int *n_ports_out,
            int *world_writable_control_socket)
{
  smartlist_t *ports;
  int retval = -1;

  ports = smartlist_new();

  *n_ports_out = 0;

  const unsigned gw_flag = options->SocksSocketsGroupWritable ?
    CL_PORT_DFLT_GROUP_WRITABLE : 0;
  if (parse_port_config(ports,
             options->SocksPort_lines, options->SocksListenAddress,
             "Socks", CONN_TYPE_AP_LISTENER,
             "127.0.0.1", 9050,
             CL_PORT_WARN_NONLOCAL|CL_PORT_ALLOW_EXTRA_LISTENADDR|
             CL_PORT_TAKES_HOSTNAMES|gw_flag) < 0) {
    *msg = tor_strdup("Invalid SocksPort/SocksListenAddress configuration");
    goto err;
  }
  if (parse_port_config(ports,
                        options->DNSPort_lines, options->DNSListenAddress,
                        "DNS", CONN_TYPE_AP_DNS_LISTENER,
                        "127.0.0.1", 0,
                        CL_PORT_WARN_NONLOCAL|CL_PORT_TAKES_HOSTNAMES) < 0) {
    *msg = tor_strdup("Invalid DNSPort/DNSListenAddress configuration");
    goto err;
  }
  if (parse_port_config(ports,
                        options->TransPort_lines, options->TransListenAddress,
                        "Trans", CONN_TYPE_AP_TRANS_LISTENER,
                        "127.0.0.1", 0,
                        CL_PORT_WARN_NONLOCAL) < 0) {
    *msg = tor_strdup("Invalid TransPort/TransListenAddress configuration");
    goto err;
  }
  if (parse_port_config(ports,
                        options->NATDPort_lines, options->NATDListenAddress,
                        "NATD", CONN_TYPE_AP_NATD_LISTENER,
                        "127.0.0.1", 0,
                        CL_PORT_WARN_NONLOCAL) < 0) {
    *msg = tor_strdup("Invalid NatdPort/NatdListenAddress configuration");
    goto err;
  }
  {
    unsigned control_port_flags = CL_PORT_NO_STREAM_OPTIONS |
      CL_PORT_WARN_NONLOCAL;
    const int any_passwords = (options->HashedControlPassword ||
                               options->HashedControlSessionPassword ||
                               options->CookieAuthentication);
    if (! any_passwords)
      control_port_flags |= CL_PORT_FORBID_NONLOCAL;
    if (options->ControlSocketsGroupWritable)
      control_port_flags |= CL_PORT_DFLT_GROUP_WRITABLE;

    if (parse_port_config(ports,
                          options->ControlPort_lines,
                          options->ControlListenAddress,
                          "Control", CONN_TYPE_CONTROL_LISTENER,
                          "127.0.0.1", 0,
                          control_port_flags) < 0) {
      *msg = tor_strdup("Invalid ControlPort/ControlListenAddress "
                        "configuration");
      goto err;
    }

    if (parse_port_config(ports, options->ControlSocket, NULL,
                          "ControlSocket",
                          CONN_TYPE_CONTROL_LISTENER, NULL, 0,
                          control_port_flags | CL_PORT_IS_UNIXSOCKET) < 0) {
      *msg = tor_strdup("Invalid ControlSocket configuration");
      goto err;
    }
  }
  if (! options->ClientOnly) {
    if (parse_port_config(ports,
                          options->ORPort_lines, options->ORListenAddress,
                          "OR", CONN_TYPE_OR_LISTENER,
                          "0.0.0.0", 0,
                          CL_PORT_SERVER_OPTIONS) < 0) {
      *msg = tor_strdup("Invalid ORPort/ORListenAddress configuration");
      goto err;
    }
    if (parse_port_config(ports,
                          options->ExtORPort_lines, NULL,
                          "ExtOR", CONN_TYPE_EXT_OR_LISTENER,
                          "127.0.0.1", 0,
                          CL_PORT_SERVER_OPTIONS|CL_PORT_WARN_NONLOCAL) < 0) {
      *msg = tor_strdup("Invalid ExtORPort configuration");
      goto err;
    }
    if (parse_port_config(ports,
                          options->DirPort_lines, options->DirListenAddress,
                          "Dir", CONN_TYPE_DIR_LISTENER,
                          "0.0.0.0", 0,
                          CL_PORT_SERVER_OPTIONS) < 0) {
      *msg = tor_strdup("Invalid DirPort/DirListenAddress configuration");
      goto err;
    }
  }

  int n_low_ports = 0;
  if (check_server_ports(ports, options, &n_low_ports) < 0) {
    *msg = tor_strdup("Misconfigured server ports");
    goto err;
  }
  if (have_low_ports < 0)
    have_low_ports = (n_low_ports > 0);

  *n_ports_out = smartlist_len(ports);

  retval = 0;

  /* Update the *Port_set options.  The !! here is to force a boolean out of
     an integer. */
  options->ORPort_set =
    !! count_real_listeners(ports, CONN_TYPE_OR_LISTENER, 0);
  options->SocksPort_set =
    !! count_real_listeners(ports, CONN_TYPE_AP_LISTENER, 1);
  options->TransPort_set =
    !! count_real_listeners(ports, CONN_TYPE_AP_TRANS_LISTENER, 1);
  options->NATDPort_set =
    !! count_real_listeners(ports, CONN_TYPE_AP_NATD_LISTENER, 1);
  /* Use options->ControlSocket to test if a control socket is set */
  options->ControlPort_set =
    !! count_real_listeners(ports, CONN_TYPE_CONTROL_LISTENER, 0);
  options->DirPort_set =
    !! count_real_listeners(ports, CONN_TYPE_DIR_LISTENER, 0);
  options->DNSPort_set =
    !! count_real_listeners(ports, CONN_TYPE_AP_DNS_LISTENER, 1);
  options->ExtORPort_set =
    !! count_real_listeners(ports, CONN_TYPE_EXT_OR_LISTENER, 0);

  if (world_writable_control_socket) {
    SMARTLIST_FOREACH(ports, port_cfg_t *, p,
      if (p->type == CONN_TYPE_CONTROL_LISTENER &&
          p->is_unix_addr &&
          p->is_world_writable) {
        *world_writable_control_socket = 1;
        break;
      });
  }

  if (!validate_only) {
    if (configured_ports) {
      SMARTLIST_FOREACH(configured_ports,
                        port_cfg_t *, p, port_cfg_free(p));
      smartlist_free(configured_ports);
    }
    configured_ports = ports;
    ports = NULL; /* prevent free below. */
  }

 err:
  if (ports) {
    SMARTLIST_FOREACH(ports, port_cfg_t *, p, port_cfg_free(p));
    smartlist_free(ports);
  }
  return retval;
}

/* Does port bind to IPv4? */
static int
port_binds_ipv4(const port_cfg_t *port)
{
  return tor_addr_family(&port->addr) == AF_INET ||
         (tor_addr_family(&port->addr) == AF_UNSPEC
          && !port->server_cfg.bind_ipv6_only);
}

/* Does port bind to IPv6? */
static int
port_binds_ipv6(const port_cfg_t *port)
{
  return tor_addr_family(&port->addr) == AF_INET6 ||
         (tor_addr_family(&port->addr) == AF_UNSPEC
          && !port->server_cfg.bind_ipv4_only);
}

/** Given a list of <b>port_cfg_t</b> in <b>ports</b>, check them for internal
 * consistency and warn as appropriate.  Set *<b>n_low_ports_out</b> to the
 * number of sub-1024 ports we will be binding. */
static int
check_server_ports(const smartlist_t *ports,
                   const or_options_t *options,
                   int *n_low_ports_out)
{
  int n_orport_advertised = 0;
  int n_orport_advertised_ipv4 = 0;
  int n_orport_listeners = 0;
  int n_dirport_advertised = 0;
  int n_dirport_listeners = 0;
  int n_low_port = 0;
  int r = 0;

  SMARTLIST_FOREACH_BEGIN(ports, const port_cfg_t *, port) {
    if (port->type == CONN_TYPE_DIR_LISTENER) {
      if (! port->server_cfg.no_advertise)
        ++n_dirport_advertised;
      if (! port->server_cfg.no_listen)
        ++n_dirport_listeners;
    } else if (port->type == CONN_TYPE_OR_LISTENER) {
      if (! port->server_cfg.no_advertise) {
        ++n_orport_advertised;
        if (port_binds_ipv4(port))
          ++n_orport_advertised_ipv4;
      }
      if (! port->server_cfg.no_listen)
        ++n_orport_listeners;
    } else {
      continue;
    }
#ifndef _WIN32
    if (!port->server_cfg.no_listen && port->port < 1024)
      ++n_low_port;
#endif
  } SMARTLIST_FOREACH_END(port);

  if (n_orport_advertised && !n_orport_listeners) {
    log_warn(LD_CONFIG, "We are advertising an ORPort, but not actually "
             "listening on one.");
    r = -1;
  }
  if (n_orport_listeners && !n_orport_advertised) {
    log_warn(LD_CONFIG, "We are listening on an ORPort, but not advertising "
             "any ORPorts. This will keep us from building a %s "
             "descriptor, and make us impossible to use.",
             options->BridgeRelay ? "bridge" : "router");
    r = -1;
  }
  if (n_dirport_advertised && !n_dirport_listeners) {
    log_warn(LD_CONFIG, "We are advertising a DirPort, but not actually "
             "listening on one.");
    r = -1;
  }
  if (n_dirport_advertised > 1) {
    log_warn(LD_CONFIG, "Can't advertise more than one DirPort.");
    r = -1;
  }
  if (n_orport_advertised && !n_orport_advertised_ipv4 &&
      !options->BridgeRelay) {
    log_warn(LD_CONFIG, "Configured non-bridge only to listen on an IPv6 "
             "address.");
    r = -1;
  }

  if (n_low_port && options->AccountingMax &&
      (!have_capability_support() || options->KeepBindCapabilities == 0)) {
    const char *extra = "";
    if (options->KeepBindCapabilities == 0 && have_capability_support())
      extra = ", and you have disabled KeepBindCapabilities.";
    log_warn(LD_CONFIG,
          "You have set AccountingMax to use hibernation. You have also "
          "chosen a low DirPort or OrPort%s."
          "This combination can make Tor stop "
          "working when it tries to re-attach the port after a period of "
          "hibernation. Please choose a different port or turn off "
          "hibernation unless you know this combination will work on your "
          "platform.", extra);
  }

  if (n_low_ports_out)
    *n_low_ports_out = n_low_port;

  return r;
}

/** Return a list of port_cfg_t for client ports parsed from the
 * options. */
MOCK_IMPL(const smartlist_t *,
get_configured_ports,(void))
{
  if (!configured_ports)
    configured_ports = smartlist_new();
  return configured_ports;
}

/** Return an address:port string representation of the address
 *  where the first <b>listener_type</b> listener waits for
 *  connections. Return NULL if we couldn't find a listener. The
 *  string is allocated on the heap and it's the responsibility of the
 *  caller to free it after use.
 *
 *  This function is meant to be used by the pluggable transport proxy
 *  spawning code, please make sure that it fits your purposes before
 *  using it. */
char *
get_first_listener_addrport_string(int listener_type)
{
  static const char *ipv4_localhost = "127.0.0.1";
  static const char *ipv6_localhost = "[::1]";
  const char *address;
  uint16_t port;
  char *string = NULL;

  if (!configured_ports)
    return NULL;

  SMARTLIST_FOREACH_BEGIN(configured_ports, const port_cfg_t *, cfg) {
    if (cfg->server_cfg.no_listen)
      continue;

    if (cfg->type == listener_type &&
        tor_addr_family(&cfg->addr) != AF_UNSPEC) {

      /* We found the first listener of the type we are interested in! */

      /* If a listener is listening on INADDR_ANY, assume that it's
         also listening on 127.0.0.1, and point the transport proxy
         there: */
      if (tor_addr_is_null(&cfg->addr))
        address = tor_addr_is_v4(&cfg->addr) ? ipv4_localhost : ipv6_localhost;
      else
        address = fmt_and_decorate_addr(&cfg->addr);

      /* If a listener is configured with port 'auto', we are forced
         to iterate all listener connections and find out in which
         port it ended up listening: */
      if (cfg->port == CFG_AUTO_PORT) {
        port = router_get_active_listener_port_by_type_af(listener_type,
                                                  tor_addr_family(&cfg->addr));
        if (!port)
          return NULL;
      } else {
        port = cfg->port;
      }

      tor_asprintf(&string, "%s:%u", address, port);

      return string;
    }

  } SMARTLIST_FOREACH_END(cfg);

  return NULL;
}

/** Return the first advertised port of type <b>listener_type</b> in
 * <b>address_family</b>. Returns 0 when no port is found, and when passed
 * AF_UNSPEC. */
int
get_first_advertised_port_by_type_af(int listener_type, int address_family)
{
  if (address_family == AF_UNSPEC)
    return 0;

  const smartlist_t *conf_ports = get_configured_ports();
  SMARTLIST_FOREACH_BEGIN(conf_ports, const port_cfg_t *, cfg) {
    if (cfg->type == listener_type &&
        !cfg->server_cfg.no_advertise) {
      if ((address_family == AF_INET && port_binds_ipv4(cfg)) ||
          (address_family == AF_INET6 && port_binds_ipv6(cfg))) {
        return cfg->port;
      }
    }
  } SMARTLIST_FOREACH_END(cfg);
  return 0;
}

/** Return the first advertised address of type <b>listener_type</b> in
 * <b>address_family</b>. Returns NULL if there is no advertised address,
 * and when passed AF_UNSPEC. */
const tor_addr_t *
get_first_advertised_addr_by_type_af(int listener_type, int address_family)
{
  if (address_family == AF_UNSPEC)
    return NULL;
  if (!configured_ports)
    return NULL;
  SMARTLIST_FOREACH_BEGIN(configured_ports, const port_cfg_t *, cfg) {
    if (cfg->type == listener_type &&
        !cfg->server_cfg.no_advertise) {
      if ((address_family == AF_INET && port_binds_ipv4(cfg)) ||
          (address_family == AF_INET6 && port_binds_ipv6(cfg))) {
        return &cfg->addr;
      }
    }
  } SMARTLIST_FOREACH_END(cfg);
  return NULL;
}

/** Return 1 if a port exists of type <b>listener_type</b> on <b>addr</b> and
 * <b>port</b>. If <b>check_wildcard</b> is true, INADDR[6]_ANY and AF_UNSPEC
 * addresses match any address of the appropriate family; and port -1 matches
 * any port.
 * To match auto ports, pass CFG_PORT_AUTO. (Does not match on the actual
 * automatically chosen listener ports.) */
int
port_exists_by_type_addr_port(int listener_type, const tor_addr_t *addr,
                              int port, int check_wildcard)
{
  if (!configured_ports || !addr)
    return 0;
  SMARTLIST_FOREACH_BEGIN(configured_ports, const port_cfg_t *, cfg) {
    if (cfg->type == listener_type) {
      if (cfg->port == port || (check_wildcard && port == -1)) {
        /* Exact match */
        if (tor_addr_eq(&cfg->addr, addr)) {
          return 1;
        }
        /* Skip wildcard matches if we're not doing them */
        if (!check_wildcard) {
          continue;
        }
        /* Wildcard matches IPv4 */
        const int cfg_v4 = port_binds_ipv4(cfg);
        const int cfg_any_v4 = tor_addr_is_null(&cfg->addr) && cfg_v4;
        const int addr_v4 = tor_addr_family(addr) == AF_INET ||
                            tor_addr_family(addr) == AF_UNSPEC;
        const int addr_any_v4 = tor_addr_is_null(&cfg->addr) && addr_v4;
        if ((cfg_any_v4 && addr_v4) || (cfg_v4 && addr_any_v4)) {
          return 1;
        }
        /* Wildcard matches IPv6 */
        const int cfg_v6 = port_binds_ipv6(cfg);
        const int cfg_any_v6 = tor_addr_is_null(&cfg->addr) && cfg_v6;
        const int addr_v6 = tor_addr_family(addr) == AF_INET6 ||
                            tor_addr_family(addr) == AF_UNSPEC;
        const int addr_any_v6 = tor_addr_is_null(&cfg->addr) && addr_v6;
        if ((cfg_any_v6 && addr_v6) || (cfg_v6 && addr_any_v6)) {
          return 1;
        }
      }
    }
  } SMARTLIST_FOREACH_END(cfg);
  return 0;
}

/* Like port_exists_by_type_addr_port, but accepts a host-order IPv4 address
 * instead. */
int
port_exists_by_type_addr32h_port(int listener_type, uint32_t addr_ipv4h,
                                 int port, int check_wildcard)
{
  tor_addr_t ipv4;
  tor_addr_from_ipv4h(&ipv4, addr_ipv4h);
  return port_exists_by_type_addr_port(listener_type, &ipv4, port,
                                       check_wildcard);
}

/** Adjust the value of options->DataDirectory, or fill it in if it's
 * absent. Return 0 on success, -1 on failure. */
static int
normalize_data_directory(or_options_t *options)
{
#ifdef _WIN32
  char *p;
  if (options->DataDirectory)
    return 0; /* all set */
  p = tor_malloc(MAX_PATH);
  strlcpy(p,get_windows_conf_root(),MAX_PATH);
  options->DataDirectory = p;
  return 0;
#else
  const char *d = options->DataDirectory;
  if (!d)
    d = "~/.tor";

 if (strncmp(d,"~/",2) == 0) {
   char *fn = expand_filename(d);
   if (!fn) {
     log_warn(LD_CONFIG,"Failed to expand filename \"%s\".", d);
     return -1;
   }
   if (!options->DataDirectory && !strcmp(fn,"/.tor")) {
     /* If our homedir is /, we probably don't want to use it. */
     /* Default to LOCALSTATEDIR/tor which is probably closer to what we
      * want. */
     log_warn(LD_CONFIG,
              "Default DataDirectory is \"~/.tor\".  This expands to "
              "\"%s\", which is probably not what you want.  Using "
              "\"%s"PATH_SEPARATOR"tor\" instead", fn, LOCALSTATEDIR);
     tor_free(fn);
     fn = tor_strdup(LOCALSTATEDIR PATH_SEPARATOR "tor");
   }
   tor_free(options->DataDirectory);
   options->DataDirectory = fn;
 }
 return 0;
#endif
}

/** Check and normalize the value of options->DataDirectory; return 0 if it
 * is sane, -1 otherwise. */
static int
validate_data_directory(or_options_t *options)
{
  if (normalize_data_directory(options) < 0)
    return -1;
  tor_assert(options->DataDirectory);
  if (strlen(options->DataDirectory) > (512-128)) {
    log_warn(LD_CONFIG, "DataDirectory is too long.");
    return -1;
  }
  return 0;
}

/** This string must remain the same forevermore. It is how we
 * recognize that the torrc file doesn't need to be backed up. */
#define GENERATED_FILE_PREFIX "# This file was generated by Tor; " \
  "if you edit it, comments will not be preserved"
/** This string can change; it tries to give the reader an idea
 * that editing this file by hand is not a good plan. */
#define GENERATED_FILE_COMMENT "# The old torrc file was renamed " \
  "to torrc.orig.1 or similar, and Tor will ignore it"

/** Save a configuration file for the configuration in <b>options</b>
 * into the file <b>fname</b>.  If the file already exists, and
 * doesn't begin with GENERATED_FILE_PREFIX, rename it.  Otherwise
 * replace it.  Return 0 on success, -1 on failure. */
static int
write_configuration_file(const char *fname, const or_options_t *options)
{
  char *old_val=NULL, *new_val=NULL, *new_conf=NULL;
  int rename_old = 0, r;

  if (!fname)
    return -1;

  switch (file_status(fname)) {
    /* create backups of old config files, even if they're empty */
    case FN_FILE:
    case FN_EMPTY:
      old_val = read_file_to_str(fname, 0, NULL);
      if (!old_val || strcmpstart(old_val, GENERATED_FILE_PREFIX)) {
        rename_old = 1;
      }
      tor_free(old_val);
      break;
    case FN_NOENT:
      break;
    case FN_ERROR:
    case FN_DIR:
    default:
      log_warn(LD_CONFIG,
               "Config file \"%s\" is not a file? Failing.", fname);
      return -1;
  }

  if (!(new_conf = options_dump(options, OPTIONS_DUMP_MINIMAL))) {
    log_warn(LD_BUG, "Couldn't get configuration string");
    goto err;
  }

  tor_asprintf(&new_val, "%s\n%s\n\n%s",
               GENERATED_FILE_PREFIX, GENERATED_FILE_COMMENT, new_conf);

  if (rename_old) {
    int i = 1;
    char *fn_tmp = NULL;
    while (1) {
      tor_asprintf(&fn_tmp, "%s.orig.%d", fname, i);
      if (file_status(fn_tmp) == FN_NOENT)
        break;
      tor_free(fn_tmp);
      ++i;
    }
    log_notice(LD_CONFIG, "Renaming old configuration file to \"%s\"", fn_tmp);
    if (tor_rename(fname, fn_tmp) < 0) {//XXXX sandbox doesn't allow
      log_warn(LD_FS,
               "Couldn't rename configuration file \"%s\" to \"%s\": %s",
               fname, fn_tmp, strerror(errno));
      tor_free(fn_tmp);
      goto err;
    }
    tor_free(fn_tmp);
  }

  if (write_str_to_file(fname, new_val, 0) < 0)
    goto err;

  r = 0;
  goto done;
 err:
  r = -1;
 done:
  tor_free(new_val);
  tor_free(new_conf);
  return r;
}

/**
 * Save the current configuration file value to disk.  Return 0 on
 * success, -1 on failure.
 **/
int
options_save_current(void)
{
  /* This fails if we can't write to our configuration file.
   *
   * If we try falling back to datadirectory or something, we have a better
   * chance of saving the configuration, but a better chance of doing
   * something the user never expected. */
  return write_configuration_file(get_torrc_fname(0), get_options());
}

/** Return the number of cpus configured in <b>options</b>.  If we are
 * told to auto-detect the number of cpus, return the auto-detected number. */
int
get_num_cpus(const or_options_t *options)
{
  if (options->NumCPUs == 0) {
    int n = compute_num_cpus();
    return (n >= 1) ? n : 1;
  } else {
    return options->NumCPUs;
  }
}

/**
 * Initialize the libevent library.
 */
static void
init_libevent(const or_options_t *options)
{
  tor_libevent_cfg cfg;

  tor_assert(options);

  configure_libevent_logging();
  /* If the kernel complains that some method (say, epoll) doesn't
   * exist, we don't care about it, since libevent will cope.
   */
  suppress_libevent_log_msg("Function not implemented");

  memset(&cfg, 0, sizeof(cfg));
  cfg.num_cpus = get_num_cpus(options);
  cfg.msec_per_tick = options->TokenBucketRefillInterval;

  tor_libevent_initialize(&cfg);

  suppress_libevent_log_msg(NULL);
}

/** Return a newly allocated string holding a filename relative to the data
 * directory.  If <b>sub1</b> is present, it is the first path component after
 * the data directory.  If <b>sub2</b> is also present, it is the second path
 * component after the data directory.  If <b>suffix</b> is present, it
 * is appended to the filename.
 *
 * Examples:
 *    get_datadir_fname2_suffix("a", NULL, NULL) -> $DATADIR/a
 *    get_datadir_fname2_suffix("a", NULL, ".tmp") -> $DATADIR/a.tmp
 *    get_datadir_fname2_suffix("a", "b", ".tmp") -> $DATADIR/a/b/.tmp
 *    get_datadir_fname2_suffix("a", "b", NULL) -> $DATADIR/a/b
 *
 * Note: Consider using the get_datadir_fname* macros in or.h.
 */
MOCK_IMPL(char *,
options_get_datadir_fname2_suffix,(const or_options_t *options,
                                   const char *sub1, const char *sub2,
                                   const char *suffix))
{
  char *fname = NULL;
  size_t len;
  tor_assert(options);
  tor_assert(options->DataDirectory);
  tor_assert(sub1 || !sub2); /* If sub2 is present, sub1 must be present. */
  len = strlen(options->DataDirectory);
  if (sub1) {
    len += strlen(sub1)+1;
    if (sub2)
      len += strlen(sub2)+1;
  }
  if (suffix)
    len += strlen(suffix);
  len++;
  fname = tor_malloc(len);
  if (sub1) {
    if (sub2) {
      tor_snprintf(fname, len, "%s"PATH_SEPARATOR"%s"PATH_SEPARATOR"%s",
                   options->DataDirectory, sub1, sub2);
    } else {
      tor_snprintf(fname, len, "%s"PATH_SEPARATOR"%s",
                   options->DataDirectory, sub1);
    }
  } else {
    strlcpy(fname, options->DataDirectory, len);
  }
  if (suffix)
    strlcat(fname, suffix, len);
  return fname;
}

/** Check wether the data directory has a private subdirectory
 * <b>subdir</b>. If not, try to create it. Return 0 on success,
 * -1 otherwise. */
int
check_or_create_data_subdir(const char *subdir)
{
  char *statsdir = get_datadir_fname(subdir);
  int return_val = 0;

  if (check_private_dir(statsdir, CPD_CREATE, get_options()->User) < 0) {
    log_warn(LD_HIST, "Unable to create %s/ directory!", subdir);
    return_val = -1;
  }
  tor_free(statsdir);
  return return_val;
}

/** Create a file named <b>fname</b> with contents <b>str</b> in the
 * subdirectory <b>subdir</b> of the data directory. <b>descr</b>
 * should be a short description of the file's content and will be
 * used for the warning message, if it's present and the write process
 * fails. Return 0 on success, -1 otherwise.*/
int
write_to_data_subdir(const char* subdir, const char* fname,
                     const char* str, const char* descr)
{
  char *filename = get_datadir_fname2(subdir, fname);
  int return_val = 0;

  if (write_str_to_file(filename, str, 0) < 0) {
    log_warn(LD_HIST, "Unable to write %s to disk!", descr ? descr : fname);
    return_val = -1;
  }
  tor_free(filename);
  return return_val;
}

/** Given a file name check to see whether the file exists but has not been
 * modified for a very long time.  If so, remove it. */
void
remove_file_if_very_old(const char *fname, time_t now)
{
#define VERY_OLD_FILE_AGE (28*24*60*60)
  struct stat st;

  log_debug(LD_FS, "stat()ing %s", fname);
  if (stat(sandbox_intern_string(fname), &st)==0 &&
      st.st_mtime < now-VERY_OLD_FILE_AGE) {
    char buf[ISO_TIME_LEN+1];
    format_local_iso_time(buf, st.st_mtime);
    log_notice(LD_GENERAL, "Obsolete file %s hasn't been modified since %s. "
               "Removing it.", fname, buf);
    if (unlink(fname) != 0) {
      log_warn(LD_FS, "Failed to unlink %s: %s",
               fname, strerror(errno));
    }
  }
}

/** Return a smartlist of ports that must be forwarded by
 *  tor-fw-helper. The smartlist contains the ports in a string format
 *  that is understandable by tor-fw-helper. */
smartlist_t *
get_list_of_ports_to_forward(void)
{
  smartlist_t *ports_to_forward = smartlist_new();
  int port = 0;

  /** XXX TODO tor-fw-helper does not support forwarding ports to
      other hosts than the local one. If the user is binding to a
      different IP address, tor-fw-helper won't work.  */
  port = router_get_advertised_or_port(get_options());  /* Get ORPort */
  if (port)
    smartlist_add_asprintf(ports_to_forward, "%d:%d", port, port);

  port = router_get_advertised_dir_port(get_options(), 0); /* Get DirPort */
  if (port)
    smartlist_add_asprintf(ports_to_forward, "%d:%d", port, port);

  /* Get ports of transport proxies */
  {
    smartlist_t *transport_ports = get_transport_proxy_ports();
    if (transport_ports) {
      smartlist_add_all(ports_to_forward, transport_ports);
      smartlist_free(transport_ports);
    }
  }

  if (!smartlist_len(ports_to_forward)) {
    smartlist_free(ports_to_forward);
    ports_to_forward = NULL;
  }

  return ports_to_forward;
}

/** Helper to implement GETINFO functions about configuration variables (not
 * their values).  Given a "config/names" question, set *<b>answer</b> to a
 * new string describing the supported configuration variables and their
 * types. */
int
getinfo_helper_config(control_connection_t *conn,
                      const char *question, char **answer,
                      const char **errmsg)
{
  (void) conn;
  (void) errmsg;
  if (!strcmp(question, "config/names")) {
    smartlist_t *sl = smartlist_new();
    int i;
    for (i = 0; option_vars_[i].name; ++i) {
      const config_var_t *var = &option_vars_[i];
      const char *type;
      /* don't tell controller about triple-underscore options */
      if (!strncmp(option_vars_[i].name, "___", 3))
        continue;
      switch (var->type) {
        case CONFIG_TYPE_STRING: type = "String"; break;
        case CONFIG_TYPE_FILENAME: type = "Filename"; break;
        case CONFIG_TYPE_UINT: type = "Integer"; break;
        case CONFIG_TYPE_INT: type = "SignedInteger"; break;
        case CONFIG_TYPE_PORT: type = "Port"; break;
        case CONFIG_TYPE_INTERVAL: type = "TimeInterval"; break;
        case CONFIG_TYPE_MSEC_INTERVAL: type = "TimeMsecInterval"; break;
        case CONFIG_TYPE_MEMUNIT: type = "DataSize"; break;
        case CONFIG_TYPE_DOUBLE: type = "Float"; break;
        case CONFIG_TYPE_BOOL: type = "Boolean"; break;
        case CONFIG_TYPE_AUTOBOOL: type = "Boolean+Auto"; break;
        case CONFIG_TYPE_ISOTIME: type = "Time"; break;
        case CONFIG_TYPE_ROUTERSET: type = "RouterList"; break;
        case CONFIG_TYPE_CSV: type = "CommaList"; break;
        case CONFIG_TYPE_CSV_INTERVAL: type = "TimeIntervalCommaList"; break;
        case CONFIG_TYPE_LINELIST: type = "LineList"; break;
        case CONFIG_TYPE_LINELIST_S: type = "Dependent"; break;
        case CONFIG_TYPE_LINELIST_V: type = "Virtual"; break;
        default:
        case CONFIG_TYPE_OBSOLETE:
          type = NULL; break;
      }
      if (!type)
        continue;
      smartlist_add_asprintf(sl, "%s %s\n",var->name,type);
    }
    *answer = smartlist_join_strings(sl, "", 0, NULL);
    SMARTLIST_FOREACH(sl, char *, c, tor_free(c));
    smartlist_free(sl);
  } else if (!strcmp(question, "config/defaults")) {
    smartlist_t *sl = smartlist_new();
    int dirauth_lines_seen = 0, fallback_lines_seen = 0;
    for (int i = 0; option_vars_[i].name; ++i) {
      const config_var_t *var = &option_vars_[i];
      if (var->initvalue != NULL) {
        if (strcmp(option_vars_[i].name, "DirAuthority") == 0) {
          /*
           * Count dirauth lines we have a default for; we'll use the
           * count later to decide whether to add the defaults manually
           */
          ++dirauth_lines_seen;
        }
        if (strcmp(option_vars_[i].name, "FallbackDir") == 0) {
          /*
           * Similarly count fallback lines, so that we can decided later
           * to add the defaults manually.
           */
          ++fallback_lines_seen;
        }
        char *val = esc_for_log(var->initvalue);
        smartlist_add_asprintf(sl, "%s %s\n",var->name,val);
        tor_free(val);
      }
    }

    if (dirauth_lines_seen == 0) {
      /*
       * We didn't see any directory authorities with default values,
       * so add the list of default authorities manually.
       */

      /*
       * default_authorities is defined earlier in this file and
       * is a const char ** NULL-terminated array of dirauth config
       * lines.
       */
      for (const char **i = default_authorities; *i != NULL; ++i) {
        char *val = esc_for_log(*i);
        smartlist_add_asprintf(sl, "DirAuthority %s\n", val);
        tor_free(val);
      }
    }

    if (fallback_lines_seen == 0 &&
        get_options()->UseDefaultFallbackDirs == 1) {
      /*
       * We didn't see any explicitly configured fallback mirrors,
       * so add the defaults to the list manually.
       *
       * default_fallbacks is included earlier in this file and
       * is a const char ** NULL-terminated array of fallback config lines.
       */
      const char **i;

      for (i = default_fallbacks; *i != NULL; ++i) {
        char *val = esc_for_log(*i);
        smartlist_add_asprintf(sl, "FallbackDir %s\n", val);
        tor_free(val);
      }
    }

    *answer = smartlist_join_strings(sl, "", 0, NULL);
    SMARTLIST_FOREACH(sl, char *, c, tor_free(c));
    smartlist_free(sl);
  }
  return 0;
}

/* Check whether an address has already been set against the options
 * depending on address family and destination type. Any exsting
 * value will lead to a fail, even if it is the same value. If not
 * set and not only validating, copy it into this location too.
 * Returns 0 on success or -1 if this address is already set.
 */
static int
verify_and_store_outbound_address(sa_family_t family, tor_addr_t *addr,
       outbound_addr_t type, or_options_t *options, int validate_only)
{
  if (type>=OUTBOUND_ADDR_MAX || (family!=AF_INET && family!=AF_INET6)) {
    return -1;
  }
  int fam_index=0;
  if (family==AF_INET6) {
    fam_index=1;
  }
  tor_addr_t *dest=&options->OutboundBindAddresses[type][fam_index];
  if (!tor_addr_is_null(dest)) {
    return -1;
  }
  if (!validate_only) {
    tor_addr_copy(dest, addr);
  }
  return 0;
}

/* Parse a list of address lines for a specific destination type.
 * Will store them into the options if not validate_only. If a
 * problem occurs, a suitable error message is store in msg.
 * Returns 0 on success or -1 if any address is already set.
 */
static int
parse_outbound_address_lines(const config_line_t *lines, outbound_addr_t type,
           or_options_t *options, int validate_only, char **msg)
{
  tor_addr_t addr;
  sa_family_t family;
  while (lines) {
    family = tor_addr_parse(&addr, lines->value);
    if (verify_and_store_outbound_address(family, &addr, type,
                                 options, validate_only)) {
      if (msg)
        tor_asprintf(msg, "Multiple%s%s outbound bind addresses "
                     "configured: %s",
                     family==AF_INET?" IPv4":(family==AF_INET6?" IPv6":""),
                     type==OUTBOUND_ADDR_OR?" OR":
                     (type==OUTBOUND_ADDR_EXIT?" exit":""), lines->value);
      return -1;
    }
    lines = lines->next;
  }
  return 0;
}

/** Parse outbound bind address option lines. If <b>validate_only</b>
 * is not 0 update OutboundBindAddresses in <b>options</b>.
 * Only one address can be set for any of these values.
 * On failure, set <b>msg</b> (if provided) to a newly allocated string
 * containing a description of the problem and return -1.
 */
static int
parse_outbound_addresses(or_options_t *options, int validate_only, char **msg)
{
  if (!validate_only) {
    memset(&options->OutboundBindAddresses, 0,
           sizeof(options->OutboundBindAddresses));
  }
  parse_outbound_address_lines(options->OutboundBindAddress,
                      OUTBOUND_ADDR_EXIT_AND_OR, options, validate_only, msg);
  parse_outbound_address_lines(options->OutboundBindAddressOR,
                      OUTBOUND_ADDR_OR, options, validate_only, msg);
  parse_outbound_address_lines(options->OutboundBindAddressExit,
                      OUTBOUND_ADDR_EXIT, options, validate_only, msg);
  return 0;
}

/** Load one of the geoip files, <a>family</a> determining which
 * one. <a>default_fname</a> is used if on Windows and
 * <a>fname</a> equals "<default>". */
static void
config_load_geoip_file_(sa_family_t family,
                        const char *fname,
                        const char *default_fname)
{
#ifdef _WIN32
  char *free_fname = NULL; /* Used to hold any temporary-allocated value */
  /* XXXX Don't use this "<default>" junk; make our filename options
   * understand prefixes somehow. -NM */
  if (!strcmp(fname, "<default>")) {
    const char *conf_root = get_windows_conf_root();
    tor_asprintf(&free_fname, "%s\\%s", conf_root, default_fname);
    fname = free_fname;
  }
  geoip_load_file(family, fname);
  tor_free(free_fname);
#else
  (void)default_fname;
  geoip_load_file(family, fname);
#endif
}

/** Load geoip files for IPv4 and IPv6 if <a>options</a> and
 * <a>old_options</a> indicate we should. */
static void
config_maybe_load_geoip_files_(const or_options_t *options,
                               const or_options_t *old_options)
{
  /* XXXX Reload GeoIPFile on SIGHUP. -NM */

  if (options->GeoIPFile &&
      ((!old_options || !opt_streq(old_options->GeoIPFile,
                                   options->GeoIPFile))
       || !geoip_is_loaded(AF_INET)))
    config_load_geoip_file_(AF_INET, options->GeoIPFile, "geoip");
  if (options->GeoIPv6File &&
      ((!old_options || !opt_streq(old_options->GeoIPv6File,
                                   options->GeoIPv6File))
       || !geoip_is_loaded(AF_INET6)))
    config_load_geoip_file_(AF_INET6, options->GeoIPv6File, "geoip6");
}

/** Initialize cookie authentication (used so far by the ControlPort
 *  and Extended ORPort).
 *
 *  Allocate memory and create a cookie (of length <b>cookie_len</b>)
 *  in <b>cookie_out</b>.
 *  Then write it down to <b>fname</b> and prepend it with <b>header</b>.
 *
 *  If <b>group_readable</b> is set, set <b>fname</b> to be readable
 *  by the default GID.
 *
 *  If the whole procedure was successful, set
 *  <b>cookie_is_set_out</b> to True. */
int
init_cookie_authentication(const char *fname, const char *header,
                           int cookie_len, int group_readable,
                           uint8_t **cookie_out, int *cookie_is_set_out)
{
  char cookie_file_str_len = strlen(header) + cookie_len;
  char *cookie_file_str = tor_malloc(cookie_file_str_len);
  int retval = -1;

  /* We don't want to generate a new cookie every time we call
   * options_act(). One should be enough. */
  if (*cookie_is_set_out) {
    retval = 0; /* we are all set */
    goto done;
  }

  /* If we've already set the cookie, free it before re-setting
     it. This can happen if we previously generated a cookie, but
     couldn't write it to a disk. */
  if (*cookie_out)
    tor_free(*cookie_out);

  /* Generate the cookie */
  *cookie_out = tor_malloc(cookie_len);
  crypto_rand((char *)*cookie_out, cookie_len);

  /* Create the string that should be written on the file. */
  memcpy(cookie_file_str, header, strlen(header));
  memcpy(cookie_file_str+strlen(header), *cookie_out, cookie_len);
  if (write_bytes_to_file(fname, cookie_file_str, cookie_file_str_len, 1)) {
    log_warn(LD_FS,"Error writing auth cookie to %s.", escaped(fname));
    goto done;
  }

#ifndef _WIN32
  if (group_readable) {
    if (chmod(fname, 0640)) {
      log_warn(LD_FS,"Unable to make %s group-readable.", escaped(fname));
    }
  }
#else
  (void) group_readable;
#endif

  /* Success! */
  log_info(LD_GENERAL, "Generated auth cookie file in '%s'.", escaped(fname));
  *cookie_is_set_out = 1;
  retval = 0;

 done:
  memwipe(cookie_file_str, 0, cookie_file_str_len);
  tor_free(cookie_file_str);
  return retval;
}
<|MERGE_RESOLUTION|>--- conflicted
+++ resolved
@@ -3535,11 +3535,7 @@
     int severity = LOG_NOTICE;
     /* Be a little quieter if we've deliberately disabled
      * LearnCircuitBuildTimeout. */
-<<<<<<< HEAD
-    if (circuit_build_times_disabled(options)) {
-=======
     if (circuit_build_times_disabled_(options, 1)) {
->>>>>>> 2ba58f27
       severity = LOG_INFO;
     }
     log_fn(severity, LD_CONFIG, "You disabled LearnCircuitBuildTimeout, but "
