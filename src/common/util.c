--- conflicted
+++ resolved
@@ -909,15 +909,13 @@
   char *endptr;
   long r;
 
-<<<<<<< HEAD
   if (base < 0) {
     if (ok)
       *ok = 0;
     return 0;
   }
-=======
+
   errno = 0;
->>>>>>> 79c4c819
   r = strtol(s, &endptr, base);
   CHECK_STRTOX_RESULT();
 }
@@ -930,15 +928,13 @@
   char *endptr;
   unsigned long r;
 
-<<<<<<< HEAD
   if (base < 0) {
     if (ok)
       *ok = 0;
     return 0;
   }
-=======
+
   errno = 0;
->>>>>>> 79c4c819
   r = strtoul(s, &endptr, base);
   CHECK_STRTOX_RESULT();
 }
@@ -964,16 +960,13 @@
   char *endptr;
   uint64_t r;
 
-<<<<<<< HEAD
   if (base < 0) {
     if (ok)
       *ok = 0;
     return 0;
   }
 
-=======
   errno = 0;
->>>>>>> 79c4c819
 #ifdef HAVE_STRTOULL
   r = (uint64_t)strtoull(s, &endptr, base);
 #elif defined(_WIN32)
