language: c

cache:
  ccache: true
  ## cargo: true
  directories:
    - $HOME/.cargo
    ## where we point CARGO_TARGET_DIR in all our cargo invocations
    - $TRAVIS_BUILD_DIR/src/rust/target

compiler:
  - gcc
  - clang

os:
  - linux
  - osx

## The build matrix in the following stanza expands into builds for each
## OS and compiler.
env:
  global:
    ## The Travis CI environment allows us two cores, so let's use both.
    - MAKEFLAGS="-j 2"
    ## We turn on hardening by default
    ## Also known as --enable-fragile-hardening in 0.3.0.3-alpha and later
    - HARDENING_OPTIONS="--enable-expensive-hardening"
    ## We turn off asciidoc by default, because it's slow
    - ASCIIDOC_OPTIONS="--disable-asciidoc"
  matrix:
    ## We want to use each build option at least once
    ##
    ## We don't list default variable values, because we set the defaults
    ## in global (or the default is unset)
    -
    ## We turn off hardening for Rust builds, because they are incompatible,
    ## and it's going to take a while for them to be fixed. See:
    ##   https:/trac.torproject.org/projects/tor/ticket/25386
    ##   https:/trac.torproject.org/projects/tor/ticket/26398
    - RUST_OPTIONS="--enable-rust --enable-cargo-online-mode" HARDENING_OPTIONS=""

matrix:
  ## include creates builds with gcc, linux, sudo: false
  include:
    ## We include a single coverage build with the best options for coverage
    - env: COVERAGE_OPTIONS="--enable-coverage" HARDENING_OPTIONS=""
    ## We only want to check these build option combinations once
    ## (they shouldn't vary by compiler or OS)
    ## We run rust and coverage with hardening off, which seems like enough
    # - env: HARDENING_OPTIONS=""
    ## We check asciidoc with distcheck, to make sure we remove doc products
<<<<<<< HEAD
    - env: ASCIIDOC_OPTIONS="" DISTCHECK="yes"
    ## Check rust offline with distcheck, to make sure we remove rust products
    ## But without hardening (see above)
    - env: DISTCHECK="yes" RUST_OPTIONS="--enable-rust" TOR_RUST_DEPENDENCIES=true HARDENING_OPTIONS=""
=======
    - env: DISTCHECK="yes" ASCIIDOC_OPTIONS=""
    ## Check rust offline without hardening (see above), or distcheck
    ## Distcheck doesn't work with rust in 0.3.2
    ## TOR_RUST_DEPENDENCIES is spelt RUST_DEPENDENCIES in 0.3.2
    - env: RUST_OPTIONS="--enable-rust" RUST_DEPENDENCIES=true HARDENING_OPTIONS=""
>>>>>>> 69adc68a

  ## Uncomment to allow the build to report success (with non-required
  ## sub-builds continuing to run) if all required sub-builds have
  ## succeeded.  This is somewhat buggy currently: it can cause
  ## duplicate notifications and prematurely report success if a
  ## single sub-build has succeeded.  See
  ## https://github.com/travis-ci/travis-ci/issues/1696
  # fast_finish: true

  ## Careful! We use global envs, which makes it hard to exclude or
  ## allow failures by env:
  ## https://docs.travis-ci.com/user/customizing-the-build#matching-jobs-with-allow_failures
  exclude:
    ## Clang doesn't work in containerized builds, see below.
    - compiler: clang
      sudo: false
    ## We also exclude non-containerized gcc, because they're slow and redundant.
    - compiler: gcc
      sudo: required

## We don't need sudo. (The "apt:" stanza after this allows us to not need
## sudo; otherwise, we would need it for getting dependencies.)
##
## But we use "sudo: required" to force non-containerized builds, working
## around a Travis CI environment issue: clang LeakAnalyzer fails
## because it requires ptrace and the containerized environment no
## longer allows ptrace.
## https://github.com/travis-ci/travis-ci/issues/9033
##
## In the matrix above, we exclude redundant combinations.
sudo:
  - false
  - required

## (Linux only) Use the latest Linux image (Ubuntu Trusty)
dist: trusty

## (Linux only) Download our dependencies
addons:
  apt:
    packages:
      ## Required dependencies
      - libevent-dev
      - zlib1g-dev
      ## Optional dependencies
      - libcap-dev
      - liblzma-dev
      - libscrypt-dev
      - libseccomp-dev
      ## zstd doesn't exist in Ubuntu Trusty
      #- libzstd
      ## Conditional dependencies
      ## Always installed, so we don't need sudo
      - asciidoc
      - docbook-xsl
      - docbook-xml
      - xmlto

## (OSX only) Use the default OSX image
## See https://docs.travis-ci.com/user/reference/osx#os-x-version
## Default is Xcode 9.4 on macOS 10.13 as of August 2018
#osx_image: xcode9.4

before_install:
  ## If we're on OSX, homebrew usually needs to be updated first
  - if [[ "$TRAVIS_OS_NAME" == "osx" ]]; then brew update; fi
  ## We might be upgrading some useless packages, but that's better than missing an upgrade
  - if [[ "$TRAVIS_OS_NAME" == "osx" ]]; then brew upgrade; fi
  ## Create empty rust directories for non-Rust builds, so caching succeeds
  - if [[ "$RUST_OPTIONS" == "" ]]; then mkdir -p $HOME/.cargo $TRAVIS_BUILD_DIR/src/rust/target; fi

install:
  ## If we're on OSX use brew to install ccache (ccache is automatically installed on Linux)
  - if [[ "$TRAVIS_OS_NAME" == "osx" ]]; then brew install ccache; fi
  - if [[ "$TRAVIS_OS_NAME" == "osx" ]]; then export PATH="/usr/local/opt/ccache/libexec:$PATH"; fi
  ## If we're on OSX use brew to install required dependencies (for Linux, see the "apt:" section above)
  - if [[ "$TRAVIS_OS_NAME" == "osx" ]]; then brew install libevent; fi
  - if [[ "$TRAVIS_OS_NAME" == "osx" ]]; then brew install openssl; fi
  - if [[ "$TRAVIS_OS_NAME" == "osx" ]]; then brew install pkg-config; fi
  ## macOS comes with zlib by default, so the homebrew install is keg-only
  # - if [[ "$TRAVIS_OS_NAME" == "osx" ]]; then brew install zlib; fi
  ## If we're on OSX also install the optional dependencies
  - if [[ "$TRAVIS_OS_NAME" == "osx" ]]; then brew install libscrypt; fi
  - if [[ "$TRAVIS_OS_NAME" == "osx" ]]; then brew install xz; fi
  - if [[ "$TRAVIS_OS_NAME" == "osx" ]]; then brew install zstd; fi
  ## If we're on OSX, OpenSSL is keg-only, so tor 0.2.9 and later need to be configured --with-openssl-dir= to build
  - if [[ "$TRAVIS_OS_NAME" == "osx" ]]; then OPENSSL_OPTIONS=--with-openssl-dir=`brew --prefix openssl`; fi
  ## Install conditional features
  ## Install coveralls
  - if [[ "$COVERAGE_OPTIONS" != "" ]]; then pip install --user cpp-coveralls; fi
  ## If we're on OSX, and using asciidoc, install asciidoc
  - if [[ "$ASCIIDOC_OPTIONS" == "" ]] && [[ "$TRAVIS_OS_NAME" == "osx" ]]; then brew install asciidoc; fi
  - if [[ "$ASCIIDOC_OPTIONS" == "" ]] && [[ "$TRAVIS_OS_NAME" == "osx" ]]; then brew install xmlto; fi
  ## If we're using Rust, download rustup
  - if [[ "$RUST_OPTIONS" != "" ]]; then curl -Ssf -o rustup.sh https://sh.rustup.rs; fi
  ## Install the stable channels of rustc and cargo and setup our toolchain environment
  - if [[ "$RUST_OPTIONS" != "" ]]; then sh rustup.sh -y --default-toolchain stable; fi
  - if [[ "$RUST_OPTIONS" != "" ]]; then source $HOME/.cargo/env; fi
  ## If we're testing rust builds in offline-mode, then set up our vendored dependencies
  - if [[ "$TOR_RUST_DEPENDENCIES" == "true" ]]; then export TOR_RUST_DEPENDENCIES=$PWD/src/ext/rust/crates; fi
  ##
  ## Finally, list installed package versions
  - if [[ "$TRAVIS_OS_NAME" == "linux" ]]; then dpkg-query --show; fi
  - if [[ "$TRAVIS_OS_NAME" == "osx" ]]; then brew list --versions; fi
  ## Get some info about rustup, rustc and cargo
  - if [[ "$RUST_OPTIONS" != "" ]]; then which rustup; fi
  - if [[ "$RUST_OPTIONS" != "" ]]; then which rustc; fi
  - if [[ "$RUST_OPTIONS" != "" ]]; then which cargo; fi
  - if [[ "$RUST_OPTIONS" != "" ]]; then rustup --version; fi
  - if [[ "$RUST_OPTIONS" != "" ]]; then rustc --version; fi
  - if [[ "$RUST_OPTIONS" != "" ]]; then cargo --version; fi

script:
  - ./autogen.sh
  - CONFIGURE_FLAGS="$ASCIIDOC_OPTIONS $COVERAGE_OPTIONS $HARDENING_OPTIONS $OPENSSL_OPTIONS $RUST_OPTIONS --enable-fatal-warnings --disable-silent-rules"
  - echo $CONFIGURE_FLAGS
  - ./configure $CONFIGURE_FLAGS
  ## We run `make check` because that's what https://jenkins.torproject.org does.
  - if [[ "$DISTCHECK" == "" ]]; then make check; fi
  - if [[ "$DISTCHECK" != "" ]]; then make distcheck DISTCHECK_CONFIGURE_FLAGS="$CONFIGURE_FLAGS"; fi

after_failure:
  ## configure will leave a log file with more details of config failures.
  ## But the log is too long for travis' rendered view, so tail it.
  - tail -1000 config.log
  ## `make check` will leave a log file with more details of test failures.
  - if [[ "$DISTCHECK" == "" ]]; then cat test-suite.log; fi
  ## `make distcheck` puts it somewhere different.
  - if [[ "$DISTCHECK" != "" ]]; then make show-distdir-testlog; fi

after_success:
  ## If this build was one that produced coverage, upload it.
  - if [[ "$COVERAGE_OPTIONS" != "" ]]; then coveralls -b . --exclude src/test --exclude src/trunnel --gcov-options '\-p'; fi

notifications:
  irc:
    channels:
      - "irc.oftc.net#tor-ci"
    template:
      - "%{repository} %{branch} %{commit} - %{author}: %{commit_subject}"
      - "Build #%{build_number} %{result}. Details: %{build_url}"
    on_success: change
    on_failure: change
  email:
    on_success: never
    on_failure: change<|MERGE_RESOLUTION|>--- conflicted
+++ resolved
@@ -49,18 +49,10 @@
     ## We run rust and coverage with hardening off, which seems like enough
     # - env: HARDENING_OPTIONS=""
     ## We check asciidoc with distcheck, to make sure we remove doc products
-<<<<<<< HEAD
-    - env: ASCIIDOC_OPTIONS="" DISTCHECK="yes"
+    - env: DISTCHECK="yes" ASCIIDOC_OPTIONS=""
     ## Check rust offline with distcheck, to make sure we remove rust products
     ## But without hardening (see above)
     - env: DISTCHECK="yes" RUST_OPTIONS="--enable-rust" TOR_RUST_DEPENDENCIES=true HARDENING_OPTIONS=""
-=======
-    - env: DISTCHECK="yes" ASCIIDOC_OPTIONS=""
-    ## Check rust offline without hardening (see above), or distcheck
-    ## Distcheck doesn't work with rust in 0.3.2
-    ## TOR_RUST_DEPENDENCIES is spelt RUST_DEPENDENCIES in 0.3.2
-    - env: RUST_OPTIONS="--enable-rust" RUST_DEPENDENCIES=true HARDENING_OPTIONS=""
->>>>>>> 69adc68a
 
   ## Uncomment to allow the build to report success (with non-required
   ## sub-builds continuing to run) if all required sub-builds have
