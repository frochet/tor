--- conflicted
+++ resolved
@@ -39,15 +39,12 @@
     ## We run basic tests on macOS
     - compiler: clang
       os: osx
-<<<<<<< HEAD
+      ## Turn off some newer features, turn on clang's -Wtypedef-redefinition
+      env: C_DIALECT_OPTIONS="-std=gnu99"
     ## We check NSS
     ## NSS is a fast job, clang is slower on Linux, so we do NSS clang
     - env: NSS_OPTIONS="--enable-nss"
       compiler: clang
-=======
-      ## Turn off some newer features, turn on clang's -Wtypedef-redefinition
-      env: C_DIALECT_OPTIONS="-std=gnu99"
->>>>>>> 792c15fd
     ## We run chutney on Linux, because it's faster than chutney on macOS
     ## Use -std=gnu99 to turn off some newer features, and maybe turn on some
     ## extra gcc warnings?
@@ -209,15 +206,9 @@
   # Skip test_rebind on macOS
   - if [[ "$TRAVIS_OS_NAME" == "osx" ]]; then export TOR_SKIP_TEST_REBIND=true; fi
   - ./autogen.sh
-<<<<<<< HEAD
   - CONFIGURE_FLAGS="$ASCIIDOC_OPTIONS $COVERAGE_OPTIONS $HARDENING_OPTIONS $MODULES_OPTIONS $NSS_OPTIONS $OPENSSL_OPTIONS $RUST_OPTIONS --enable-fatal-warnings --disable-silent-rules"
-  - echo "Configure flags are $CONFIGURE_FLAGS"
-  - ./configure $CONFIGURE_FLAGS
-=======
-  - CONFIGURE_FLAGS="$ASCIIDOC_OPTIONS $COVERAGE_OPTIONS $HARDENING_OPTIONS $OPENSSL_OPTIONS --enable-fatal-warnings --disable-silent-rules"
   - echo "Configure flags are $CONFIGURE_FLAGS CC=\"$CC $C_DIALECT_OPTIONS\""
   - ./configure $CONFIGURE_FLAGS CC="$CC $C_DIALECT_OPTIONS"
->>>>>>> 792c15fd
   ## We run `make check` because that's what https://jenkins.torproject.org does.
   - if [[ "$SKIP_MAKE_CHECK" == "" ]]; then make check; fi
   - if [[ "$DISTCHECK" != "" ]]; then make distcheck DISTCHECK_CONFIGURE_FLAGS="$CONFIGURE_FLAGS"; fi
